import pytest
import os
import tempfile
from drtsans.tof.eqsans import reduction_parameters, update_reduction_parameters
from drtsans.tof.eqsans.api import (load_all_files, reduce_single_configuration,plot_reduction_output)  # noqa E402
from mantid.simpleapi import LoadNexusProcessed, CheckWorkspacesMatch
import numpy as np
from drtsans.dataobjects import save_i_of_q_to_h5, load_iq1d_from_h5, load_iq2d_from_h5
from typing import List, Any, Union, Tuple
from drtsans.dataobjects import _Testing
from matplotlib import pyplot as plt
from drtsans.dataobjects import IQmod


# EQSANS reduction
specs_eqsans = {
    'EQSANS_88980': {
        "iptsNumber": 19800,
        "sample": {"runNumber": 88980, "thickness": 0.1, "transmission": {"runNumber": 88980}},
        "background": {"runNumber": 88978, "transmission": {"runNumber": 88974}},
        "beamCenter": {"runNumber": 88973},
        "emptyTransmission": {"runNumber": 88973},
        "configuration": {
            "sampleApertureSize": 30,
            "darkFileName": "/SNS/EQSANS/shared/NeXusFiles/EQSANS/2017B_mp/EQSANS_86275.nxs.h5",
            "StandardAbsoluteScale": 0.0208641883,
            "sampleOffset": 0,
        }
    }
}


@pytest.mark.parametrize('run_config, basename',
                         [(specs_eqsans['EQSANS_88980'], 'EQSANS_88980')],
                         ids=['88980'])
def test_correction_workflow(run_config, basename, tmpdir, reference_dir):
    """Same reduction from Shaman test but using the workflow that is designed to work with inelastic correction

    Returns
    -------

    """
    common_config = {
        "configuration": {
            "maskFileName": "/SNS/EQSANS/shared/NeXusFiles/EQSANS/2017B_mp/beamstop60_mask_4m.nxs",
            "useDefaultMask": True,
            "normalization": "Total charge",
            "fluxMonitorRatioFile": "/SNS/EQSANS/IPTS-24769/shared/EQSANS_110943.out",
            "beamFluxFileName": "/SNS/EQSANS/shared/instrument_configuration/bl6_flux_at_sample",
            "absoluteScaleMethod": "standard",
            "detectorOffset": 0,
            "mmRadiusForTransmission": 25,
            "numQxQyBins": 80,
            "1DQbinType": "scalar",
            "QbinType": "linear",
            "numQBins": 120,
            "AnnularAngleBin": 5,
            "wavelengthStepType": "constant Delta lambda",
            "wavelengthStep": 0.1,
            "useErrorWeighting": True,
        }
    }
    input_config = reduction_parameters(common_config, 'EQSANS', validate=False)  # defaults and common options
    input_config = update_reduction_parameters(input_config, run_config, validate=False)
    output_dir = str(tmpdir)
    amendments = {
        'outputFileName': f'{basename}_corr',
        'configuration': {'outputDir': output_dir}
    }
    input_config = update_reduction_parameters(input_config, amendments, validate=True)  # final changes and validation

    # expected output Nexus file
    reduced_data_nexus = os.path.join(output_dir, f'{basename}_corr.nxs')
    # clean output directory
    if os.path.exists(reduced_data_nexus):
        os.remove(reduced_data_nexus)

    # Test: use correction workflow and remove background
    use_correction_workflow = True  # True: new workflow to test; False: old workflow
    keep_background = False  # default to be False

    # Load and reduce
    loaded = load_all_files(input_config)
    reduction_output = reduce_single_configuration(loaded, input_config,
                                                   use_correction_workflow=use_correction_workflow,
                                                   ignore_background=keep_background)

    # Verify existence of reduced
    reduced_data_nexus = os.path.join(output_dir, f'{basename}_corr.nxs')
    assert os.path.exists(reduced_data_nexus), f'Expected {reduced_data_nexus} does not exist'
<<<<<<< HEAD
    # Verify reduced workspace
    gold_ws_nexus = os.path.join(reference_dir.new.eqsans, 'EQSANS_88980_reduced.nxs')
    verify_reduction(test_file=reduced_data_nexus,  gold_file=gold_ws_nexus, ws_prefix='no_wl', ignore_error=False)
    assert reduction_output

    # print(f'Verify reduced workspace from nexus file {reduced_data_nexus}')
    # print('Successfully passed processed sample - background')
    #
    # # FIXME
    # import shutil
    # cwd = os.getcwd()
    # # To Save gold files and compare
    # shutil.copy(reduced_data_nexus, os.path.join(cwd, 'EQSANS_88980_reduced_wb.nxs'))
    # export_reduction_output(reduction_output, cwd, 'correction_workflow')
    # # Load data and compare
    # gold_dir = reference_dir.new.eqsans
    #
    # # Save I(Q) to h5 file
    # flag1 = 'old' if not use_correction_workflow else 'new'
    # flag2 = 'keepbkgd' if keep_background else 'removebkgd'
    # for index in range(2):
    #     save_i_of_q_to_h5(reduction_output[index].I1D_main[0],
    #                       os.path.join(cwd, f'88980_frame1_weighted_{flag1}_{flag2}_{index}.h5'))
    #
    # error_list = list()
    # for index in range(2):
    #     # 1D
    #     # gold_iq1d_h5 = os.path.join(gold_dir, f'gold_iq1d_{index}_0.h5')
    #     gold_iq1d_h5 = os.path.join(gold_dir, f'88980_frame1_weighted_old_removebkgd_{index}.h5')
    #     gold_iq2d_h5 = os.path.join(gold_dir, f'gold_iq2d_{index}.h5')
    #     assert os.path.exists(gold_iq1d_h5)
    #     assert os.path.exists(gold_iq2d_h5)
    #     print(f'Verifying intensity frame {index} from {gold_iq1d_h5}')
    #
    #     gold_iq1d = load_iq1d_from_h5(gold_iq1d_h5)
    #     gold_iq2d = load_iq2d_from_h5(gold_iq2d_h5)
    #
    #     # Verify Q bins
    #     # 1D
    #     np.testing.assert_allclose(gold_iq1d.mod_q, reduction_output[index].I1D_main[0].mod_q)
    #     # 2D
    #     assert gold_iq2d
    #
    #     # Verify intensity
    #     try:
    #         export_iq_comparison([('Test', reduction_output[0].I1D_main[0], 'red'),
    #                               ('Gold', gold_iq1d, 'green')],
    #                              os.path.join(cwd, 'wavelength_com_1d_comparison.png'))
    #         rel_tol = 0.5  # This is a very large value only for qualitative verification
    #         np.testing.assert_allclose(gold_iq1d.intensity, reduction_output[index].I1D_main[0].intensity,
    #                                    rtol=rel_tol)
    #     except AssertionError as err:
    #         # plot the error
    #         gold_iq1d = load_iq1d_from_h5(gold_iq1d_h5)
    #         vec_x = gold_iq1d.mod_q
    #         plt.figure(figsize=(20, 16))
    #         plt.title(f'EQSANS 88980 Frame {index + 1}')
    #         plt.plot(vec_x, gold_iq1d.intensity, color='black', label=f'gold {gold_iq1d_h5}')
    #         plt.plot(vec_x, reduction_output[index].I1D_main[0].intensity, color='red',
    #                  label=f'test {flag1} {flag2}')
    #         plt.yscale('log')
    #         plt.xlabel('Q')
    #         plt.ylabel('Intensity')
    #         plt.legend()
    #         # plt.show()
    #         plt.savefig(os.path.join(cwd, f'diff_{index + 1}.png'))
    #         plt.close()
    #         error_list.append(err)
    # if len(error_list) > 0:
    #     err_msg = ''
    #     for err in error_list:
    #         err_msg += f'{err}\n'
    #     raise AssertionError(err_msg)
=======
    # verify with gold data
    gold_dir = reference_dir.new.eqsans
    gold_ws_nexus = os.path.join(gold_dir, 'test_integration_api/EQSANS_88980_reduced_wb_m6.nxs')
    verify_reduction(test_file=reduced_data_nexus,  gold_file=gold_ws_nexus, ws_prefix='no_wl', ignore_error=False)
    print('Successfully passed processed sample - background')

    # FIXME
    import shutil
    cwd = os.getcwd()
    # To Save gold files and compare
    # shutil.copy(reduced_data_nexus, os.path.join(cwd, 'EQSANS_88980_reduced_wb.nxs'))
    export_reduction_output(reduction_output, cwd, 'correction_workflow')
    # Load data and compare

    # Save I(Q) to h5 file
    flag1 = 'old' if not use_correction_workflow else 'new'
    flag2 = 'keepbkgd' if keep_background else 'removebkgd'
    for index in range(2):
        save_i_of_q_to_h5(reduction_output[index].I1D_main[0],
                          os.path.join(cwd, f'88980_frame1_weighted_{flag1}_{flag2}_{index}.h5'))

    error_list = list()
    for index in range(2):
        # 1D
        # gold_iq1d_h5 = os.path.join(gold_dir, f'gold_iq1d_{index}_0.h5')
        gold_iq1d_h5 = os.path.join(gold_dir, f'88980_frame1_weighted_old_removebkgd_{index}.h5')
        gold_iq2d_h5 = os.path.join(gold_dir, f'gold_iq2d_{index}.h5')
        assert os.path.exists(gold_iq1d_h5)
        assert os.path.exists(gold_iq2d_h5)
        print(f'Verifying intensity frame {index} from {gold_iq1d_h5}')

        gold_iq1d = load_iq1d_from_h5(gold_iq1d_h5)
        gold_iq2d = load_iq2d_from_h5(gold_iq2d_h5)

        # Verify Q bins
        # 1D
        np.testing.assert_allclose(gold_iq1d.mod_q, reduction_output[index].I1D_main[0].mod_q)
        # 2D
        assert gold_iq2d

        # Verify intensity
        try:
            export_iq_comparison([('Test', reduction_output[0].I1D_main[index], 'red'),
                                  ('Gold', gold_iq1d, 'green')],
                                 os.path.join(cwd, f'wavelength_com_1d_{index}_comparison.png'))
            rel_tol = 0.5  # This is a very large value only for qualitative verification
            np.testing.assert_allclose(gold_iq1d.intensity, reduction_output[index].I1D_main[0].intensity,
                                       rtol=rel_tol)
        except AssertionError as err:
            # plot the error
            gold_iq1d = load_iq1d_from_h5(gold_iq1d_h5)
            vec_x = gold_iq1d.mod_q
            plt.figure(figsize=(20, 16))
            plt.title(f'EQSANS 88980 Frame {index + 1}')
            plt.plot(vec_x, gold_iq1d.intensity, color='black', label=f'gold {gold_iq1d_h5}')
            plt.plot(vec_x, reduction_output[index].I1D_main[0].intensity, color='red',
                     label=f'test {flag1} {flag2}')
            plt.yscale('log')
            plt.xlabel('Q')
            plt.ylabel('Intensity')
            plt.legend()
            # plt.show()
            plt.savefig(os.path.join(cwd, f'diff_{index + 1}.png'))
            plt.close()
            error_list.append(err)
    if len(error_list) > 0:
        err_msg = ''
        for err in error_list:
            err_msg += f'{err}\n'
        raise AssertionError(err_msg)
>>>>>>> adf60000


@pytest.mark.parametrize('run_config, basename',
                         [(specs_eqsans['EQSANS_88980'], 'EQSANS_88980')],
                         ids=['88980'])
def test_regular_setup(run_config, basename, tmpdir, reference_dir):
    """Same reduction from Shaman test

    Returns
    -------

    """
    # set flag to use weighted binning
    weighted_binning = False

    common_config = {
        "configuration": {
            "maskFileName": "/SNS/EQSANS/shared/NeXusFiles/EQSANS/2017B_mp/beamstop60_mask_4m.nxs",
            "useDefaultMask": True,
            "normalization": "Total charge",
            "fluxMonitorRatioFile": "/SNS/EQSANS/IPTS-24769/shared/EQSANS_110943.out",
            "beamFluxFileName": "/SNS/EQSANS/shared/instrument_configuration/bl6_flux_at_sample",
            "absoluteScaleMethod": "standard",
            "detectorOffset": 0,
            "mmRadiusForTransmission": 25,
            "numQxQyBins": 80,
            "1DQbinType": "scalar",
            "QbinType": "linear",
            "useErrorWeighting": weighted_binning,
            "numQBins": 120,
            "AnnularAngleBin": 5,
            "wavelengthStepType": "constant Delta lambda",
            "wavelengthStep": 0.1,
        }
    }
    input_config = reduction_parameters(common_config, 'EQSANS', validate=False)  # defaults and common options
    input_config = update_reduction_parameters(input_config, run_config, validate=False)
    output_dir = str(tmpdir)
    amendments = {
        'outputFileName': basename,
        'configuration': {'outputDir': output_dir}
    }
    input_config = update_reduction_parameters(input_config, amendments, validate=True)  # final changes and validation

    # expected output Nexus file
    reduced_data_nexus = os.path.join(output_dir, f'{basename}.nxs')
    # remove files
    if os.path.exists(reduced_data_nexus):
        os.remove(reduced_data_nexus)

    # Load and reduce
    loaded = load_all_files(input_config)
    reduction_output = reduce_single_configuration(loaded, input_config, use_correction_workflow=False)

    # FIXME TODO - remove debug output later
    export_reduction_output(reduction_output, output_dir='/tmp/', prefix='mtd6')

    # Load data and compare
    gold_dir = reference_dir.new.eqsans
    for index in range(2):
        # 1D
        iq1d_h5_name = os.path.join(gold_dir, f'test_integration_api/88980_iq1d_{index}_0_m6.h5')
        gold_iq1d = load_iq1d_from_h5(iq1d_h5_name)
        export_iq_comparison([('Test Result', reduction_output[index].I1D_main[0], 'red'),
                              ('Gold Result', gold_iq1d, 'green')],
                             f'/tmp/regular_setup_comparison_{index}.png')
        _Testing.assert_allclose(reduction_output[index].I1D_main[0], gold_iq1d)

        # 2D
        iq2d_h5_name = os.path.join(gold_dir, f'test_integration_api/88980_iq2d_{index}_m6.h5')
        gold_iq2d = load_iq2d_from_h5(iq2d_h5_name)
        _Testing.assert_allclose(reduction_output[index].I2D_main, gold_iq2d)

    # Check reduced workspace
    assert os.path.exists(reduced_data_nexus), f'Expected {reduced_data_nexus} does not exist'
    # verify with gold data and clean
    gold_file = os.path.join(reference_dir.new.eqsans, 'test_integration_api/EQSANS_88980_reduced_m6.nxs')
    print('Next Gold: ', reduced_data_nexus)
    verify_reduction(test_file=reduced_data_nexus,  gold_file=gold_file, ws_prefix='no_wl')
    os.remove(reduced_data_nexus)


def export_iq_comparison(iq1d_tuple_list: List[Tuple[str, IQmod, str]], png_name: str):
    """Export a list of IQmod to plot
    """

    plt.figure(figsize=(18, 9))
    for iq1d_tuple in iq1d_tuple_list:
        label, iq1d, color = iq1d_tuple
        plt.plot(iq1d.mod_q, iq1d.intensity, color=color, label=label)

    # legend
    plt.legend()

    # save
    plt.savefig(png_name)
    # close
    plt.close()

    plt.figure(figsize=(18, 9))
    plt.yscale('log')

    # plot error bar to compare
    for iq1d_tuple in iq1d_tuple_list:
        label, iq1d, color = iq1d_tuple
        plt.plot(iq1d.mod_q, iq1d.error, color=color, label=label, marker='.', linestyle='None')

    # legend
    plt.legend()

    # save
    plt.savefig(f'{png_name.split(".")[0]}_error_bar.png')
    # close
    plt.close()


def export_reduction_output(reduction_output: List[Any], output_dir: Union[None, str] = None, prefix: str = ''):
    """Export the reduced I(Q) and I(Qx, Qy) to  hdf5 files
    """
    # FIXME TODO - need to document to eqsans.api
    # output of reduce_single_configuration: list of list, containing
    if output_dir is None:
        output_dir = os.getcwd()

    for section_index, section_output in enumerate(reduction_output):
        # 1D (list of IQmod)
        iq1ds = section_output.I1D_main
        for j_index, iq1d in enumerate(iq1ds):
            save_i_of_q_to_h5(iq1d, os.path.join(output_dir, f'{prefix}iq1d_{section_index}_{j_index}.h5'))
        # 2D (IQazimuthal)
        iq2d = section_output.I2D_main
        save_i_of_q_to_h5(iq2d, os.path.join(output_dir, f'{prefix}iq2d_{section_index}.h5'))


@pytest.mark.skipif(not os.path.exists('/SNS/EQSANS/IPTS-26015/nexus/EQSANS_115363.nxs.h5'),
                    reason="Required test data not available")
def test_wavelength_step(reference_dir):

    # Set up the configuration dict
    configuration = {
        'instrumentName': 'EQSANS',
        'iptsNumber': 26015,
        'sample': {
            'runNumber': 115363,
            'thickness': 1.0
        },
        'background': {
            'runNumber': 115361,
            'transmission': {
                'runNumber': 115357,
                'value': ''
            }
        },
        'emptyTransmission': {
            'runNumber': 115356,
            'value': ''
        },
        'beamCenter': {
            'runNumber': 115356
        },
        'outputFileName': 'test_wavelength_step',
        'configuration': {
            'cutTOFmax': '1500',
            'wavelengthStepType': 'constant Delta lambda/lambda',
            'sampleApertureSize': '10',
            'fluxMonitorRatioFile': ('/SNS/EQSANS/'
                                     'IPTS-24769/shared/EQSANS_110943.out'),
            'sensitivityFileName': ('/SNS/EQSANS/shared/NeXusFiles/'
                                    'EQSANS/2020A_mp/'
                                    'Sensitivity_patched_thinPMMA_2o5m_113514_mantid.nxs'),
            'numQBins': 100,
            'WedgeMinAngles': '-30, 60',
            'WedgeMaxAngles': '30, 120',
            'AnnularAngleBin': '5',
            'useSliceIDxAsSuffix': True
        }
    }

    # Specify gold dir
    gold_dir = reference_dir.new.eqsans

    # Test 1 with regular setup
    with tempfile.TemporaryDirectory() as test_dir:
        # continue to configure
        configuration['configuration']['outputDir'] = test_dir
        configuration['outputFileName'] = 'test_wavelength_step_reg'
        configuration['dataDirectories'] = test_dir
        # validate and clean configuration
        input_config = reduction_parameters(configuration)
        # reduce
        loaded = load_all_files(input_config)
        reduction_output = reduce_single_configuration(loaded, input_config)

        # verify output file existence
        output_file_name = os.path.join(test_dir, 'test_wavelength_step_reg.nxs')
        assert os.path.isfile(output_file_name), f'Expected output file {output_file_name} does not exists'
        # verify reduced worksapce
        gold_file = os.path.join(gold_dir, 'test_integration_api/EQSANS_88980_wl_reduced_reg_m6.nxs')
        verify_reduction(output_file_name, gold_file, 'reg', ignore_error=False)
        # verify binned reduced I(Q)
        gold_iq1d_h5 = os.path.join(gold_dir, 'test_integration_api/88980_iq1d_wl_0_0_m6.h5')
        gold_iq1d = load_iq1d_from_h5(gold_iq1d_h5)
        _Testing.assert_allclose(reduction_output[0].I1D_main[0], gold_iq1d)
        # verify binned reduced I(Qx, Qy)
        # TODO skip as no knowing what the user's requirement with wavelength kept
        # iq2d_h5_name = os.path.join(gold_dir, f'gold_iq2d_wave_0.h5')
        # gold_iq2d = load_iq2d_from_h5(iq2d_h5_name)
        # test_iq2d = reduction_output[0].I2D_main
        # _Testing.assert_allclose(reduction_output[0].I2D_main, gold_iq2d)

    # Test 2 with c.o.m beam center
    with tempfile.TemporaryDirectory() as test_dir:
        # continue to configure
        configuration['configuration']['outputDir'] = test_dir
        configuration['outputFileName'] = 'test_wavelength_step_com'
        configuration['dataDirectories'] = test_dir
        # validate and clean configuration
        input_config = reduction_parameters(configuration)
        input_config['beamCenter']['method'] = 'center_of_mass'
        input_config['beamCenter']['com_centering_options'] = {'CenterX': 0., 'CenterY': 0., 'Tolerance': 0.00125}
        # reduce
        loaded = load_all_files(input_config)
        reduce_single_configuration(loaded, input_config)
        # verify output file existence
        output_file_name = os.path.join(f'{test_dir}', 'test_wavelength_step_com.nxs')
        assert os.path.isfile(output_file_name),  f'Expected output file {output_file_name} does not exists'
        # verify reduced worksapce
        gold_file = os.path.join(gold_dir, 'test_integration_api/EQSANS_88980_wl_reduced_com_m6.nxs')
        verify_reduction(output_file_name, gold_file, 'com', ignore_error=False)

    with tempfile.TemporaryDirectory() as test_dir:
        # continue to configure
        configuration['configuration']['outputDir'] = test_dir
        configuration['outputFileName'] = 'test_wavelength_step_gauss'
        configuration['dataDirectories'] = test_dir
        # validate and clean configuration
        input_config = reduction_parameters(configuration)
        input_config['beamCenter']['method'] = 'gaussian'
        input_config['beamCenter']['gaussian_centering_options'] = {'theta': {'value': 0.0, 'vary': False}}
        # reduce
        loaded = load_all_files(input_config)
        reduce_single_configuration(loaded, input_config)

        # verify output file existence
        output_file_name = os.path.join(f'{test_dir}', 'test_wavelength_step_gauss.nxs')
        assert os.path.isfile(output_file_name), f'Expected output file {output_file_name} does not exist.'
        # verify_reduced_data
        # Difference from mantid5 result
        # E   AssertionError:
        # E   Not equal to tolerance rtol=1e-07, atol=0   Y is not same
        # E   Mismatched elements: 1 / 442368 (0.000226%)
        # E   Max absolute difference: 2.96006469e-09  Max relative difference: 1.7555871e-07
        gold_file = os.path.join(gold_dir, 'test_integration_api/EQSANS_88980_wl_reduced_gauss_m6.nxs')
        verify_reduction(output_file_name, gold_file, 'com', ignore_error=False)


def verify_reduction(test_file, gold_file, ws_prefix, ignore_error=False):
    """Verify reduced result by verified expected result

    Parameters
    ----------
    test_file: str
        NeXus file from test to verify
    gold_file: str
        NeXus file containing the expected reduced result to verify against
    ws_prefix: str
        prefix for Mantid workspace that the

    """
    assert os.path.exists(gold_file), f'Gold file {gold_file} cannot be found'
    assert os.path.exists(test_file), f'Test file {test_file} cannot be found'

    gold_ws = LoadNexusProcessed(Filename=gold_file, OutputWorkspace=f'{ws_prefix}_gold')
    test_ws = LoadNexusProcessed(Filename=test_file, OutputWorkspace=f'{ws_prefix}_test')
    r = CheckWorkspacesMatch(Workspace1=gold_ws, Workspace2=test_ws)
    if r != 'Success':
        assert gold_ws.getNumberHistograms() == test_ws.getNumberHistograms(),\
            f'Histograms: {gold_ws.getNumberHistograms()} != {test_ws.getNumberHistograms()}'
        assert gold_ws.readY(0).shape == test_ws.readY(0).shape,\
            f'Number of wavelength: {gold_ws.readY(0).shape} != {test_ws.readY(0).shape}'
        assert gold_ws.readX(0).shape == test_ws.readX(0).shape,\
            f'Histogram or point data: {gold_ws.readX(0).shape} != {test_ws.readX(0).shape}'
        gold_x_array = gold_ws.extractX()
        test_x_array = test_ws.extractX()
        assert gold_x_array.shape == test_x_array.shape
        np.testing.assert_allclose(gold_ws.extractX(), test_ws.extractX(), err_msg='X is not same')
        np.testing.assert_allclose(gold_ws.extractY(), test_ws.extractY(), err_msg='Y is not same')
        if not ignore_error:
            np.testing.assert_allclose(gold_ws.extractE(), test_ws.extractE(), err_msg='E is not same')


if __name__ == '__main__':
    pytest.main([__file__])<|MERGE_RESOLUTION|>--- conflicted
+++ resolved
@@ -85,18 +85,17 @@
                                                    use_correction_workflow=use_correction_workflow,
                                                    ignore_background=keep_background)
 
+    gold_dir = reference_dir.new.eqsans
     # Verify existence of reduced
     reduced_data_nexus = os.path.join(output_dir, f'{basename}_corr.nxs')
     assert os.path.exists(reduced_data_nexus), f'Expected {reduced_data_nexus} does not exist'
-<<<<<<< HEAD
-    # Verify reduced workspace
+    # Verify reduced workspace (previous) FIXME - remove later
     gold_ws_nexus = os.path.join(reference_dir.new.eqsans, 'EQSANS_88980_reduced.nxs')
+    verify_reduction(test_file=reduced_data_nexus,  gold_file=gold_ws_nexus, ws_prefix='no_wl', ignore_error=True)
+    # verify with gold data
+    gold_ws_nexus = os.path.join(gold_dir, 'test_integration_api/EQSANS_88980_reduced_wb_m6.nxs')
     verify_reduction(test_file=reduced_data_nexus,  gold_file=gold_ws_nexus, ws_prefix='no_wl', ignore_error=False)
-    assert reduction_output
-
-    # print(f'Verify reduced workspace from nexus file {reduced_data_nexus}')
-    # print('Successfully passed processed sample - background')
-    #
+
     # # FIXME
     # import shutil
     # cwd = os.getcwd()
@@ -104,15 +103,14 @@
     # shutil.copy(reduced_data_nexus, os.path.join(cwd, 'EQSANS_88980_reduced_wb.nxs'))
     # export_reduction_output(reduction_output, cwd, 'correction_workflow')
     # # Load data and compare
-    # gold_dir = reference_dir.new.eqsans
-    #
+
     # # Save I(Q) to h5 file
     # flag1 = 'old' if not use_correction_workflow else 'new'
     # flag2 = 'keepbkgd' if keep_background else 'removebkgd'
     # for index in range(2):
     #     save_i_of_q_to_h5(reduction_output[index].I1D_main[0],
     #                       os.path.join(cwd, f'88980_frame1_weighted_{flag1}_{flag2}_{index}.h5'))
-    #
+
     # error_list = list()
     # for index in range(2):
     #     # 1D
@@ -122,21 +120,21 @@
     #     assert os.path.exists(gold_iq1d_h5)
     #     assert os.path.exists(gold_iq2d_h5)
     #     print(f'Verifying intensity frame {index} from {gold_iq1d_h5}')
-    #
+
     #     gold_iq1d = load_iq1d_from_h5(gold_iq1d_h5)
     #     gold_iq2d = load_iq2d_from_h5(gold_iq2d_h5)
-    #
+
     #     # Verify Q bins
     #     # 1D
     #     np.testing.assert_allclose(gold_iq1d.mod_q, reduction_output[index].I1D_main[0].mod_q)
     #     # 2D
     #     assert gold_iq2d
-    #
+
     #     # Verify intensity
     #     try:
-    #         export_iq_comparison([('Test', reduction_output[0].I1D_main[0], 'red'),
+    #         export_iq_comparison([('Test', reduction_output[0].I1D_main[index], 'red'),
     #                               ('Gold', gold_iq1d, 'green')],
-    #                              os.path.join(cwd, 'wavelength_com_1d_comparison.png'))
+    #                              os.path.join(cwd, f'wavelength_com_1d_{index}_comparison.png'))
     #         rel_tol = 0.5  # This is a very large value only for qualitative verification
     #         np.testing.assert_allclose(gold_iq1d.intensity, reduction_output[index].I1D_main[0].intensity,
     #                                    rtol=rel_tol)
@@ -162,78 +160,6 @@
     #     for err in error_list:
     #         err_msg += f'{err}\n'
     #     raise AssertionError(err_msg)
-=======
-    # verify with gold data
-    gold_dir = reference_dir.new.eqsans
-    gold_ws_nexus = os.path.join(gold_dir, 'test_integration_api/EQSANS_88980_reduced_wb_m6.nxs')
-    verify_reduction(test_file=reduced_data_nexus,  gold_file=gold_ws_nexus, ws_prefix='no_wl', ignore_error=False)
-    print('Successfully passed processed sample - background')
-
-    # FIXME
-    import shutil
-    cwd = os.getcwd()
-    # To Save gold files and compare
-    # shutil.copy(reduced_data_nexus, os.path.join(cwd, 'EQSANS_88980_reduced_wb.nxs'))
-    export_reduction_output(reduction_output, cwd, 'correction_workflow')
-    # Load data and compare
-
-    # Save I(Q) to h5 file
-    flag1 = 'old' if not use_correction_workflow else 'new'
-    flag2 = 'keepbkgd' if keep_background else 'removebkgd'
-    for index in range(2):
-        save_i_of_q_to_h5(reduction_output[index].I1D_main[0],
-                          os.path.join(cwd, f'88980_frame1_weighted_{flag1}_{flag2}_{index}.h5'))
-
-    error_list = list()
-    for index in range(2):
-        # 1D
-        # gold_iq1d_h5 = os.path.join(gold_dir, f'gold_iq1d_{index}_0.h5')
-        gold_iq1d_h5 = os.path.join(gold_dir, f'88980_frame1_weighted_old_removebkgd_{index}.h5')
-        gold_iq2d_h5 = os.path.join(gold_dir, f'gold_iq2d_{index}.h5')
-        assert os.path.exists(gold_iq1d_h5)
-        assert os.path.exists(gold_iq2d_h5)
-        print(f'Verifying intensity frame {index} from {gold_iq1d_h5}')
-
-        gold_iq1d = load_iq1d_from_h5(gold_iq1d_h5)
-        gold_iq2d = load_iq2d_from_h5(gold_iq2d_h5)
-
-        # Verify Q bins
-        # 1D
-        np.testing.assert_allclose(gold_iq1d.mod_q, reduction_output[index].I1D_main[0].mod_q)
-        # 2D
-        assert gold_iq2d
-
-        # Verify intensity
-        try:
-            export_iq_comparison([('Test', reduction_output[0].I1D_main[index], 'red'),
-                                  ('Gold', gold_iq1d, 'green')],
-                                 os.path.join(cwd, f'wavelength_com_1d_{index}_comparison.png'))
-            rel_tol = 0.5  # This is a very large value only for qualitative verification
-            np.testing.assert_allclose(gold_iq1d.intensity, reduction_output[index].I1D_main[0].intensity,
-                                       rtol=rel_tol)
-        except AssertionError as err:
-            # plot the error
-            gold_iq1d = load_iq1d_from_h5(gold_iq1d_h5)
-            vec_x = gold_iq1d.mod_q
-            plt.figure(figsize=(20, 16))
-            plt.title(f'EQSANS 88980 Frame {index + 1}')
-            plt.plot(vec_x, gold_iq1d.intensity, color='black', label=f'gold {gold_iq1d_h5}')
-            plt.plot(vec_x, reduction_output[index].I1D_main[0].intensity, color='red',
-                     label=f'test {flag1} {flag2}')
-            plt.yscale('log')
-            plt.xlabel('Q')
-            plt.ylabel('Intensity')
-            plt.legend()
-            # plt.show()
-            plt.savefig(os.path.join(cwd, f'diff_{index + 1}.png'))
-            plt.close()
-            error_list.append(err)
-    if len(error_list) > 0:
-        err_msg = ''
-        for err in error_list:
-            err_msg += f'{err}\n'
-        raise AssertionError(err_msg)
->>>>>>> adf60000
 
 
 @pytest.mark.parametrize('run_config, basename',
