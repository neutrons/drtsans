--- conflicted
+++ resolved
@@ -1279,13 +1279,8 @@
   timestamp: 1739569648873
 - pypi: ./
   name: drtsans
-<<<<<<< HEAD
   version: 1.17.0.dev9
   sha256: 2e8a2993583d75bae1c7108ad8c0b13c8b3a6090d4069c77dad074fe3b64a166
-=======
-  version: 1.17.0.dev4
-  sha256: 56d976267808b7cdc99b260f470049641c2642d6ec1d0ebefb6cc7f454dda11f
->>>>>>> 51f2c9cc
   requires_dist:
   - docutils
   - h5py
