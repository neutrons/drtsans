""" BIOSANS API """
import os
import numpy as np
import ast
from collections import namedtuple

from mantid.simpleapi import mtd, MaskDetectors

import drtsans
from drtsans.path import registered_workspace
from drtsans.sensitivity import apply_sensitivity_correction, load_sensitivity_workspace
from drtsans.instruments import extract_run_number
from drtsans.settings import namedtuplefy
from drtsans.plots import plot_IQmod, plot_IQazimuthal
from drtsans import subtract_background
from drtsans.mono import biosans
from drtsans.mono.biosans import solid_angle_correction
from drtsans.mask_utils import apply_mask, load_mask
from drtsans.mono.load import load_events, transform_to_wavelength
from drtsans.mono.normalization import normalize_by_monitor, normalize_by_time
from drtsans.mono.dark_current import subtract_dark_current
<<<<<<< HEAD
from drtsans.mono.meta_data import get_sample_detector_offset
from drtsans.mono.meta_data import set_meta_data
=======
>>>>>>> b3a81960
from drtsans.transmission import apply_transmission_correction, calculate_transmission
from drtsans.thickness_normalization import normalize_by_thickness
from drtsans.iq import bin_all
from drtsans.save_ascii import save_ascii_binned_1D, save_ascii_binned_2D
from drtsans.mono.meta_data import set_meta_data, get_sample_detector_offset
from drtsans.load import move_instrument


# Functions exposed to the general user (public) API
__all__ = ['prepare_data', 'load_all_files', 'plot_reduction_output',
           'prepare_data_workspaces', 'process_single_configuration',
           'reduce_single_configuration']


SAMPLE_SI_DISTANCE_METER = 0.071  # meter, (i.e., 71 mm)
SAMPLE_SI_META_NAME = 'CG3:CS:SampleToSi'


@namedtuplefy
def load_all_files(reduction_input, prefix='', load_params=None):
    """
    load all required files at the beginning, and transform them to histograms
    """
    instrument_name = reduction_input["instrumentName"]
    ipts = reduction_input["iptsNumber"]
    sample = reduction_input["runNumber"]
    sample_trans = reduction_input["transmission"]["runNumber"]
    bkgd = reduction_input["background"]["runNumber"]
    bkgd_trans = reduction_input["background"]["transmission"]["runNumber"]
    empty = reduction_input["emptyTrans"]["runNumber"]
    center = reduction_input["beamCenter"]["runNumber"]
    if reduction_input["configuration"]["useBlockedBeam"]:
        blocked_beam = reduction_input["configuration"]["BlockBeamFileName"]
    else:
        blocked_beam = None

    # sample offsets, etc
    if load_params is None:
        load_params = {}
    wavelength = reduction_input["configuration"]["wavelength"]
    wavelengthSpread = reduction_input["configuration"]["wavelengthSpread"]
    if wavelength and wavelengthSpread:
        load_params["wavelengthinstrumentName"] = wavelength
        load_params["wavelengthSpread"] = wavelengthSpread

    if reduction_input["configuration"]["useDefaultMask"]:
        default_mask = [ast.literal_eval(mask_par) for mask_par in reduction_input["configuration"]["DefaultMask"]]
    else:
        default_mask = []
    for run_number in [center, sample, bkgd, empty, sample_trans, bkgd_trans, blocked_beam]:
        if run_number:
            ws_name = f'{prefix}_{instrument_name}_{run_number}_raw_histo'
            if not registered_workspace(ws_name):
                path = f"/HFIR/{instrument_name}/IPTS-{ipts}/nexus"
                filename = ','.join(f"{path}/{instrument_name}_{run.strip()}.nxs.h5" for run in run_number.split(','))
                print(f"Loading filename {filename}")
                biosans.load_events_and_histogram(filename, output_workspace=ws_name, **load_params)
                for btp_params in default_mask:
                    biosans.api.apply_mask(ws_name, **btp_params)

    # do the same for dark current if exists
    dark_current_main = None
    dark_current_wing = None
    if reduction_input["configuration"]["useDarkFileName"]:
        dark_current_file_main = reduction_input["configuration"]["darkMainFileName"]
        dark_current_file_wing = reduction_input["configuration"]["darkWingFileName"]
        if dark_current_file_main and dark_current_file_wing:
            run_number = extract_run_number(dark_current_file_main)
            ws_name = f'{prefix}_{instrument_name}_{run_number}_raw_histo'
            if not registered_workspace(ws_name):
                print(f"Loading filename {dark_current_file_main}")
                dark_current_main = biosans.load_events_and_histogram(dark_current_file_main,
                                                                      output_workspace=ws_name,
                                                                      **load_params)
                for btp_params in default_mask:
                    biosans.api.apply_mask(ws_name, **btp_params)
            else:
                dark_current_main = mtd[ws_name]
            run_number = extract_run_number(dark_current_file_wing)
            ws_name = f'{prefix}_{instrument_name}_{run_number}_raw_histo'
            if not registered_workspace(ws_name):
                print(f"Loading filename {dark_current_file_wing}")
                dark_current_wing = biosans.load_events_and_histogram(dark_current_file_wing,
                                                                      output_workspace=ws_name,
                                                                      **load_params)
                for btp_params in default_mask:
                    biosans.api.apply_mask(ws_name, **btp_params)
            else:
                dark_current_wing = mtd[ws_name]

    # load required processed_files
    sensitivity_main_ws_name = None
    sensitivity_wing_ws_name = None
    if reduction_input["configuration"]["useSensitivityFileName"]:
        flood_file_main = reduction_input["configuration"]["sensitivityMainFileName"]
        flood_file_wing = reduction_input["configuration"]["sensitivityWingFileName"]
        if flood_file_main and flood_file_wing:
            sensitivity_main_ws_name = f'{prefix}_main_sensitivity'
            sensitivity_wing_ws_name = f'{prefix}_wing_sensitivity'
            if not registered_workspace(sensitivity_main_ws_name):
                print(f"Loading filename {flood_file_main}")
                load_sensitivity_workspace(flood_file_main, output_workspace=sensitivity_main_ws_name)
            if not registered_workspace(sensitivity_wing_ws_name):
                print(f"Loading filename {flood_file_wing}")
                load_sensitivity_workspace(flood_file_wing, output_workspace=sensitivity_wing_ws_name)

    mask_ws = None
    if reduction_input["configuration"]["useMaskFileName"]:
        custom_mask_file = reduction_input["configuration"]["maskFileName"]
        if custom_mask_file:
            mask_ws_name = f'{prefix}_mask'
            if not registered_workspace(mask_ws_name):
                print(f"Loading filename {custom_mask_file}")
                mask_ws = load_mask(custom_mask_file, output_workspace=mask_ws_name)
            else:
                mask_ws = mtd[mask_ws_name]
    print('Done loading')

    raw_sample_ws = mtd[f'{prefix}_{instrument_name}_{sample}_raw_histo']
    raw_bkgd_ws = mtd[f'{prefix}_{instrument_name}_{bkgd}_raw_histo'] if bkgd else None
    raw_blocked_ws = mtd[f'{prefix}_{instrument_name}_{blocked_beam}_raw_histo'] if blocked_beam else None
    raw_center_ws = mtd[f'{prefix}_{instrument_name}_{center}_raw_histo']
    raw_empty_ws = mtd[f'{prefix}_{instrument_name}_{empty}_raw_histo'] if empty else None
    raw_sample_trans_ws = mtd[f'{prefix}_{instrument_name}_{sample_trans}_raw_histo'] if sample_trans else None
    raw_bkg_trans_ws = mtd[f'{prefix}_{instrument_name}_{bkgd_trans}_raw_histo'] if bkgd_trans else None
    sensitivity_main_ws = mtd[sensitivity_main_ws_name] if sensitivity_main_ws_name else None
    sensitivity_wing_ws = mtd[sensitivity_wing_ws_name] if sensitivity_wing_ws_name else None

    return dict(sample=[raw_sample_ws],
                background=raw_bkgd_ws,
                center=raw_center_ws,
                empty=raw_empty_ws,
                sample_transmission=raw_sample_trans_ws,
                background_transmission=raw_bkg_trans_ws,
                blocked_beam=raw_blocked_ws,
                dark_current_main=dark_current_main,
                dark_current_wing=dark_current_wing,
                sensitivity_main=sensitivity_main_ws,
                sensitivity_wing=sensitivity_wing_ws,
                mask=mask_ws)


def prepare_data_workspaces(data,
                            center_x=None, center_y=None, center_y_wing=None,
                            dark_current=None,
                            flux_method=None,    # normalization (time/monitor)
                            mask_ws=None,        # apply a custom mask from workspace
                            mask_detector=None,  # main or wing
                            mask_panel=None,     # mask back or front panel
                            mask_btp=None,       # mask bank/tube/pixel
                            solid_angle=True,
                            sensitivity_workspace=None,
                            output_workspace=None,
                            output_suffix='', **kwargs):
    r"""
    Given a " raw"data workspace, this function provides the following:

        - centers the detector
        - subtracts dark current
        - normalize by time or monitor
        - applies masks
        - corrects for solid angle
        - corrects for sensitivity

    All steps are optional. data, mask_ws, dark_current are either None
    or histogram workspaces. This function does not load any file.

    Parameters
    ----------
    data: ~mantid.dataobjects.Workspace2D
        raw workspace (histogram)
    center_x: float
        Move the center of the detector to this X-coordinate. If :py:obj:`None`, the
        detector will be moved such that the X-coordinate of the intersection
        point between the neutron beam and the detector array will have ``x=0``.
    center_y: float
        Move the center of the detector to this Y-coordinate. If :py:obj:`None`, the
        detector will be moved such that the Y-coordinate of the intersection
        point between the neutron beam and the detector array will have ``y=0``.
    dark_current: ~mantid.dataobjects.Workspace2D
        histogram workspace containing the dark current measurement
    flux_method: str
        Method for flux normalization. Either 'monitor', or 'time'.
    mask_ws: ~mantid.dataobjects.Workspace2D
        Mask workspace
    mask_panel: str
        Either 'front' or 'back' to mask whole front or back panel.
    mask_btp: dict
        Additional properties to Mantid's MaskBTP algorithm
    solid_angle: bool
        Apply the solid angle correction
    sensitivity_workspace: str, ~mantid.api.MatrixWorkspace
        workspace containing previously calculated sensitivity correction. This
        overrides the sensitivity_filename if both are provided.
    output_workspace: str
        The output workspace name. If None will create data.name()+output_suffix
    output_suffix: str
        replace '_raw_histo' in the output workspace name.
        If empty, the default is '_processed_histo'

    Returns
    -------
    ~mantid.dataobjects.Workspace2D
        Reference to the processed workspace
    """
    if not output_workspace:
        output_workspace = str(data)
        output_workspace.replace('_raw_histo', '') + '_processed_histo'

    mtd[str(data)].clone(OutputWorkspace=output_workspace)  # name gets into workspace

    if center_x is not None and center_y is not None and center_y_wing is not None:
        biosans.center_detector(output_workspace, center_x=center_x, center_y=center_y, center_y_wing=center_y_wing)

    # Dark current
    if dark_current is not None:
        subtract_dark_current(output_workspace, dark_current)

    # Normalization
    if str(flux_method).lower() == 'monitor':
        normalize_by_monitor(output_workspace)
    elif str(flux_method).lower() == 'time':
        normalize_by_time(output_workspace)

    # Mask either detector
    if mask_detector is not None:
        MaskDetectors(output_workspace, ComponentList=mask_detector)

    # Additional masks
    if mask_btp is None:
        mask_btp = dict()
    apply_mask(output_workspace, panel=mask_panel, mask=mask_ws, **mask_btp)

    # Solid angle
    if solid_angle:
        solid_angle_correction(output_workspace)

    # Sensitivity
    if sensitivity_workspace is not None:
        apply_sensitivity_correction(output_workspace,
                                     sensitivity_workspace=sensitivity_workspace)

    return mtd[output_workspace]


def process_single_configuration(sample_ws_raw,
                                 sample_trans_ws=None,
                                 sample_trans_value=None,
                                 bkg_ws_raw=None,
                                 bkg_trans_ws=None,
                                 bkg_trans_value=None,
                                 blocked_ws_raw=None,
                                 theta_deppendent_transmission=True,
                                 center_x=None,
                                 center_y=None,
                                 center_y_wing=None,
                                 dark_current=None,
                                 flux_method=None,    # normalization (time/monitor)
                                 mask_ws=None,        # apply a custom mask from workspace
                                 mask_detector=None,
                                 mask_panel=None,     # mask back or front panel
                                 mask_btp=None,       # mask bank/tube/pixel
                                 solid_angle=True,
                                 sensitivity_workspace=None,
                                 output_workspace=None,
                                 output_suffix='',
                                 thickness=1.,
                                 absolute_scale_method='standard',
                                 empty_beam_ws=None,
                                 beam_radius=None,
                                 absolute_scale=1.,
                                 keep_processed_workspaces=True,
                                 **kwargs):
    r"""
    This function provides full data processing for a single experimental configuration,
    starting from workspaces (no data loading is happening inside this function)

    Parameters
    ----------
    sample_ws_raw: ~mantid.dataobjects.Workspace2D
        raw data histogram workspace
    sample_trans_ws: ~mantid.dataobjects.Workspace2D
        optional histogram workspace for sample transmission
    sample_trans_value: float
        optional value for sample transmission
    bkg_ws_raw: ~mantid.dataobjects.Workspace2D
        optional raw histogram workspace for background
    bkg_trans_ws: ~mantid.dataobjects.Workspace2D
        optional histogram workspace for background transmission
    bkg_trans_value: float
        optional value for background transmission
    blocked_ws_raw: ~mantid.dataobjects.Workspace2D
        optional histogram workspace for blocked beam
    theta_deppendent_transmission: bool
        flag to apply angle dependent transmission
    center_x: float
        x center for the beam
    center_y: float
        y center for the beam
    center_y_wing: float
        y center for the wing
    dark_current: ~mantid.dataobjects.Workspace2D
        dark current workspace
    flux_method: str
        normalization by time or monitor
    mask_ws: ~mantid.dataobjects.Workspace2D
        user defined mask
    mask_panel: str
        mask fron or back panel
    mask_btp: dict
        optional bank, tube, pixel to mask
    solid_angle: bool
        flag to apply solid angle
    sensitivity_workspace: ~mantid.dataobjects.Workspace2D
        workspace containing sensitivity
    output_workspace: str
        output workspace name
    output_suffix:str
        suffix for output workspace
    thickness: float
        sample thickness (cm)
    absolute_scale_method: str
        method to do absolute scaling (standard or direct_beam)
    empty_beam_ws: ~mantid.dataobjects.Workspace2D
        empty beam workspace for absolute scaling
    beam_radius: float
        beam radius for absolute scaling
    absolute_scale: float
        absolute scaling value for standard method
    keep_processed_workspaces: bool
        flag to keep the processed blocked beam and background workspaces

    Returns
    -------
    ~mantid.dataobjects.Workspace2D
        Reference to the processed workspace
    """
    if not output_workspace:
        output_workspace = output_suffix + '_sample'

    # create a common configuration for prepare data
    prepare_data_conf = {'center_x': center_x,
                         'center_y': center_y,
                         'center_y_wing': center_y_wing,
                         'dark_current': dark_current,
                         'flux_method': flux_method,
                         'mask_ws': mask_ws,
                         'mask_detector': mask_detector,
                         'mask_panel': mask_panel,
                         'mask_btp': mask_btp,
                         'solid_angle': solid_angle,
                         'sensitivity_workspace': sensitivity_workspace}

    # process blocked
    if blocked_ws_raw:
        blocked_ws_name = output_suffix + '_blocked'
        if not registered_workspace(blocked_ws_name):
            blocked_ws = prepare_data_workspaces(blocked_ws_raw,
                                                 output_workspace=blocked_ws_name,
                                                 **prepare_data_conf)
        else:
            blocked_ws = mtd[blocked_ws_name]

    # process sample
    sample_ws = prepare_data_workspaces(sample_ws_raw,
                                        output_workspace=output_workspace,
                                        **prepare_data_conf)
    if blocked_ws_raw:
        sample_ws = subtract_background(sample_ws, blocked_ws)
    # apply transmission to the sample
    if sample_trans_ws or sample_trans_value:
        sample_ws = apply_transmission_correction(sample_ws,
                                                  trans_workspace=sample_trans_ws,
                                                  trans_value=sample_trans_value,
                                                  theta_dependent=theta_deppendent_transmission,
                                                  output_workspace=output_workspace)

    # process background, if not already processed
    if bkg_ws_raw:
        bkgd_ws_name = output_suffix + '_background'
        if not registered_workspace(bkgd_ws_name):
            bkgd_ws = prepare_data_workspaces(bkg_ws_raw,
                                              output_workspace=bkgd_ws_name,
                                              **prepare_data_conf)
            if blocked_ws_raw:
                bkgd_ws = subtract_background(bkgd_ws, blocked_ws)
            # apply transmission to bkgd
            if bkg_trans_ws or bkg_trans_value:
                bkgd_ws = apply_transmission_correction(bkgd_ws,
                                                        trans_workspace=bkg_trans_ws,
                                                        trans_value=bkg_trans_value,
                                                        theta_dependent=theta_deppendent_transmission,
                                                        output_workspace=bkgd_ws_name)
        else:
            bkgd_ws = mtd[bkgd_ws_name]
        # subtract background
        sample_ws = subtract_background(sample_ws, bkgd_ws, output_workspace=output_workspace)

        if not keep_processed_workspaces:
            bkgd_ws.delete()

    if blocked_ws_raw and not keep_processed_workspaces:
        blocked_ws.delete()

    # finalize with absolute scale and thickness
    sample_ws = normalize_by_thickness(sample_ws, thickness)

    # standard method assumes absolute scale from outside
    if absolute_scale_method == 'direct_beam':
        # try:
        #     empty = mtd[str(empty_beam_ws)]
        # except KeyError:
        #     raise ValueError(f"Could not find empty beam {str(empty_beam_ws)}")
        #
        # ac, ace = attenuation_factor(empty)
        # sample_ws = empty_beam_scaling(sample_ws,
        #                                empty,
        #                                beam_radius=beam_radius,
        #                                unit='mm',
        #                                attenuator_coefficient=ac,
        #                                attenuator_error=ace,
        #                                output_workspace=output_workspace)
        raise NotImplementedError('This method is not yet implemented for BIOSANS')
    else:
        sample_ws *= absolute_scale

    return mtd[str(sample_ws)]


def plot_reduction_output(reduction_output, reduction_input, imshow_kwargs=None):
    output_dir = reduction_input["configuration"]["outputDir"]
    outputFilename = reduction_input["outputFilename"]
    output_suffix = ''
    if imshow_kwargs is None:
        imshow_kwargs = {}
    for i, out in enumerate(reduction_output):
        if len(reduction_output) > 1:
            output_suffix = f'_{i}'
        filename = os.path.join(output_dir, '2D', f'{outputFilename}{output_suffix}_2D_main.png')
        plot_IQazimuthal(out.I2D_main, filename, backend='mpl', imshow_kwargs=imshow_kwargs, title='Main')
        filename = os.path.join(output_dir, '2D', f'{outputFilename}{output_suffix}_2D_wing.png')
        plot_IQazimuthal(out.I2D_wing, filename, backend='mpl', imshow_kwargs=imshow_kwargs, title='Wing')
        for j in range(len(out.I1D_main)):
            add_suffix = ""
            if len(out.I1D_main) > 1:
                add_suffix = f'_wedge_{j}'
            filename = os.path.join(output_dir, '1D', f'{outputFilename}{output_suffix}_1D{add_suffix}.png')
            plot_IQmod([out.I1D_main[j], out.I1D_wing[j], out.I1D_combined[j]],
                       filename, loglog=True, backend='mpl', errorbar_kwargs={'label': 'main,wing,both'})


def reduce_single_configuration(loaded_ws, reduction_input, prefix=''):
    flux_method = reduction_input["configuration"]["normalization"]
    try:
        transmission_radius = float(reduction_input["configuration"]["mmRadiusForTransmission"])
    except ValueError:
        transmission_radius = None
    solid_angle = reduction_input["configuration"]["useSolidAngleCorrection"]
    sample_trans_value = reduction_input["transmission"]["value"]
    bkg_trans_value = reduction_input["background"]["transmission"]["value"]
    theta_deppendent_transmission = reduction_input["configuration"]["useThetaDepTransCorrection"]
    mask_panel = None
    if reduction_input["configuration"]["useMaskBackTubes"]:
        mask_panel = 'back'
    output_suffix = ''
    try:
        thickness = float(reduction_input['thickness'])
    except ValueError:
        thickness = 1.
    absolute_scale_method = reduction_input["configuration"]["absoluteScaleMethod"]
    try:
        beam_radius = float(reduction_input["configuration"]["DBScalingBeamRadius"])
    except ValueError:
        beam_radius = None
    try:
        absolute_scale = float(reduction_input["configuration"]["StandardAbsoluteScale"])
    except ValueError:
        absolute_scale = 1.

    output_dir = reduction_input["configuration"]["outputDir"]

    nxbins_main = int(reduction_input["configuration"]["numMainQxQyBins"])
    nybins_main = int(nxbins_main)
    nxbins_wing = int(reduction_input["configuration"]["numWingQxQyBins"])
    nybins_wing = int(nxbins_wing)
    bin1d_type = reduction_input["configuration"]["1DQbinType"]
    log_binning = reduction_input["configuration"]["QbinType"] == 'log'
    even_decades = reduction_input["configuration"]["EvenDecades"]
    nbins_main = int(reduction_input["configuration"]["numMainQBins"])
    nbins_wing = int(reduction_input["configuration"]["numWingQBins"])
    outputFilename = reduction_input["outputFilename"]
    weighted_errors = reduction_input["configuration"]["useErrorWeighting"]
    try:
        qmin = float(reduction_input["configuration"]["Qmin"])
    except ValueError:
        qmin = None
    qmax = None
    try:
        qmax = float(reduction_input["configuration"]["Qmax"])
    except ValueError:
        qmax = None
    try:
        annular_bin = float(reduction_input["configuration"]["AnnularAngleBin"])
    except ValueError:
        annular_bin = 1.
    wedges_min = np.fromstring(reduction_input["configuration"]["WedgeMinAngles"], sep=',')
    wedges_max = np.fromstring(reduction_input["configuration"]["WedgeMaxAngles"], sep=',')
    if len(wedges_min) != len(wedges_max):
        raise ValueError("The lengths of WedgeMinAngles and WedgeMaxAngles must be the same")
    wedges = list(zip(wedges_min, wedges_max))

    xc, yc, yw = biosans.find_beam_center(loaded_ws.center)
    print("Center  =", xc, yc, yw)

    # empty beam transmission workspace
    if loaded_ws.empty is not None:
        empty_trans_ws_name = f'{prefix}_empty'
        empty_trans_ws = prepare_data_workspaces(loaded_ws.empty,
                                                 flux_method=flux_method,
                                                 center_x=xc,
                                                 center_y=yc,
                                                 center_y_wing=yw,
                                                 solid_angle=False,
                                                 sensitivity_ws=loaded_ws.sensitivity_main,
                                                 output_workspace=empty_trans_ws_name)
    else:
        empty_trans_ws = None

    # background transmission
    if loaded_ws.background_transmission:
        bkgd_trans_ws_name = f'{prefix}_bkgd_trans'
        bkgd_trans_ws_processed = prepare_data_workspaces(loaded_ws.background_transmission,
                                                          flux_method=flux_method,
                                                          center_x=xc,
                                                          center_y=yc,
                                                          center_y_wing=yw,
                                                          solid_angle=False,
                                                          sensitivity_ws=loaded_ws.sensitivity_main,
                                                          output_workspace=bkgd_trans_ws_name)
        bkgd_trans_ws = calculate_transmission(bkgd_trans_ws_processed, empty_trans_ws,
                                               radius=transmission_radius, radius_unit="mm")
        print('Background transmission =', bkgd_trans_ws.extractY()[0, 0])
    else:
        bkgd_trans_ws = None

    # sample transmission
    if loaded_ws.sample_transmission:
        sample_trans_ws_name = f'{prefix}_sample_trans'
        sample_trans_ws_processed = prepare_data_workspaces(loaded_ws.sample_transmission,
                                                            flux_method=flux_method,
                                                            center_x=xc,
                                                            center_y=yc,
                                                            center_y_wing=yw,
                                                            solid_angle=False,
                                                            sensitivity_ws=loaded_ws.sensitivity_main,
                                                            output_workspace=sample_trans_ws_name)
        sample_trans_ws = calculate_transmission(sample_trans_ws_processed, empty_trans_ws,
                                                 radius=transmission_radius, radius_unit="mm")
        print('Sample transmission =', sample_trans_ws.extractY()[0, 0])
    else:
        sample_trans_ws = None

    output = []
    for i, raw_sample_ws in enumerate(loaded_ws.sample):
        if len(loaded_ws.sample) > 1:
            output_suffix = f'_{i}'
        processed_data_main = process_single_configuration(raw_sample_ws,
                                                           sample_trans_ws=sample_trans_ws,
                                                           sample_trans_value=sample_trans_value,
                                                           bkg_ws_raw=loaded_ws.background,
                                                           bkg_trans_ws=bkgd_trans_ws,
                                                           bkg_trans_value=bkg_trans_value,
                                                           blocked_ws_raw=loaded_ws.blocked_beam,
                                                           theta_deppendent_transmission=theta_deppendent_transmission,
                                                           center_x=xc, center_y=yc, center_y_wing=yw,
                                                           dark_current=loaded_ws.dark_current_main,
                                                           flux_method=flux_method,
                                                           mask_detector='wing_detector',
                                                           mask_ws=loaded_ws.mask,
                                                           mask_panel=mask_panel,
                                                           solid_angle=solid_angle,
                                                           sensitivity_workspace=loaded_ws.sensitivity_main,
                                                           output_workspace=f'processed_data_main_{i}',
                                                           output_suffix=output_suffix,
                                                           thickness=thickness,
                                                           absolute_scale_method=absolute_scale_method,
                                                           empty_beam_ws=empty_trans_ws,
                                                           beam_radius=beam_radius,
                                                           absolute_scale=absolute_scale,
                                                           keep_processed_workspaces=False)
        processed_data_wing = process_single_configuration(raw_sample_ws,
                                                           sample_trans_ws=sample_trans_ws,
                                                           sample_trans_value=sample_trans_value,
                                                           bkg_ws_raw=loaded_ws.background,
                                                           bkg_trans_ws=bkgd_trans_ws,
                                                           bkg_trans_value=bkg_trans_value,
                                                           blocked_ws_raw=loaded_ws.blocked_beam,
                                                           theta_deppendent_transmission=theta_deppendent_transmission,
                                                           center_x=xc, center_y=yc, center_y_wing=yw,
                                                           dark_current=loaded_ws.dark_current_wing,
                                                           flux_method=flux_method,
                                                           mask_detector='detector1',
                                                           mask_ws=loaded_ws.mask,
                                                           mask_panel=mask_panel,
                                                           solid_angle=solid_angle,
                                                           sensitivity_workspace=loaded_ws.sensitivity_wing,
                                                           output_workspace=f'processed_data_wing_{i}',
                                                           output_suffix=output_suffix,
                                                           thickness=thickness,
                                                           absolute_scale_method=absolute_scale_method,
                                                           empty_beam_ws=empty_trans_ws,
                                                           beam_radius=beam_radius,
                                                           absolute_scale=absolute_scale,
                                                           keep_processed_workspaces=False)

        # binning
        iq2d_main_in = biosans.convert_to_q(processed_data_main, mode='azimuthal')
        iq1d_main_in = biosans.convert_to_q(processed_data_main, mode='scalar')
        iq2d_main_out, iq1d_main_out = bin_all(iq2d_main_in, iq1d_main_in, nxbins_main, nybins_main, nbins_main,
                                               bin1d_type=bin1d_type, log_scale=log_binning,
                                               even_decade=even_decades, qmin=qmin, qmax=qmax,
                                               annular_angle_bin=annular_bin, wedges=wedges,
                                               error_weighted=weighted_errors)
        iq2d_wing_in = biosans.convert_to_q(processed_data_wing, mode='azimuthal')
        iq1d_wing_in = biosans.convert_to_q(processed_data_wing, mode='scalar')
        iq2d_wing_out, iq1d_wing_out = bin_all(iq2d_wing_in, iq1d_wing_in, nxbins_wing, nybins_wing, nbins_wing,
                                               bin1d_type=bin1d_type, log_scale=log_binning,
                                               even_decade=even_decades, qmin=qmin, qmax=qmax,
                                               annular_angle_bin=annular_bin, wedges=wedges,
                                               error_weighted=weighted_errors)

        # save ASCII files
        filename = os.path.join(output_dir, '2D', f'{outputFilename}{output_suffix}_2D_main.txt')
        save_ascii_binned_2D(filename, "I(Qx,Qy)", iq2d_main_out)
        filename = os.path.join(output_dir, '2D', f'{outputFilename}{output_suffix}_2D_wing.txt')
        save_ascii_binned_2D(filename, "I(Qx,Qy)", iq2d_wing_out)

        iq1d_combined_out = []
        for j in range(len(iq1d_main_out)):
            add_suffix = ""
            if len(iq1d_main_out) > 1:
                add_suffix = f'_wedge_{j}'
            ascii_1D_filename = os.path.join(output_dir, '1D',
                                             f'{outputFilename}{output_suffix}_1D_main{add_suffix}.txt')
            save_ascii_binned_1D(ascii_1D_filename, "I(Q)", iq1d_main_out[j])
            ascii_1D_filename = os.path.join(output_dir, '1D',
                                             f'{outputFilename}{output_suffix}_1D_wing{add_suffix}.txt')
            save_ascii_binned_1D(ascii_1D_filename, "I(Q)", iq1d_wing_out[j])
            try:
                OLT_Qmin = float(reduction_input["configuration"]["overlapStitchQmin"])
            except ValueError:
                OLT_Qmin = iq1d_wing_in.mod_q.min()
            try:
                OLT_Qmax = float(reduction_input["configuration"]["overlapStitchQmax"])
            except ValueError:
                OLT_Qmax = iq1d_main_in.mod_q.max()

            iq_output_both = biosans.stitch_profiles(profiles=[iq1d_main_out[j], iq1d_wing_out[j]],
                                                     overlaps=[OLT_Qmin, OLT_Qmax],
                                                     target_profile_index=0)

            ascii_1D_filename = os.path.join(output_dir, '1D',
                                             f'{outputFilename}{output_suffix}_1D_both{add_suffix}.txt')
            save_ascii_binned_1D(ascii_1D_filename, "I(Q)", iq_output_both)
            iq1d_combined_out.append(iq_output_both)
        IofQ_output = namedtuple('IofQ_output', ['I2D_main', 'I2D_wing', 'I1D_main', 'I1D_wing', 'I1D_combined'])
        current_output = IofQ_output(I2D_main=iq2d_main_out,
                                     I2D_wing=iq2d_wing_out,
                                     I1D_main=iq1d_main_out,
                                     I1D_wing=iq1d_wing_out,
                                     I1D_combined=iq1d_combined_out)
        output.append(current_output)
    return output

SAMPLE_SI_DISTANCE_METER = 0.071  # meter, i.e., 71 mm)


def prepare_data(data,
                 mask_detector=None,
                 detector_offset=0, sample_offset=0,
                 center_x=None, center_y=None, center_y_wing=None,
                 dark_current=None,
                 flux_method=None,
                 mask=None, mask_panel=None, btp=dict(),
                 solid_angle=True,
                 sensitivity_file_path=None, sensitivity_workspace=None,
                 wave_length=None, wavelength_spread=None,
                 sample_aperture_diameter=None, sample_thickness=None,
                 source_aperture_diameter=None,
                 pixel_size_x=None, pixel_size_y=None,
                 output_workspace=None, output_suffix='', **kwargs):
    r"""
    Load a BIOSANS data file and bring the data to a point where it can be used. This includes applying basic
    corrections that are always applied regardless of whether the data is background or scattering data.

    Parameters
    ----------
    data: int, str, ~mantid.api.IEventWorkspace
        Run number as int or str, file path, :py:obj:`~mantid.api.IEventWorkspace`
    mask_detector: str
        Name of an instrument component to mask
    detector_offset: float
        Additional translation of the detector along Z-axis, in mili-meters.
    sample_offset: float
        Additional translation of the sample along the Z-axis, in mili-meters.
    center_x: float
        Move the center of the detector to this X-coordinate. If :py:obj:`None`, the
        detector will be moved such that the X-coordinate of the intersection
        point between the neutron beam and the detector array will have ``x=0``.
    center_y: float
        Move the center of the detector to this Y-coordinate. If :py:obj:`None`, the
        detector will be moved such that the Y-coordinate of the intersection
        point between the neutron beam and the detector array will have ``y=0``.
    center_y_wing: float
        Move the center of the wing detector to this Y-coordinate. If :py:obj:`None`, the
        detector will be moved such that the Y-coordinate of the intersection
        point between the neutron beam and the detector array will have ``y=0``.
    dark_current: int, str, ~mantid.api.IEventWorkspace
        Run number as int or str, file path, :py:obj:`~mantid.api.IEventWorkspace`
    flux_method: str
        Method for flux normalization. Either 'monitor', or 'time'.
    panel: str
        Either 'front' or 'back' to mask a whole panel
    mask_panel: str
        Either 'front' or 'back' to mask whole front or back panel.
    mask: mask file path, MaskWorkspace, list
        Additional mask to be applied. If `list`, it is a list of
        detector ID's.
    btp: dict
        Additional properties to Mantid's MaskBTP algorithm
    solid_angle: bool
        Apply the solid angle correction
    sensitivity_file_path: str
        file containing previously calculated sensitivity correction
    sensitivity_workspace: str, ~mantid.api.MatrixWorkspace
        workspace containing previously calculated sensitivity correction. This
        overrides the sensitivity_filename if both are provided.
    wave_length: float, None
        wave length in Angstrom
    wavelength_spread: float, None
        wave length spread in Angstrom
    sample_aperture_diameter: float, None
        sample aperture diameter in mm
    sample_thickness: None, float
        sample thickness in unit cm
    source_aperture_diameter: float, None
        source aperture size radius in unit mm
    pixel_size_x: float, None
        pixel size in x direction in unit as meter
    pixel_size_y: float, None
        pixel size in Y direction in unit as meter
    output_workspace: str
        Name of the output workspace. If not supplied, will be determined from the supplied value of ``data``.
    output_suffix: str
        If the ``output_workspace`` is not specified, this is appended to the automatically generated
        output workspace name.

    Returns
    -------
    ~mantid.api.IEventWorkspace
        Reference to the events workspace
    """
    # Detector offset and sample offset are disabled
    if abs(detector_offset) > 1E-8 or abs(sample_offset) > 1E-8:
        raise RuntimeError('biosans.api.prepare_data does not work with detector_offset or sample_offset')

    # Load event without moving detector and sample after loading NeXus and instrument
    ws = load_events(data, overwrite_instrument=True, output_workspace=output_workspace, output_suffix=output_suffix,
                     detector_offset=0., sample_offset=0.)

    # Reset the offset
<<<<<<< HEAD
    sample_offset, detector_offset = get_sample_detector_offset(ws, SAMPLE_SI_DISTANCE_METER)
    # TODO - translate instrument with offsets
=======
    sample_offset, detector_offset = get_sample_detector_offset(ws, SAMPLE_SI_META_NAME, SAMPLE_SI_DISTANCE_METER)
    # Translate instrument with offsets
    move_instrument(ws, sample_offset, detector_offset)
>>>>>>> b3a81960

    ws_name = str(ws)
    transform_to_wavelength(ws_name)

    if center_x is not None and center_y is not None and center_y_wing is not None:
        biosans.center_detector(ws_name, center_x=center_x,
                                center_y=center_y,
                                center_y_wing=center_y_wing)

    # Mask either detector
    if mask_detector is not None:
        MaskDetectors(ws_name, ComponentList=mask_detector)

    # Dark current
    if dark_current is not None:
        if mtd.doesExist(str(dark_current)):
            dark_ws = mtd[str(dark_current)]
        else:
            dark_ws = load_events(dark_current, overwrite_instrument=True)
            dark_ws = transform_to_wavelength(dark_ws)
        subtract_dark_current(ws_name, dark_ws)

    # Normalization
    if str(flux_method).lower() == 'monitor':
        normalize_by_monitor(ws_name)
    elif str(flux_method).lower() == 'time':
        normalize_by_time(ws_name)

    # Additional masks
    apply_mask(ws_name, panel=mask_panel, mask=mask, **btp)

    # Solid angle
    if solid_angle:
        if solid_angle is True:
            solid_angle_correction(ws_name)
        else:  # assume the solid_angle parameter is a workspace
            solid_angle_correction(ws_name, solid_angle_ws=solid_angle)
    # Sensitivity
    if sensitivity_file_path is not None or sensitivity_workspace is not None:
        drtsans.apply_sensitivity_correction(ws_name, sensitivity_filename=sensitivity_file_path,
                                             sensitivity_workspace=sensitivity_workspace)

    # Overwrite meta data
    set_meta_data(ws_name, wave_length, wavelength_spread,
                  sample_offset,
                  sample_aperture_diameter, sample_thickness,
                  source_aperture_diameter,
                  pixel_size_x, pixel_size_y)

    return mtd[ws_name]<|MERGE_RESOLUTION|>--- conflicted
+++ resolved
@@ -19,15 +19,14 @@
 from drtsans.mono.load import load_events, transform_to_wavelength
 from drtsans.mono.normalization import normalize_by_monitor, normalize_by_time
 from drtsans.mono.dark_current import subtract_dark_current
-<<<<<<< HEAD
-from drtsans.mono.meta_data import get_sample_detector_offset
-from drtsans.mono.meta_data import set_meta_data
-=======
->>>>>>> b3a81960
 from drtsans.transmission import apply_transmission_correction, calculate_transmission
 from drtsans.thickness_normalization import normalize_by_thickness
 from drtsans.iq import bin_all
 from drtsans.save_ascii import save_ascii_binned_1D, save_ascii_binned_2D
+
+# from drtsans.mono.absolute_units import empty_beam_scaling
+# from drtsans.mono.gpsans.attenuation import attenuation_factor
+
 from drtsans.mono.meta_data import set_meta_data, get_sample_detector_offset
 from drtsans.load import move_instrument
 
@@ -697,8 +696,6 @@
                                      I1D_combined=iq1d_combined_out)
         output.append(current_output)
     return output
-
-SAMPLE_SI_DISTANCE_METER = 0.071  # meter, i.e., 71 mm)
 
 
 def prepare_data(data,
@@ -795,14 +792,9 @@
                      detector_offset=0., sample_offset=0.)
 
     # Reset the offset
-<<<<<<< HEAD
-    sample_offset, detector_offset = get_sample_detector_offset(ws, SAMPLE_SI_DISTANCE_METER)
-    # TODO - translate instrument with offsets
-=======
     sample_offset, detector_offset = get_sample_detector_offset(ws, SAMPLE_SI_META_NAME, SAMPLE_SI_DISTANCE_METER)
     # Translate instrument with offsets
     move_instrument(ws, sample_offset, detector_offset)
->>>>>>> b3a81960
 
     ws_name = str(ws)
     transform_to_wavelength(ws_name)
