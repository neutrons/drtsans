--- conflicted
+++ resolved
@@ -61,14 +61,9 @@
                  x_center=0.0, y_center=0.0,
                  dark_current=None,
                  flux=None,
-<<<<<<< HEAD
-                 mask_file_path=None,
+                 mask=None, panel=None, btp=dict(),
                  sensitivity_file_path=None,
-                 output_workspace=None):
-=======
-                 mask=None, panel=None, btp=dict(),
-                 sensitivity_file_path=None):
->>>>>>> f1c071ca
+                 output_workspace = None):
     r"""
         Load an EQSANS data file and bring the data to a point where it
         can be used. This includes applying basic corrections that are
@@ -105,23 +100,12 @@
         subtract_dark_current(output_workspace, dark_current,
                               output_workspace=output_workspace)
     if flux is not None:
-<<<<<<< HEAD
         normalise_by_flux(output_workspace, flux,
-                          output_workspace=output_workspace)
+                  output_workspace=output_workspace)
+    apply_mask(output_workspace, panel=panel, mask=mask, **btp)
     # Uncomment as we address them
-    # apply_mask(ws, mask_file_path, output_workspace=output_workspace)
     # initial_uncertainty_estimation(ws, output_workspace=output_workspace)
     apply_solid_angle_correction(output_workspace,
                                  output_workspace=output_workspace)
-    # apply_sensitivity_correction(ws, sensitivity_file_path,
-    #                              output_workspace=output_workspace)
-    return mtd[output_workspace]
-=======
-        ws = normalise_by_flux(ws, flux)
-    apply_mask(ws, panel=panel, mask=mask, **btp)
-    # Uncomment as we address them
-    # ws = initial_uncertainty_estimation(ws)
-    ws = apply_solid_angle_correction(ws)
-    # ws = apply_sensitivity_correction(ws, sensitivity_file_path)
-    return ws
->>>>>>> f1c071ca
+    # apply_sensitivity_correction(ws, sensitivity_file_path, output_workspace=output_workspace)
+    return mtd[output_workspace]