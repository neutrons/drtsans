""" BIOSANS API """
from collections import namedtuple
import copy
from datetime import datetime
import numpy as np
import os

from mantid.simpleapi import mtd, MaskDetectors

import drtsans
from drtsans import getWedgeSelection
from drtsans.path import abspath, abspaths, registered_workspace
from drtsans.sensitivity import apply_sensitivity_correction, load_sensitivity_workspace
from drtsans.instruments import extract_run_number
from drtsans.samplelogs import SampleLogs
from drtsans.settings import namedtuplefy
from drtsans.plots import plot_IQmod, plot_IQazimuthal
from drtsans import subtract_background
from drtsans.reductionlog import savereductionlog
from drtsans.mono import biosans
from drtsans.mono.biosans import solid_angle_correction
from drtsans.mask_utils import apply_mask, load_mask
from drtsans.mono.load import load_events, transform_to_wavelength, set_init_uncertainties
from drtsans.mono.normalization import normalize_by_monitor, normalize_by_time
from drtsans.mono.dark_current import subtract_dark_current
from drtsans.transmission import apply_transmission_correction, calculate_transmission
from drtsans.thickness_normalization import normalize_by_thickness
from drtsans.iq import bin_all
from drtsans.save_ascii import save_ascii_binned_1D, save_ascii_binned_2D
from drtsans.path import allow_overwrite
from drtsans.dataobjects import IQmod
from drtsans.mono.meta_data import set_meta_data, get_sample_detector_offset
from drtsans.load import move_instrument
from drtsans.mono.meta_data import parse_json_meta_data
import drtsans.mono.meta_data as meta_data


# Functions exposed to the general user (public) API
__all__ = ['prepare_data', 'load_all_files', 'plot_reduction_output',
           'prepare_data_workspaces', 'process_single_configuration',
           'reduce_single_configuration']

# silicon window to nominal position (origin) distance in meter
SI_WINDOW_NOMINAL_DISTANCE_METER = 0.071
SAMPLE_SI_META_NAME = 'CG3:CS:SampleToSi'


@namedtuplefy
def load_all_files(reduction_input, prefix='', load_params=None, path=None):
    """load all required files at the beginning, and transform them to histograms

    Parameters
    ----------
    reduction_input
    prefix
    load_params
    path: str or None
        Path to search the NeXus file

    Returns
    -------

    """
    reduction_config = reduction_input['configuration']  # a handy shorcut to the configuration parameters dictionary

    instrument_name = reduction_input['instrumentName']
    ipts = reduction_input['iptsNumber']
    sample = reduction_input['sample']['runNumber']
    sample_trans = reduction_input['sample']['transmission']['runNumber']
    bkgd = reduction_input['background']['runNumber']
    bkgd_trans = reduction_input['background']['transmission']['runNumber']
    empty = reduction_input['emptyTransmission']['runNumber']
    center = reduction_input['beamCenter']['runNumber']
    blocked_beam = reduction_config['blockedBeamRunNumber']

    # sample offsets, etc
    if load_params is None:
        load_params = {}

    wavelength = reduction_config["wavelength"]
    wavelength_spread_user = reduction_config["wavelengthSpread"]

    if reduction_config["useDefaultMask"]:
        # reduction_config["defaultMask"] is a list of python dictionaries
        default_mask = reduction_config["defaultMask"] if reduction_config["defaultMask"] is not None else []

    # check for time/log slicing
    timeslice = reduction_config["useTimeSlice"]
    logslice = reduction_config["useLogSlice"]
    if timeslice or logslice:
        if len(sample.split(',')) > 1:
            raise ValueError("Can't do slicing on summed data sets")

    # thickness is written to sample log if it is defined...
    # FIXME - thickness is used in reduce_configuration... - shall these 2 places more unified?
    thickness = reduction_input['sample']['thickness']
    sample_aperture_diameter = reduction_config['sampleApertureSize']  # in milimiters
    source_aperture_diameter = reduction_config['sourceApertureDiameter']  # in milimiters

    smearing_pixel_size_x = reduction_config["smearingPixelSizeX"]
    smearing_pixel_size_y = reduction_config["smearingPixelSizeY"]
    if smearing_pixel_size_x is not None:
        smearing_pixel_size_x *= 1E-3  # from milimeters to meters
        smearing_pixel_size_y *= 1E-3

    # special loading case for sample to allow the slicing options
    logslice_data_dict = {}

    # Retrieve parameters for overwriting geometry related meta data
<<<<<<< HEAD
    # try:
    #     # load configuration.SampleToSi (in millimeter) and convert to meter
    #     overwrite_swd = float(reduction_input['configuration'].get('SampleToSi', 0.)) * 1E-3
    # except ValueError:
    #     overwrite_swd = None
    # try:
    #     # load configuration.SampleDetectorDistance (in meter)
    #     overwrite_sdd = float(reduction_input['configuration'].get('SampleDetectorDistance', 0.))
    # except ValueError:
    #     overwrite_sdd = None
    # Sample to Si-window distance
    swd_value_dict = parse_json_meta_data(reduction_input, 'SampleToSi', 1E-3,
                                          beam_center_run=True, background_run=True,
                                          empty_transmission_run=True,
                                          transmission_run=True, background_transmission=True,
                                          block_beam_run=True, dark_current_run=False)
    # Sample to detector distance
    sdd_value_dict = parse_json_meta_data(reduction_input, 'SampleDetectorDistance', 1.,
                                          beam_center_run=True, background_run=True,
                                          empty_transmission_run=True, transmission_run=True,
                                          background_transmission=True,
                                          block_beam_run=True, dark_current_run=False)
=======
    overwrite_swd = None if reduction_config['sampleToSi'] is None else reduction_config['sampleToSi'] * 1E-3
    overwrite_sdd = reduction_config['sampleDetectorDistance']
>>>>>>> d5fd76a0

    if timeslice or logslice:
        ws_name = f'{prefix}_{instrument_name}_{sample}_raw_histo_slice_group'
        if not registered_workspace(ws_name):
            filename = abspath(sample.strip(), instrument=instrument_name, ipts=ipts, directory=path)
            print(f"Loading filename {filename}")
            if timeslice:
                timesliceinterval = float(reduction_config["timesliceinterval"])
                logslicename = logsliceinterval = None
            elif logslice:
                timesliceinterval = None
                logslicename = reduction_config["logslicename"]
                logsliceinterval = reduction_config["logsliceinterval"]
            biosans.load_and_split(filename, output_workspace=ws_name,
                                   time_interval=timesliceinterval,
                                   log_name=logslicename, log_value_interval=logsliceinterval,
                                   sample_to_si_name=SAMPLE_SI_META_NAME,
                                   si_nominal_distance=SI_WINDOW_NOMINAL_DISTANCE_METER,
                                   sample_to_si_value=swd_value_dict[meta_data.SAMPLE],
                                   sample_detector_distance_value=sdd_value_dict[meta_data.SAMPLE],
                                   **load_params)

            for _w in mtd[ws_name]:
                # Overwrite meta data
                set_meta_data(str(_w),
                              wave_length=wavelength,
                              wavelength_spread=wavelength_spread_user,
                              sample_thickness=thickness,
                              sample_aperture_diameter=sample_aperture_diameter,
                              source_aperture_diameter=source_aperture_diameter,
                              smearing_pixel_size_x=smearing_pixel_size_x,
                              smearing_pixel_size_y=smearing_pixel_size_y)
                # Transform X-axis to wave length with spread
                _w = transform_to_wavelength(_w)
                _w = set_init_uncertainties(_w)
                for btp_params in default_mask:
                    apply_mask(_w, **btp_params)

            if logslicename is not None:
                for n in range(mtd[ws_name].getNumberOfEntries()):
                    samplelogs = SampleLogs(mtd[ws_name].getItem(n))
                    logslice_data_dict[str(n)] = {'data': list(samplelogs[logslicename].value),
                                                  'units': samplelogs[logslicename].units,
                                                  'name': logslicename}
    else:
        ws_name = f'{prefix}_{instrument_name}_{sample}_raw_histo'
        if not registered_workspace(ws_name):
            filename = abspaths(sample, instrument=instrument_name, ipts=ipts, directory=path)
            print(f"Loading filename {filename}")
            biosans.load_events_and_histogram(filename, output_workspace=ws_name,
                                              sample_to_si_name=SAMPLE_SI_META_NAME,
                                              si_nominal_distance=SI_WINDOW_NOMINAL_DISTANCE_METER,
                                              sample_to_si_value=swd_value_dict[meta_data.SAMPLE],
                                              sample_detector_distance_value=sdd_value_dict[meta_data.SAMPLE],
                                              **load_params)
            # Overwrite meta data
            set_meta_data(ws_name,
                          wave_length=wavelength,
                          wavelength_spread=wavelength_spread_user,
                          sample_thickness=thickness,
                          sample_aperture_diameter=sample_aperture_diameter,
                          source_aperture_diameter=source_aperture_diameter,
                          smearing_pixel_size_x=smearing_pixel_size_x,
                          smearing_pixel_size_y=smearing_pixel_size_y)
            # Re-transform to wave length if overwriting values are specified
            if wavelength and wavelength_spread_user:
                transform_to_wavelength(ws_name)
            # Apply mask
            for btp_params in default_mask:
                apply_mask(ws_name, **btp_params)

    reduction_input["logslice_data"] = logslice_data_dict

    # load all other files
    # for run_number in [center, bkgd, empty, sample_trans, bkgd_trans, blocked_beam]:
    for run_number, run_type in [(center, meta_data.BEAM_CENTER), (bkgd, meta_data.BACKGROUND),
                                 (empty, meta_data.EMPTY_TRANSMISSION), (sample_trans, meta_data.TRANSMISSION),
                                 (bkgd_trans, meta_data.TRANSMISSION_BACKGROUND),
                                 (blocked_beam, meta_data.BLOCK_BEAM)]:
        if run_number:
            ws_name = f'{prefix}_{instrument_name}_{run_number}_raw_histo'
            if not registered_workspace(ws_name):
                filename = abspaths(run_number, instrument=instrument_name, ipts=ipts, directory=path)
                print(f"Loading filename {filename}")
                biosans.load_events_and_histogram(filename, output_workspace=ws_name,
                                                  sample_to_si_name=SAMPLE_SI_META_NAME,
                                                  si_nominal_distance=SI_WINDOW_NOMINAL_DISTANCE_METER,
                                                  sample_to_si_value=swd_value_dict[run_type],
                                                  sample_detector_distance_value=sdd_value_dict[run_type],
                                                  **load_params)
                # Set the wave length and wave length spread
                if wavelength and wavelength_spread_user:
                    set_meta_data(ws_name,
                                  wave_length=wavelength,
                                  wavelength_spread=wavelength_spread_user,
                                  sample_thickness=None,
                                  sample_aperture_diameter=None,
                                  source_aperture_diameter=None,
                                  smearing_pixel_size_x=None,
                                  smearing_pixel_size_y=None)
                    # Transform X-axis to wave length with spread
                    transform_to_wavelength(ws_name)
                for btp_params in default_mask:
                    apply_mask(ws_name, **btp_params)

        dark_current_file_main = reduction_config["darkMainFileName"]
        dark_current_file_wing = reduction_config["darkWingFileName"]
        if dark_current_file_main and dark_current_file_wing:

            # dark current for main detector
            dark_current_main = dark_current_correction(dark_current_file_main,
                                                        default_mask,
                                                        instrument_name,
                                                        ipts,
                                                        load_params,
                                                        path,
                                                        prefix,
                                                        wavelength,
                                                        wavelength_spread_user,
                                                        swd_value_dict[meta_data.DARK_CURRENT],
                                                        sdd_value_dict[meta_data.DARK_CURRENT])

            # dark current for wing detector
            dark_current_wing = dark_current_correction(dark_current_file_wing,
                                                        default_mask,
                                                        instrument_name,
                                                        ipts,
                                                        load_params,
                                                        path,
                                                        prefix,
                                                        wavelength,
                                                        wavelength_spread_user,
                                                        swd_value_dict[meta_data.DARK_CURRENT],
                                                        sdd_value_dict[meta_data.DARK_CURRENT])

    # load required processed_files
    sensitivity_main_ws_name = None
    sensitivity_wing_ws_name = None
    flood_file_main = reduction_config["sensitivityMainFileName"]
    flood_file_wing = reduction_config["sensitivityWingFileName"]
    if flood_file_main and flood_file_wing:
        sensitivity_main_ws_name = f'{prefix}_main_sensitivity'
        sensitivity_wing_ws_name = f'{prefix}_wing_sensitivity'
        if not registered_workspace(sensitivity_main_ws_name):
            print(f"Loading filename {flood_file_main}")
            load_sensitivity_workspace(flood_file_main, output_workspace=sensitivity_main_ws_name)
        if not registered_workspace(sensitivity_wing_ws_name):
            print(f"Loading filename {flood_file_wing}")
            load_sensitivity_workspace(flood_file_wing, output_workspace=sensitivity_wing_ws_name)

    mask_ws = None
    custom_mask_file = reduction_input["configuration"]["maskFileName"]
    if custom_mask_file is not None:
        mask_ws_name = f'{prefix}_mask'
        if not registered_workspace(mask_ws_name):
            print(f"Loading filename {custom_mask_file}")
            mask_ws = load_mask(custom_mask_file, output_workspace=mask_ws_name)
        else:
            mask_ws = mtd[mask_ws_name]
    print('Done loading')

    if registered_workspace(f'{prefix}_{instrument_name}_{sample}_raw_histo_slice_group'):
        raw_sample_ws = mtd[f'{prefix}_{instrument_name}_{sample}_raw_histo_slice_group']
        raw_sample_ws_list = [w for w in raw_sample_ws]
    else:
        raw_sample_ws_list = [mtd[f'{prefix}_{instrument_name}_{sample}_raw_histo']]
    raw_bkgd_ws = mtd[f'{prefix}_{instrument_name}_{bkgd}_raw_histo'] if bkgd else None
    raw_blocked_ws = mtd[f'{prefix}_{instrument_name}_{blocked_beam}_raw_histo'] if blocked_beam else None
    raw_center_ws = mtd[f'{prefix}_{instrument_name}_{center}_raw_histo']
    raw_empty_ws = mtd[f'{prefix}_{instrument_name}_{empty}_raw_histo'] if empty else None
    raw_sample_trans_ws = mtd[f'{prefix}_{instrument_name}_{sample_trans}_raw_histo'] if sample_trans else None
    raw_bkg_trans_ws = mtd[f'{prefix}_{instrument_name}_{bkgd_trans}_raw_histo'] if bkgd_trans else None
    sensitivity_main_ws = mtd[sensitivity_main_ws_name] if sensitivity_main_ws_name else None
    sensitivity_wing_ws = mtd[sensitivity_wing_ws_name] if sensitivity_wing_ws_name else None

    return dict(sample=raw_sample_ws_list,
                background=raw_bkgd_ws,
                center=raw_center_ws,
                empty=raw_empty_ws,
                sample_transmission=raw_sample_trans_ws,
                background_transmission=raw_bkg_trans_ws,
                blocked_beam=raw_blocked_ws,
                dark_current_main=dark_current_main,
                dark_current_wing=dark_current_wing,
                sensitivity_main=sensitivity_main_ws,
                sensitivity_wing=sensitivity_wing_ws,
                mask=mask_ws)


def dark_current_correction(dark_current_file, default_mask, instrument_name, ipts, load_params,
                            path, prefix, wavelength, wavelength_spread_user,
                            user_sample_si_distance, user_sample_detector_distance):
    """Calculate the dark current correction

    Parameters
    ----------
    dark_current_file
    default_mask
    instrument_name
    ipts
    load_params
    path
    prefix
    wavelength
    wavelength_spread_user
    user_sample_si_distance: float, None
        user specified (overwriting) sample to Si-window distance in unit of meter
    user_sample_detector_distance: float, None
        user specified (overwriting) sample to detector distance in unit of meter

    Returns
    -------
    ~mantid.api.MatrixWorkspace
       dark current correction workspace

    """
    run_number = extract_run_number(dark_current_file)
    ws_name = f'{prefix}_{instrument_name}_{run_number}_raw_histo'
    if not registered_workspace(ws_name):
        print(f"Loading filename {dark_current_file}")
        # identify to use exact given path to NeXus or use OnCat instead
        temp_name = abspath(run_number, instrument=instrument_name, ipts=ipts, directory=path)
        if os.path.exists(temp_name):
            dark_current_file = temp_name
        # FIXME - whether dark current will be have sample/detector position related meta data overwritten???
        biosans.load_events_and_histogram(dark_current_file,
                                          output_workspace=ws_name,
                                          sample_to_si_name=SAMPLE_SI_META_NAME,
                                          si_nominal_distance=SI_WINDOW_NOMINAL_DISTANCE_METER,
                                          sample_to_si_value=user_sample_si_distance,
                                          sample_detector_distance_value=user_sample_detector_distance,
                                          **load_params)
        # Set the wave length and wave length spread
        if wavelength and wavelength_spread_user:
            set_meta_data(ws_name,
                          wave_length=wavelength,
                          wavelength_spread=wavelength_spread_user,
                          sample_thickness=None,
                          sample_aperture_diameter=None,
                          source_aperture_diameter=None,
                          smearing_pixel_size_x=None,
                          smearing_pixel_size_y=None)
            # Transform X-axis to wave length with spread
            transform_to_wavelength(ws_name)
        for btp_params in default_mask:
            apply_mask(ws_name, **btp_params)
        dark_current = mtd[ws_name]
    else:
        dark_current = mtd[ws_name]
    return dark_current


def prepare_data_workspaces(data,
                            center_x=None, center_y=None, center_y_wing=None,
                            dark_current=None,
                            flux_method=None,    # normalization (time/monitor)
                            mask_ws=None,        # apply a custom mask from workspace
                            mask_detector=None,  # main or wing
                            mask_panel=None,     # mask back or front panel
                            mask_btp=None,       # mask bank/tube/pixel
                            solid_angle=True,
                            sensitivity_workspace=None,
                            output_workspace=None):
    r"""
    Given a " raw"data workspace, this function provides the following:

        - centers the detector
        - subtracts dark current
        - normalize by time or monitor
        - applies masks
        - corrects for solid angle
        - corrects for sensitivity

    All steps are optional. data, mask_ws, dark_current are either None
    or histogram workspaces. This function does not load any file.

    Parameters
    ----------
    data: ~mantid.dataobjects.Workspace2D
        raw workspace (histogram)
    center_x: float
        Move the center of the detector to this X-coordinate. If :py:obj:`None`, the
        detector will be moved such that the X-coordinate of the intersection
        point between the neutron beam and the detector array will have ``x=0``.
    center_y: float
        Move the center of the detector to this Y-coordinate. If :py:obj:`None`, the
        detector will be moved such that the Y-coordinate of the intersection
        point between the neutron beam and the detector array will have ``y=0``.
    dark_current: ~mantid.dataobjects.Workspace2D
        histogram workspace containing the dark current measurement
    flux_method: str
        Method for flux normalization. Either 'monitor', or 'time'.
    mask_ws: ~mantid.dataobjects.Workspace2D
        Mask workspace
    mask_panel: str
        Either 'front' or 'back' to mask whole front or back panel.
    mask_btp: dict
        Additional properties to Mantid's MaskBTP algorithm
    solid_angle: bool
        Apply the solid angle correction
    sensitivity_workspace: str, ~mantid.api.MatrixWorkspace
        workspace containing previously calculated sensitivity correction. This
        overrides the sensitivity_filename if both are provided.
    output_workspace: str
        The output workspace name. If None will create data.name()+output_suffix

    Returns
    -------
    ~mantid.dataobjects.Workspace2D
        Reference to the processed workspace
    """
    if not output_workspace:
        output_workspace = str(data)
        output_workspace = output_workspace.replace('_raw_histo', '') + '_processed_histo'

    mtd[str(data)].clone(OutputWorkspace=output_workspace)  # name gets into workspace

    if center_x is not None and center_y is not None and center_y_wing is not None:
        biosans.center_detector(output_workspace, center_x=center_x, center_y=center_y, center_y_wing=center_y_wing)

    # Dark current
    if dark_current is not None:
        subtract_dark_current(output_workspace, dark_current)

    # Normalization
    if str(flux_method).lower() == 'monitor':
        normalize_by_monitor(output_workspace)
    elif str(flux_method).lower() == 'time':
        normalize_by_time(output_workspace)

    # Mask either detector
    if mask_detector is not None:
        MaskDetectors(output_workspace, ComponentList=mask_detector)

    # Additional masks
    if mask_btp is None:
        mask_btp = dict()
    apply_mask(output_workspace, panel=mask_panel, mask=mask_ws, **mask_btp)

    # Solid angle
    if solid_angle:
        solid_angle_correction(output_workspace)

    # Sensitivity
    if sensitivity_workspace is not None:
        apply_sensitivity_correction(output_workspace,
                                     sensitivity_workspace=sensitivity_workspace)

    return mtd[output_workspace]


def process_single_configuration(sample_ws_raw,
                                 sample_trans_ws=None,
                                 sample_trans_value=None,
                                 bkg_ws_raw=None,
                                 bkg_trans_ws=None,
                                 bkg_trans_value=None,
                                 blocked_ws_raw=None,
                                 theta_deppendent_transmission=True,
                                 center_x=None,
                                 center_y=None,
                                 center_y_wing=None,
                                 dark_current=None,
                                 flux_method=None,    # normalization (time/monitor)
                                 mask_ws=None,        # apply a custom mask from workspace
                                 mask_detector=None,
                                 mask_panel=None,     # mask back or front panel
                                 mask_btp=None,       # mask bank/tube/pixel
                                 solid_angle=True,
                                 sensitivity_workspace=None,
                                 output_workspace=None,
                                 output_suffix='',
                                 thickness=1.,
                                 absolute_scale_method='standard',
                                 empty_beam_ws=None,
                                 beam_radius=None,
                                 absolute_scale=1.,
                                 keep_processed_workspaces=True):
    r"""
    This function provides full data processing for a single experimental configuration,
    starting from workspaces (no data loading is happening inside this function)

    Parameters
    ----------
    sample_ws_raw: ~mantid.dataobjects.Workspace2D
        raw data histogram workspace
    sample_trans_ws: ~mantid.dataobjects.Workspace2D
        optional histogram workspace for sample transmission
    sample_trans_value: float
        optional value for sample transmission
    bkg_ws_raw: ~mantid.dataobjects.Workspace2D
        optional raw histogram workspace for background
    bkg_trans_ws: ~mantid.dataobjects.Workspace2D
        optional histogram workspace for background transmission
    bkg_trans_value: float
        optional value for background transmission
    blocked_ws_raw: ~mantid.dataobjects.Workspace2D
        optional histogram workspace for blocked beam
    theta_deppendent_transmission: bool
        flag to apply angle dependent transmission
    center_x: float
        x center for the beam
    center_y: float
        y center for the beam
    center_y_wing: float
        y center for the wing
    dark_current: ~mantid.dataobjects.Workspace2D
        dark current workspace
    flux_method: str
        normalization by time or monitor
    mask_ws: ~mantid.dataobjects.Workspace2D
        user defined mask
    mask_panel: str
        mask fron or back panel
    mask_btp: dict
        optional bank, tube, pixel to mask
    solid_angle: bool
        flag to apply solid angle
    sensitivity_workspace: ~mantid.dataobjects.Workspace2D
        workspace containing sensitivity
    output_workspace: str
        output workspace name
    output_suffix:str
        suffix for output workspace
    thickness: float
        sample thickness (cm)
    absolute_scale_method: str
        method to do absolute scaling (standard or direct_beam)
    empty_beam_ws: ~mantid.dataobjects.Workspace2D
        empty beam workspace for absolute scaling
    beam_radius: float
        beam radius for absolute scaling
    absolute_scale: float
        absolute scaling value for standard method
    keep_processed_workspaces: bool
        flag to keep the processed blocked beam and background workspaces

    Returns
    -------
    ~mantid.dataobjects.Workspace2D
        Reference to the processed workspace
    """
    if not output_workspace:
        output_workspace = output_suffix + '_sample'

    # create a common configuration for prepare data
    prepare_data_conf = {'center_x': center_x,
                         'center_y': center_y,
                         'center_y_wing': center_y_wing,
                         'dark_current': dark_current,
                         'flux_method': flux_method,
                         'mask_ws': mask_ws,
                         'mask_detector': mask_detector,
                         'mask_panel': mask_panel,
                         'mask_btp': mask_btp,
                         'solid_angle': solid_angle,
                         'sensitivity_workspace': sensitivity_workspace}

    # process blocked
    if blocked_ws_raw:
        blocked_ws_name = output_suffix + '_blocked'
        if not registered_workspace(blocked_ws_name):
            blocked_ws = prepare_data_workspaces(blocked_ws_raw,
                                                 output_workspace=blocked_ws_name,
                                                 **prepare_data_conf)
        else:
            blocked_ws = mtd[blocked_ws_name]

    # process sample
    sample_ws = prepare_data_workspaces(sample_ws_raw,
                                        output_workspace=output_workspace,
                                        **prepare_data_conf)
    if blocked_ws_raw:
        sample_ws = subtract_background(sample_ws, blocked_ws)
    # apply transmission to the sample
    transmission_dict = {}
    if sample_trans_ws or sample_trans_value:
        if sample_trans_value:
            transmission_dict = {'value': float(sample_trans_value),
                                 'error': ''}
        else:
            transmission_dict = {'value': sample_trans_ws.extractY(),
                                 'error': sample_trans_ws.extractE()}
        sample_ws = apply_transmission_correction(sample_ws,
                                                  trans_workspace=sample_trans_ws,
                                                  trans_value=sample_trans_value,
                                                  theta_dependent=theta_deppendent_transmission,
                                                  output_workspace=output_workspace)

    # process background, if not already processed
    background_transmission_dict = {}
    if bkg_ws_raw:
        bkgd_ws_name = output_suffix + '_background'
        if not registered_workspace(bkgd_ws_name):
            bkgd_ws = prepare_data_workspaces(bkg_ws_raw,
                                              output_workspace=bkgd_ws_name,
                                              **prepare_data_conf)
            if blocked_ws_raw:
                bkgd_ws = subtract_background(bkgd_ws, blocked_ws)
            # apply transmission to bkgd
            if bkg_trans_ws or bkg_trans_value:
                if bkg_trans_value:
                    background_transmission_dict = {'value': float(bkg_trans_value),
                                                    'error': ''}
                else:
                    background_transmission_dict = {'value': bkg_trans_ws.extractY(),
                                                    'error': bkg_trans_ws.extractE()}
                bkgd_ws = apply_transmission_correction(bkgd_ws,
                                                        trans_workspace=bkg_trans_ws,
                                                        trans_value=bkg_trans_value,
                                                        theta_dependent=theta_deppendent_transmission,
                                                        output_workspace=bkgd_ws_name)
        else:
            bkgd_ws = mtd[bkgd_ws_name]
        # subtract background
        sample_ws = subtract_background(sample_ws, bkgd_ws, output_workspace=output_workspace)

        if not keep_processed_workspaces:
            bkgd_ws.delete()

    if blocked_ws_raw and not keep_processed_workspaces:
        blocked_ws.delete()

    # finalize with absolute scale and thickness
    sample_ws = normalize_by_thickness(sample_ws, thickness)

    # standard method assumes absolute scale from outside
    if absolute_scale_method == 'direct_beam':
        # try:
        #     empty = mtd[str(empty_beam_ws)]
        # except KeyError:
        #     raise ValueError(f"Could not find empty beam {str(empty_beam_ws)}")
        #
        # ac, ace = attenuation_factor(empty)
        # sample_ws = empty_beam_scaling(sample_ws,
        #                                empty,
        #                                beam_radius=beam_radius,
        #                                unit='mm',
        #                                attenuator_coefficient=ac,
        #                                attenuator_error=ace,
        #                                output_workspace=output_workspace)
        raise NotImplementedError('This method is not yet implemented for BIOSANS')
    else:
        sample_ws *= absolute_scale

    return mtd[str(sample_ws)], {'sample': transmission_dict,
                                 'background': background_transmission_dict}


def plot_reduction_output(reduction_output, reduction_input, loglog=True, imshow_kwargs=None):
    reduction_config = reduction_input['configuration']
    output_dir = reduction_config["outputDir"]
    outputFilename = reduction_input["outputFileName"]
    output_suffix = ''

    bin1d_type = reduction_config["1DQbinType"]

    if imshow_kwargs is None:
        imshow_kwargs = {}
    for i, out in enumerate(reduction_output):
        if len(reduction_output) > 1:
            output_suffix = f'_{i}'

        wedges = reduction_config["wedges"] if bin1d_type == 'wedge' else None
        symmetric_wedges = reduction_config.get("symmetric_wedges", True)

        qmin_main = reduction_config["QminMain"]
        qmax_main = reduction_config["QmaxMain"]
        qmin_wing = reduction_config["QminWing"]
        qmax_wing = reduction_config["QmaxWing"]

        filename = os.path.join(output_dir, '2D', f'{outputFilename}{output_suffix}_2D_main.png')
        plot_IQazimuthal(out.I2D_main, filename, backend='mpl',
                         imshow_kwargs=imshow_kwargs, title='Main',
                         wedges=wedges, symmetric_wedges=symmetric_wedges,
                         qmin=qmin_main, qmax=qmax_main)
        filename = os.path.join(output_dir, '2D', f'{outputFilename}{output_suffix}_2D_wing.png')
        plot_IQazimuthal(out.I2D_wing, filename, backend='mpl',
                         imshow_kwargs=imshow_kwargs, title='Wing',
                         wedges=wedges, symmetric_wedges=symmetric_wedges,
                         qmin=qmin_wing, qmax=qmax_wing)
        for j in range(len(out.I1D_main)):
            add_suffix = ""
            if len(out.I1D_main) > 1:
                add_suffix = f'_wedge_{j}'
            filename = os.path.join(output_dir, '1D', f'{outputFilename}{output_suffix}_1D{add_suffix}.png')
            plot_IQmod([out.I1D_main[j], out.I1D_wing[j], out.I1D_combined[j]],
                       filename, loglog=loglog, backend='mpl', errorbar_kwargs={'label': 'main,wing,both'})

    # allow overwrite
    allow_overwrite(os.path.join(output_dir, '1D'))
    allow_overwrite(os.path.join(output_dir, '2D'))


def reduce_single_configuration(loaded_ws, reduction_input, prefix=''):
    reduction_config = reduction_input["configuration"]

    flux_method = reduction_config["normalization"]
    transmission_radius = reduction_config["mmRadiusForTransmission"]
    solid_angle = reduction_config["useSolidAngleCorrection"]
    sample_trans_value = reduction_input["sample"]["transmission"]["value"]
    bkg_trans_value = reduction_input["background"]["transmission"]["value"]
    theta_deppendent_transmission = reduction_config["useThetaDepTransCorrection"]
    mask_panel = None
    if reduction_config["useMaskBackTubes"] is True:
        mask_panel = 'back'
    output_suffix = ''
    thickness = reduction_input['sample']['thickness']  # default thickness set in BIOSANS.json schema
    absolute_scale_method = reduction_config["absoluteScaleMethod"]  # FIXME default value in the schemay may be wrong
    beam_radius = reduction_config["DBScalingBeamRadius"]  # FIXME missing keyword in the schema
    absolute_scale = reduction_config["StandardAbsoluteScale"]
    output_dir = reduction_config["outputDir"]

    nxbins_main = reduction_config["numMainQxQyBins"]
    nybins_main = nxbins_main
    nxbins_wing = reduction_config["numWingQxQyBins"]
    nybins_wing = nxbins_wing

    bin1d_type = reduction_config["1DQbinType"]
    log_binning = (reduction_config["QbinType"] == 'log')
    even_decades = reduction_config["useLogQBinsEvenDecade"]  # default set in the schema
    decade_on_center = reduction_config["useLogQBinsDecadeCenter"]  # default set in the schema

    nbins_main = reduction_config["numMainQBins"]
    nbins_main_per_decade = reduction_config["LogQBinsPerDecadeMain"]
    nbins_wing = reduction_config["numWingQBins"]
    nbins_wing_per_decade = reduction_config["LogQBinsPerDecadeWing"]

    outputFilename = reduction_input["outputFileName"]
    weighted_errors = reduction_config["useErrorWeighting"]
    qmin_main = reduction_config["QminMain"]
    qmax_main = reduction_config["QmaxMain"]
    qmin_wing = reduction_config["QminWing"]
    qmax_wing = reduction_config["QmaxWing"]
    annular_bin = reduction_config["AnnularAngleBin"]

    wedges_min = reduction_config["WedgeMinAngles"]
    wedges_max = reduction_config["WedgeMaxAngles"]
    wedges = None if wedges_min is None or wedges_max is None else list(zip(wedges_min, wedges_max))

    # automatically determine wedge binning if it wasn't explicitly set
    autoWedgeOpts = {}
    symmetric_wedges = True
    if bin1d_type == 'wedge' and wedges_min is None:
        # the JSON validator "wedgesources" guarantees that the parameters to be collected are all non-empty
        autoWedgeOpts = {'q_min': reduction_config['autoWedgeQmin'],
                         'q_delta': reduction_config['autoWedgeQdelta'],
                         'q_max': reduction_config['autoWedgeQmax'],
                         'azimuthal_delta': reduction_config['autoWedgeAzimuthalDelta'],
                         'peak_width': reduction_config['autoWedgePeakWidth'],
                         'background_width': reduction_config['autoWedgeBackgroundWidth'],
                         'signal_to_noise_min': reduction_config['autoSignalToNoiseMin']}
        # auto-aniso returns all of the wedges
        symmetric_wedges = False

    xc, yc, yw = biosans.find_beam_center(loaded_ws.center)
    print("Center  =", xc, yc, yw)

    # empty beam transmission workspace
    if loaded_ws.empty is not None:
        empty_trans_ws_name = f'{prefix}_empty'
        empty_trans_ws = prepare_data_workspaces(loaded_ws.empty,
                                                 flux_method=flux_method,
                                                 mask_detector='wing_detector',
                                                 center_x=xc,
                                                 center_y=yc,
                                                 center_y_wing=yw,
                                                 solid_angle=False,
                                                 sensitivity_workspace=loaded_ws.sensitivity_main,
                                                 output_workspace=empty_trans_ws_name)
    else:
        empty_trans_ws = None

    # background transmission
    if loaded_ws.background_transmission is not None and empty_trans_ws is not None:
        bkgd_trans_ws_name = f'{prefix}_bkgd_trans'
        bkgd_trans_ws_processed = prepare_data_workspaces(loaded_ws.background_transmission,
                                                          flux_method=flux_method,
                                                          mask_detector='wing_detector',
                                                          center_x=xc,
                                                          center_y=yc,
                                                          center_y_wing=yw,
                                                          solid_angle=False,
                                                          sensitivity_workspace=loaded_ws.sensitivity_main,
                                                          output_workspace=bkgd_trans_ws_name)
        bkgd_trans_ws = calculate_transmission(bkgd_trans_ws_processed, empty_trans_ws,
                                               radius=transmission_radius, radius_unit="mm")
        print('Background transmission =', bkgd_trans_ws.extractY()[0, 0])
    else:
        bkgd_trans_ws = None

    # sample transmission
    if loaded_ws.sample_transmission is not None and empty_trans_ws is not None:
        sample_trans_ws_name = f'{prefix}_sample_trans'
        sample_trans_ws_processed = prepare_data_workspaces(loaded_ws.sample_transmission,
                                                            flux_method=flux_method,
                                                            mask_detector='wing_detector',
                                                            center_x=xc,
                                                            center_y=yc,
                                                            center_y_wing=yw,
                                                            solid_angle=False,
                                                            sensitivity_workspace=loaded_ws.sensitivity_main,
                                                            output_workspace=sample_trans_ws_name)
        sample_trans_ws = calculate_transmission(sample_trans_ws_processed, empty_trans_ws,
                                                 radius=transmission_radius, radius_unit="mm")
        print('Sample transmission =', sample_trans_ws.extractY()[0, 0])
    else:
        sample_trans_ws = None

    output = []
    detectordata = {}
    for i, raw_sample_ws in enumerate(loaded_ws.sample):
        name = "_slice_{}".format(i+1)
        if len(loaded_ws.sample) > 1:
            output_suffix = f'_{i}'

        processed_data_main, trans_main = process_single_configuration(raw_sample_ws,
                                                                       sample_trans_ws=sample_trans_ws,
                                                                       sample_trans_value=sample_trans_value,
                                                                       bkg_ws_raw=loaded_ws.background,
                                                                       bkg_trans_ws=bkgd_trans_ws,
                                                                       bkg_trans_value=bkg_trans_value,
                                                                       blocked_ws_raw=loaded_ws.blocked_beam,
                                                                       theta_deppendent_transmission=theta_deppendent_transmission,  # noqa E502
                                                                       center_x=xc, center_y=yc, center_y_wing=yw,
                                                                       dark_current=loaded_ws.dark_current_main,
                                                                       flux_method=flux_method,
                                                                       mask_detector='wing_detector',
                                                                       mask_ws=loaded_ws.mask,
                                                                       mask_panel=mask_panel,
                                                                       solid_angle=solid_angle,
                                                                       sensitivity_workspace=loaded_ws.sensitivity_main,  # noqa E502
                                                                       output_workspace=f'processed_data_main_{i}',
                                                                       output_suffix=output_suffix,
                                                                       thickness=thickness,
                                                                       absolute_scale_method=absolute_scale_method,
                                                                       empty_beam_ws=empty_trans_ws,
                                                                       beam_radius=beam_radius,
                                                                       absolute_scale=absolute_scale,
                                                                       keep_processed_workspaces=False)
        processed_data_wing, trans_wing = process_single_configuration(raw_sample_ws,
                                                                       sample_trans_ws=sample_trans_ws,
                                                                       sample_trans_value=sample_trans_value,
                                                                       bkg_ws_raw=loaded_ws.background,
                                                                       bkg_trans_ws=bkgd_trans_ws,
                                                                       bkg_trans_value=bkg_trans_value,
                                                                       blocked_ws_raw=loaded_ws.blocked_beam,
                                                                       theta_deppendent_transmission=theta_deppendent_transmission,  # noqa E502
                                                                       center_x=xc, center_y=yc, center_y_wing=yw,
                                                                       dark_current=loaded_ws.dark_current_wing,
                                                                       flux_method=flux_method,
                                                                       mask_detector='detector1',
                                                                       mask_ws=loaded_ws.mask,
                                                                       mask_panel=mask_panel,
                                                                       solid_angle=solid_angle,
                                                                       sensitivity_workspace=loaded_ws.sensitivity_wing,  # noqa E502
                                                                       output_workspace=f'processed_data_wing_{i}',
                                                                       output_suffix=output_suffix,
                                                                       thickness=thickness,
                                                                       absolute_scale_method=absolute_scale_method,
                                                                       empty_beam_ws=empty_trans_ws,
                                                                       beam_radius=beam_radius,
                                                                       absolute_scale=absolute_scale,
                                                                       keep_processed_workspaces=False)

        # binning
        iq1d_main_in = biosans.convert_to_q(processed_data_main, mode='scalar')
        iq2d_main_in = biosans.convert_to_q(processed_data_main, mode='azimuthal')
        if bool(autoWedgeOpts):  # determine wedges automatically from the main detector
            wedges = getWedgeSelection(iq2d_main_in, **autoWedgeOpts)
            print('found wedge angles:')
            peak_wedge, back_wedge = wedges
            print('    peak:      ', peak_wedge)
            print('    background:', back_wedge)
            del peak_wedge, back_wedge

        # set the found wedge values to the reduction input, this will allow correct plotting
        reduction_config["wedges"] = wedges
        reduction_config["symmetric_wedges"] = symmetric_wedges

        iq2d_main_out, iq1d_main_out = bin_all(iq2d_main_in, iq1d_main_in, nxbins_main, nybins_main,
                                               n1dbins=nbins_main, n1dbins_per_decade=nbins_main_per_decade,
                                               decade_on_center=decade_on_center,
                                               bin1d_type=bin1d_type, log_scale=log_binning,
                                               even_decade=even_decades, qmin=qmin_main, qmax=qmax_main,
                                               annular_angle_bin=annular_bin, wedges=wedges,
                                               symmetric_wedges=symmetric_wedges,
                                               error_weighted=weighted_errors)
        iq1d_wing_in = biosans.convert_to_q(processed_data_wing, mode='scalar')
        iq2d_wing_in = biosans.convert_to_q(processed_data_wing, mode='azimuthal')
        iq2d_wing_out, iq1d_wing_out = bin_all(iq2d_wing_in, iq1d_wing_in, nxbins_wing, nybins_wing,
                                               n1dbins=nbins_wing, n1dbins_per_decade=nbins_wing_per_decade,
                                               decade_on_center=decade_on_center,
                                               bin1d_type=bin1d_type, log_scale=log_binning,
                                               even_decade=even_decades, qmin=qmin_wing, qmax=qmax_wing,
                                               annular_angle_bin=annular_bin, wedges=wedges,
                                               symmetric_wedges=symmetric_wedges,
                                               error_weighted=weighted_errors)

        # save ASCII files
        filename = os.path.join(output_dir, '2D', f'{outputFilename}{output_suffix}_2D_main.dat')
        save_ascii_binned_2D(filename, "I(Qx,Qy)", iq2d_main_out)
        filename = os.path.join(output_dir, '2D', f'{outputFilename}{output_suffix}_2D_wing.dat')
        save_ascii_binned_2D(filename, "I(Qx,Qy)", iq2d_wing_out)

        def olt_q_boundary(boundary):
            r"""Initialize the stitching boundaries when a list of boundaries has not been specified
            boundary: str; Either 'min' or 'max'
            Returns: list
            """
            if boundary not in ('min', 'max'):
                raise ValueError('Only "min" or "max" are valid arguments')
            olt_q = reduction_config[f'overlapStitchQ{boundary}']  # guaranteed `None` or `list`
            if olt_q is None:
                extremum_function = getattr(iq1d_wing_in.mod_q, boundary)  # either min() or max() method
                return np.repeat(extremum_function(), len(iq1d_main_out))
            elif len(olt_q) == 1:
                return np.repeat(olt_q[0], len(iq1d_main_out))
            else:
                return np.array(olt_q)

        OLT_Qmin = olt_q_boundary('min')
        OLT_Qmax = olt_q_boundary('max')

        iq1d_combined_out = []
        for j in range(len(iq1d_main_out)):
            add_suffix = ""
            if len(iq1d_main_out) > 1:
                add_suffix = f'_wedge_{j}'
            ascii_1D_filename = os.path.join(output_dir, '1D',
                                             f'{outputFilename}{output_suffix}_1D_main{add_suffix}.txt')
            save_ascii_binned_1D(ascii_1D_filename, "I(Q)", iq1d_main_out[j])
            ascii_1D_filename = os.path.join(output_dir, '1D',
                                             f'{outputFilename}{output_suffix}_1D_wing{add_suffix}.txt')
            save_ascii_binned_1D(ascii_1D_filename, "I(Q)", iq1d_wing_out[j])

            try:
                iq_output_both = biosans.stitch_profiles(profiles=[iq1d_main_out[j], iq1d_wing_out[j]],
                                                         overlaps=[OLT_Qmin[j], OLT_Qmax[j]],
                                                         target_profile_index=0)

                ascii_1D_filename = os.path.join(output_dir, '1D',
                                                 f'{outputFilename}{output_suffix}_1D_both{add_suffix}.txt')
                save_ascii_binned_1D(ascii_1D_filename, "I(Q)", iq_output_both)
            except ZeroDivisionError:
                iq_output_both = IQmod(intensity=[], error=[], mod_q=[])

            iq1d_combined_out.append(iq_output_both)
        IofQ_output = namedtuple('IofQ_output', ['I2D_main', 'I2D_wing', 'I1D_main', 'I1D_wing', 'I1D_combined'])
        current_output = IofQ_output(I2D_main=iq2d_main_out,
                                     I2D_wing=iq2d_wing_out,
                                     I1D_main=iq1d_main_out,
                                     I1D_wing=iq1d_wing_out,
                                     I1D_combined=iq1d_combined_out)
        output.append(current_output)

        _inside_detectordata = {}
        if iq_output_both.intensity.size > 0:
            _inside_detectordata = {'combined': {'iq': [iq_output_both]}}
        else:
            _inside_detectordata = {}
        index = 0
        for _iq1d_main, _iq1d_wing, _iq2d_main, _iq2d_wing in zip(iq1d_main_out, iq1d_wing_out,
                                                                  [iq2d_main_out], [iq2d_wing_out]):
            _inside_detectordata["main_{}".format(index)] = {'iq': [_iq1d_main],
                                                             'iqxqy': _iq2d_main}
            _inside_detectordata["wing_{}".format(index)] = {'iq': [_iq1d_wing],
                                                             'iqxqy': _iq2d_wing}

        detectordata[name] = _inside_detectordata

    # save reduction log

    filename = os.path.join(reduction_config["outputDir"], outputFilename + f'_reduction_log{output_suffix}.hdf')
    starttime = datetime.now().isoformat()
    # try:
    #     pythonfile = __file__
    # except NameError:
    #     pythonfile = "Launched from notebook"
    reductionparams = {'data': copy.deepcopy(reduction_input)}
    specialparameters = {'beam_center': {'x': xc, 'y': yc, 'y_wing': yw},
                         'sample_transmission': {'main': trans_main['sample'],
                                                 'wing': trans_wing['sample']},
                         'background_transmission': {'main': trans_main['background'],
                                                     'wing': trans_wing['background']}
                         }

    samplelogs = {'main': SampleLogs(processed_data_main), 'wing': SampleLogs(processed_data_wing)}
    logslice_data_dict = reduction_input['logslice_data']

    savereductionlog(filename=filename,
                     detectordata=detectordata,
                     reductionparams=reductionparams,
                     # pythonfile=pythonfile,
                     starttime=starttime,
                     specialparameters=specialparameters,
                     logslicedata=logslice_data_dict,
                     samplelogs=samplelogs,
                     )

    # change permissions to all files to allow overwrite
    allow_overwrite(reduction_config["outputDir"])
    allow_overwrite(os.path.join(reduction_config["outputDir"], '1D'))
    allow_overwrite(os.path.join(reduction_config["outputDir"], '2D'))

    return output


def prepare_data(data,
                 mask_detector=None,
                 detector_offset=0, sample_offset=0,
                 center_x=None, center_y=None, center_y_wing=None,
                 dark_current=None,
                 flux_method=None,
                 mask=None, mask_panel=None, btp=dict(),
                 solid_angle=True,
                 sensitivity_file_path=None, sensitivity_workspace=None,
                 wave_length=None, wavelength_spread=None,
                 sample_aperture_diameter=None, sample_thickness=None,
                 source_aperture_diameter=None,
                 smearing_pixel_size_x=None, smearing_pixel_size_y=None,
                 output_workspace=None, output_suffix='', **kwargs):
    r"""
    Load a BIOSANS data file and bring the data to a point where it can be used. This includes applying basic
    corrections that are always applied regardless of whether the data is background or scattering data.

    Parameters
    ----------
    data: int, str, ~mantid.api.IEventWorkspace
        Run number as int or str, file path, :py:obj:`~mantid.api.IEventWorkspace`
    mask_detector: str
        Name of an instrument component to mask
    detector_offset: float
        Additional translation of the detector along Z-axis, in mili-meters.
    sample_offset: float
        Additional translation of the sample along the Z-axis, in mili-meters.
    center_x: float
        Move the center of the detector to this X-coordinate. If :py:obj:`None`, the
        detector will be moved such that the X-coordinate of the intersection
        point between the neutron beam and the detector array will have ``x=0``.
    center_y: float
        Move the center of the detector to this Y-coordinate. If :py:obj:`None`, the
        detector will be moved such that the Y-coordinate of the intersection
        point between the neutron beam and the detector array will have ``y=0``.
    center_y_wing: float
        Move the center of the wing detector to this Y-coordinate. If :py:obj:`None`, the
        detector will be moved such that the Y-coordinate of the intersection
        point between the neutron beam and the detector array will have ``y=0``.
    dark_current: int, str, ~mantid.api.IEventWorkspace
        Run number as int or str, file path, :py:obj:`~mantid.api.IEventWorkspace`
    flux_method: str
        Method for flux normalization. Either 'monitor', or 'time'.
    panel: str
        Either 'front' or 'back' to mask a whole panel
    mask_panel: str
        Either 'front' or 'back' to mask whole front or back panel.
    mask: mask file path, MaskWorkspace, list
        Additional mask to be applied. If `list`, it is a list of
        detector ID's.
    btp: dict
        Additional properties to Mantid's MaskBTP algorithm
    solid_angle: bool
        Apply the solid angle correction
    sensitivity_file_path: str
        file containing previously calculated sensitivity correction
    sensitivity_workspace: str, ~mantid.api.MatrixWorkspace
        workspace containing previously calculated sensitivity correction. This
        overrides the sensitivity_filename if both are provided.
    wave_length: float, None
        wave length in Angstrom
    wavelength_spread: float, None
        wave length spread in Angstrom
    sample_aperture_diameter: float, None
        sample aperture diameter in mm
    sample_thickness: None, float
        sample thickness in unit cm
    source_aperture_diameter: float, None
        source aperture size radius in unit mm
    smearing_pixel_size_x: float, None
        pixel size in x direction in unit as meter, only for Q-resolution calculation
    smearing_pixel_size_y: float, None
        pixel size in Y direction in unit as meter, only for Q-resolution calculation
    output_workspace: str
        Name of the output workspace. If not supplied, will be determined from the supplied value of ``data``.
    output_suffix: str
        If the ``output_workspace`` is not specified, this is appended to the automatically generated
        output workspace name.

    Returns
    -------
    ~mantid.api.IEventWorkspace
        Reference to the events workspace
    """
    # Detector offset and sample offset are disabled
    if abs(detector_offset) > 1E-8 or abs(sample_offset) > 1E-8:
        raise RuntimeError('biosans.api.prepare_data does not work with detector_offset or sample_offset')

    # Load event without moving detector and sample after loading NeXus and instrument
    ws = load_events(data, overwrite_instrument=True, output_workspace=output_workspace, output_suffix=output_suffix,
                     detector_offset=0., sample_offset=0.)

    # Reset the offset
    sample_offset, detector_offset = get_sample_detector_offset(ws, SAMPLE_SI_META_NAME,
                                                                SI_WINDOW_NOMINAL_DISTANCE_METER)
    # Translate instrument with offsets
    move_instrument(ws, sample_offset, detector_offset)

    ws_name = str(ws)
    transform_to_wavelength(ws_name)
    set_init_uncertainties(ws_name)

    if center_x is not None and center_y is not None and center_y_wing is not None:
        biosans.center_detector(ws_name, center_x=center_x,
                                center_y=center_y,
                                center_y_wing=center_y_wing)

    # Mask either detector
    if mask_detector is not None:
        MaskDetectors(ws_name, ComponentList=mask_detector)

    # Dark current
    if dark_current is not None:
        if mtd.doesExist(str(dark_current)):
            dark_ws = mtd[str(dark_current)]
        else:
            dark_ws = load_events(dark_current, overwrite_instrument=True)
            dark_ws = transform_to_wavelength(dark_ws)
            dark_ws = set_init_uncertainties(dark_ws)
        subtract_dark_current(ws_name, dark_ws)

    # Normalization
    if str(flux_method).lower() == 'monitor':
        normalize_by_monitor(ws_name)
    elif str(flux_method).lower() == 'time':
        normalize_by_time(ws_name)

    # Additional masks
    apply_mask(ws_name, panel=mask_panel, mask=mask, **btp)

    # Solid angle
    if solid_angle:
        if solid_angle is True:
            solid_angle_correction(ws_name)
        else:  # assume the solid_angle parameter is a workspace
            solid_angle_correction(ws_name, solid_angle_ws=solid_angle)
    # Sensitivity
    if sensitivity_file_path is not None or sensitivity_workspace is not None:
        drtsans.apply_sensitivity_correction(ws_name, sensitivity_filename=sensitivity_file_path,
                                             sensitivity_workspace=sensitivity_workspace)

    # Overwrite meta data
    set_meta_data(ws_name, wave_length, wavelength_spread,
                  sample_offset,
                  sample_aperture_diameter, sample_thickness,
                  source_aperture_diameter,
                  smearing_pixel_size_x, smearing_pixel_size_y)

    return mtd[ws_name]<|MERGE_RESOLUTION|>--- conflicted
+++ resolved
@@ -107,33 +107,17 @@
     logslice_data_dict = {}
 
     # Retrieve parameters for overwriting geometry related meta data
-<<<<<<< HEAD
-    # try:
-    #     # load configuration.SampleToSi (in millimeter) and convert to meter
-    #     overwrite_swd = float(reduction_input['configuration'].get('SampleToSi', 0.)) * 1E-3
-    # except ValueError:
-    #     overwrite_swd = None
-    # try:
-    #     # load configuration.SampleDetectorDistance (in meter)
-    #     overwrite_sdd = float(reduction_input['configuration'].get('SampleDetectorDistance', 0.))
-    # except ValueError:
-    #     overwrite_sdd = None
-    # Sample to Si-window distance
-    swd_value_dict = parse_json_meta_data(reduction_input, 'SampleToSi', 1E-3,
+    swd_value_dict = parse_json_meta_data(reduction_input, 'sampleToSi', 1E-3,
                                           beam_center_run=True, background_run=True,
                                           empty_transmission_run=True,
                                           transmission_run=True, background_transmission=True,
                                           block_beam_run=True, dark_current_run=False)
     # Sample to detector distance
-    sdd_value_dict = parse_json_meta_data(reduction_input, 'SampleDetectorDistance', 1.,
+    sdd_value_dict = parse_json_meta_data(reduction_input, 'sampleDetectorDistance', 1.,
                                           beam_center_run=True, background_run=True,
                                           empty_transmission_run=True, transmission_run=True,
                                           background_transmission=True,
                                           block_beam_run=True, dark_current_run=False)
-=======
-    overwrite_swd = None if reduction_config['sampleToSi'] is None else reduction_config['sampleToSi'] * 1E-3
-    overwrite_sdd = reduction_config['sampleDetectorDistance']
->>>>>>> d5fd76a0
 
     if timeslice or logslice:
         ws_name = f'{prefix}_{instrument_name}_{sample}_raw_histo_slice_group'
@@ -242,7 +226,6 @@
         dark_current_file_main = reduction_config["darkMainFileName"]
         dark_current_file_wing = reduction_config["darkWingFileName"]
         if dark_current_file_main and dark_current_file_wing:
-
             # dark current for main detector
             dark_current_main = dark_current_correction(dark_current_file_main,
                                                         default_mask,
@@ -358,7 +341,6 @@
         temp_name = abspath(run_number, instrument=instrument_name, ipts=ipts, directory=path)
         if os.path.exists(temp_name):
             dark_current_file = temp_name
-        # FIXME - whether dark current will be have sample/detector position related meta data overwritten???
         biosans.load_events_and_histogram(dark_current_file,
                                           output_workspace=ws_name,
                                           sample_to_si_name=SAMPLE_SI_META_NAME,
