version: 6
environments:
  build:
    channels:
    - url: https://conda.anaconda.org/conda-forge/
    - url: https://conda.anaconda.org/mantid/label/main/
    - url: https://conda.anaconda.org/neutrons/
    - url: https://prefix.dev/pixi-build-backends/
    indexes:
    - https://pypi.org/simple
    packages:
      linux-64:
      - conda: https://conda.anaconda.org/conda-forge/linux-64/_libgcc_mutex-0.1-conda_forge.tar.bz2
      - conda: https://conda.anaconda.org/conda-forge/linux-64/_openmp_mutex-4.5-2_gnu.tar.bz2
      - conda: https://conda.anaconda.org/conda-forge/noarch/anaconda-cli-base-0.5.2-pyhd8ed1ab_0.conda
      - conda: https://conda.anaconda.org/conda-forge/noarch/anaconda-client-1.13.0-pyh29332c3_1.conda
      - conda: https://conda.anaconda.org/conda-forge/noarch/annotated-types-0.7.0-pyhd8ed1ab_1.conda
      - conda: https://conda.anaconda.org/conda-forge/noarch/attrs-25.3.0-pyh71513ae_0.conda
      - conda: https://conda.anaconda.org/conda-forge/linux-64/brotli-python-1.1.0-py313h46c70d0_3.conda
      - conda: https://conda.anaconda.org/conda-forge/linux-64/bzip2-1.0.8-h4bc722e_7.conda
      - conda: https://conda.anaconda.org/conda-forge/noarch/ca-certificates-2025.8.3-hbd8a1cb_0.conda
      - conda: https://conda.anaconda.org/conda-forge/noarch/certifi-2025.8.3-pyhd8ed1ab_0.conda
      - conda: https://conda.anaconda.org/conda-forge/linux-64/cffi-1.17.1-py313hfab6e84_0.conda
      - conda: https://conda.anaconda.org/conda-forge/noarch/charset-normalizer-3.4.2-pyhd8ed1ab_0.conda
      - conda: https://conda.anaconda.org/conda-forge/noarch/check-wheel-contents-0.6.3-pyhcf101f3_0.conda
      - conda: https://conda.anaconda.org/conda-forge/noarch/click-8.2.1-pyh707e725_0.conda
      - conda: https://conda.anaconda.org/conda-forge/noarch/colorama-0.4.6-pyhd8ed1ab_1.conda
      - conda: https://conda.anaconda.org/conda-forge/noarch/conda-package-handling-2.4.0-pyh7900ff3_2.conda
      - conda: https://conda.anaconda.org/conda-forge/noarch/conda-package-streaming-0.12.0-pyhd8ed1ab_0.conda
      - conda: https://conda.anaconda.org/conda-forge/noarch/defusedxml-0.7.1-pyhd8ed1ab_0.tar.bz2
      - conda: https://conda.anaconda.org/conda-forge/noarch/h2-4.2.0-pyhd8ed1ab_0.conda
      - conda: https://conda.anaconda.org/conda-forge/noarch/hpack-4.1.0-pyhd8ed1ab_0.conda
      - conda: https://conda.anaconda.org/conda-forge/noarch/hyperframe-6.1.0-pyhd8ed1ab_0.conda
      - conda: https://conda.anaconda.org/conda-forge/noarch/idna-3.10-pyhd8ed1ab_1.conda
      - conda: https://conda.anaconda.org/conda-forge/noarch/importlib-metadata-8.7.0-pyhe01879c_1.conda
      - conda: https://conda.anaconda.org/conda-forge/noarch/jsonschema-4.25.0-pyhe01879c_0.conda
      - conda: https://conda.anaconda.org/conda-forge/noarch/jsonschema-specifications-2025.4.1-pyh29332c3_0.conda
      - conda: https://conda.anaconda.org/conda-forge/noarch/jupyter_core-5.8.1-pyh31011fe_0.conda
      - conda: https://conda.anaconda.org/conda-forge/linux-64/lcms2-2.17-h717163a_0.conda
      - conda: https://conda.anaconda.org/conda-forge/linux-64/ld_impl_linux-64-2.44-h1423503_1.conda
      - conda: https://conda.anaconda.org/conda-forge/linux-64/lerc-4.0.0-h0aef613_1.conda
      - conda: https://conda.anaconda.org/conda-forge/linux-64/libdeflate-1.24-h86f0d12_0.conda
      - conda: https://conda.anaconda.org/conda-forge/linux-64/libexpat-2.7.1-hecca717_0.conda
      - conda: https://conda.anaconda.org/conda-forge/linux-64/libffi-3.4.6-h2dba641_1.conda
      - conda: https://conda.anaconda.org/conda-forge/linux-64/libfreetype-2.13.3-ha770c72_1.conda
      - conda: https://conda.anaconda.org/conda-forge/linux-64/libfreetype6-2.13.3-h48d6fc4_1.conda
      - conda: https://conda.anaconda.org/conda-forge/linux-64/libgcc-15.1.0-h767d61c_4.conda
      - conda: https://conda.anaconda.org/conda-forge/linux-64/libgcc-ng-15.1.0-h69a702a_4.conda
      - conda: https://conda.anaconda.org/conda-forge/linux-64/libgomp-15.1.0-h767d61c_4.conda
      - conda: https://conda.anaconda.org/conda-forge/linux-64/libjpeg-turbo-3.1.0-hb9d3cd8_0.conda
      - conda: https://conda.anaconda.org/conda-forge/linux-64/liblzma-5.8.1-hb9d3cd8_2.conda
      - conda: https://conda.anaconda.org/conda-forge/linux-64/libmpdec-4.0.0-hb9d3cd8_0.conda
      - conda: https://conda.anaconda.org/conda-forge/linux-64/libpng-1.6.50-h421ea60_1.conda
      - conda: https://conda.anaconda.org/conda-forge/linux-64/libsqlite-3.50.4-h0c1763c_0.conda
      - conda: https://conda.anaconda.org/conda-forge/linux-64/libstdcxx-15.1.0-h8f9b012_4.conda
      - conda: https://conda.anaconda.org/conda-forge/linux-64/libtiff-4.7.0-hf01ce69_5.conda
      - conda: https://conda.anaconda.org/conda-forge/linux-64/libuuid-2.38.1-h0b41bf4_0.conda
      - conda: https://conda.anaconda.org/conda-forge/linux-64/libwebp-base-1.6.0-hd42ef1d_0.conda
      - conda: https://conda.anaconda.org/conda-forge/linux-64/libxcb-1.17.0-h8a09558_0.conda
      - conda: https://conda.anaconda.org/conda-forge/linux-64/libzlib-1.3.1-hb9d3cd8_2.conda
      - conda: https://conda.anaconda.org/conda-forge/noarch/markdown-it-py-3.0.0-pyhd8ed1ab_1.conda
      - conda: https://conda.anaconda.org/conda-forge/noarch/mdurl-0.1.2-pyhd8ed1ab_1.conda
      - conda: https://conda.anaconda.org/conda-forge/noarch/nbformat-5.10.4-pyhd8ed1ab_1.conda
      - conda: https://conda.anaconda.org/conda-forge/linux-64/ncurses-6.5-h2d0b736_3.conda
      - conda: https://conda.anaconda.org/conda-forge/linux-64/openjpeg-2.5.3-h55fea9a_1.conda
      - conda: https://conda.anaconda.org/conda-forge/linux-64/openssl-3.5.2-h26f9b46_0.conda
      - conda: https://conda.anaconda.org/conda-forge/noarch/packaging-25.0-pyh29332c3_1.conda
      - conda: https://conda.anaconda.org/conda-forge/linux-64/pillow-11.3.0-py313h8db990d_0.conda
      - conda: https://conda.anaconda.org/conda-forge/noarch/platformdirs-4.3.8-pyhe01879c_0.conda
      - conda: https://conda.anaconda.org/conda-forge/linux-64/pthread-stubs-0.4-hb9d3cd8_1002.conda
      - conda: https://conda.anaconda.org/conda-forge/noarch/pycparser-2.22-pyh29332c3_1.conda
      - conda: https://conda.anaconda.org/conda-forge/noarch/pydantic-2.11.7-pyh3cfb1c2_0.conda
      - conda: https://conda.anaconda.org/conda-forge/linux-64/pydantic-core-2.33.2-py313h4b2b08d_0.conda
      - conda: https://conda.anaconda.org/conda-forge/noarch/pydantic-settings-2.10.1-pyh3cfb1c2_0.conda
      - conda: https://conda.anaconda.org/conda-forge/noarch/pygments-2.19.2-pyhd8ed1ab_0.conda
      - conda: https://conda.anaconda.org/conda-forge/noarch/pysocks-1.7.1-pyha55dd90_7.conda
      - conda: https://conda.anaconda.org/conda-forge/linux-64/python-3.13.5-hec9711d_102_cp313.conda
      - conda: https://conda.anaconda.org/conda-forge/noarch/python-dateutil-2.9.0.post0-pyhe01879c_2.conda
      - conda: https://conda.anaconda.org/conda-forge/noarch/python-dotenv-1.1.1-pyhe01879c_0.conda
      - conda: https://conda.anaconda.org/conda-forge/noarch/python-fastjsonschema-2.21.1-pyhd8ed1ab_0.conda
      - conda: https://conda.anaconda.org/conda-forge/noarch/python_abi-3.13-8_cp313.conda
      - conda: https://conda.anaconda.org/conda-forge/noarch/pytz-2025.2-pyhd8ed1ab_0.conda
      - conda: https://conda.anaconda.org/conda-forge/linux-64/pyyaml-6.0.2-py313h8060acc_2.conda
      - conda: https://conda.anaconda.org/conda-forge/noarch/readchar-4.2.1-pyhe01879c_0.conda
      - conda: https://conda.anaconda.org/conda-forge/linux-64/readline-8.2-h8c095d6_2.conda
      - conda: https://conda.anaconda.org/conda-forge/noarch/referencing-0.36.2-pyh29332c3_0.conda
      - conda: https://conda.anaconda.org/conda-forge/noarch/requests-2.32.4-pyhd8ed1ab_0.conda
      - conda: https://conda.anaconda.org/conda-forge/noarch/requests-toolbelt-1.0.0-pyhd8ed1ab_1.conda
      - conda: https://conda.anaconda.org/conda-forge/noarch/rich-14.1.0-pyhe01879c_0.conda
      - conda: https://conda.anaconda.org/conda-forge/linux-64/rpds-py-0.27.0-py313h843e2db_0.conda
      - conda: https://conda.anaconda.org/conda-forge/noarch/setuptools-80.9.0-pyhff2d567_0.conda
      - conda: https://conda.anaconda.org/conda-forge/noarch/shellingham-1.5.4-pyhd8ed1ab_1.conda
      - conda: https://conda.anaconda.org/conda-forge/noarch/six-1.17.0-pyhe01879c_1.conda
      - conda: https://conda.anaconda.org/conda-forge/linux-64/tk-8.6.13-noxft_hd72426e_102.conda
      - conda: https://conda.anaconda.org/conda-forge/noarch/tomli-2.2.1-pyhe01879c_2.conda
      - conda: https://conda.anaconda.org/conda-forge/noarch/tqdm-4.67.1-pyhd8ed1ab_1.conda
      - conda: https://conda.anaconda.org/conda-forge/noarch/traitlets-5.14.3-pyhd8ed1ab_1.conda
      - conda: https://conda.anaconda.org/conda-forge/noarch/typer-0.16.0-pyh167b9f4_0.conda
      - conda: https://conda.anaconda.org/conda-forge/noarch/typer-slim-0.16.0-pyhe01879c_0.conda
      - conda: https://conda.anaconda.org/conda-forge/noarch/typer-slim-standard-0.16.0-hf964461_0.conda
      - conda: https://conda.anaconda.org/conda-forge/noarch/typing-extensions-4.14.1-h4440ef1_0.conda
      - conda: https://conda.anaconda.org/conda-forge/noarch/typing-inspection-0.4.1-pyhd8ed1ab_0.conda
      - conda: https://conda.anaconda.org/conda-forge/noarch/typing_extensions-4.14.1-pyhe01879c_0.conda
      - conda: https://conda.anaconda.org/conda-forge/noarch/tzdata-2025b-h78e105d_0.conda
      - conda: https://conda.anaconda.org/conda-forge/noarch/urllib3-2.5.0-pyhd8ed1ab_0.conda
      - conda: https://conda.anaconda.org/conda-forge/noarch/versioningit-3.3.0-pyhd8ed1ab_0.conda
      - conda: https://conda.anaconda.org/conda-forge/noarch/wheel-filename-1.4.2-pyhe01879c_1.conda
      - conda: https://conda.anaconda.org/conda-forge/linux-64/xorg-libxau-1.0.12-hb9d3cd8_0.conda
      - conda: https://conda.anaconda.org/conda-forge/linux-64/xorg-libxdmcp-1.1.5-hb9d3cd8_0.conda
      - conda: https://conda.anaconda.org/conda-forge/linux-64/yaml-0.2.5-h280c20c_3.conda
      - conda: https://conda.anaconda.org/conda-forge/noarch/zipp-3.23.0-pyhd8ed1ab_0.conda
      - conda: https://conda.anaconda.org/conda-forge/linux-64/zstandard-0.23.0-py313h536fd9c_2.conda
      - conda: https://conda.anaconda.org/conda-forge/linux-64/zstd-1.5.7-hb8e6e7a_2.conda
      - pypi: https://files.pythonhosted.org/packages/31/b4/b9b800c45527aadd64d5b442f9b932b00648617eb5d63d2c7a6587b7cafc/jmespath-1.0.1-py3-none-any.whl
      - pypi: https://files.pythonhosted.org/packages/ee/f6/4716198dbd0bcc9c45625ac4c81a435d1c4d8ad662e8576dac06bab35b17/regex-2025.7.34-cp313-cp313-manylinux2014_x86_64.manylinux_2_17_x86_64.manylinux_2_28_x86_64.whl
      - pypi: https://files.pythonhosted.org/packages/7f/fb/44ef7148ed5b55e519c7d205ba4281087fcf947d96a1e6d001ae6c1d4c34/toml_cli-0.8.1-py3-none-any.whl
      - pypi: https://files.pythonhosted.org/packages/bd/75/8539d011f6be8e29f339c42e633aae3cb73bffa95dd0f9adec09b9c58e85/tomlkit-0.13.3-py3-none-any.whl
  default:
    channels:
    - url: https://conda.anaconda.org/conda-forge/
    - url: https://conda.anaconda.org/mantid/label/main/
    - url: https://conda.anaconda.org/neutrons/
    - url: https://prefix.dev/pixi-build-backends/
    indexes:
    - https://pypi.org/simple
    packages:
      linux-64:
      - conda: https://conda.anaconda.org/conda-forge/linux-64/_libgcc_mutex-0.1-conda_forge.tar.bz2
      - conda: https://conda.anaconda.org/conda-forge/linux-64/_openmp_mutex-4.5-2_gnu.tar.bz2
      - conda: https://conda.anaconda.org/conda-forge/noarch/alabaster-1.0.0-pyhd8ed1ab_1.conda
      - conda: https://conda.anaconda.org/conda-forge/linux-64/alsa-lib-1.2.14-hb9d3cd8_0.conda
      - conda: https://conda.anaconda.org/conda-forge/noarch/anaconda-cli-base-0.5.2-pyhd8ed1ab_0.conda
      - conda: https://conda.anaconda.org/conda-forge/noarch/anaconda-client-1.13.0-pyh29332c3_1.conda
      - conda: https://conda.anaconda.org/conda-forge/noarch/annotated-types-0.7.0-pyhd8ed1ab_1.conda
      - conda: https://conda.anaconda.org/conda-forge/noarch/argcomplete-3.6.2-pyhd8ed1ab_0.conda
      - conda: https://conda.anaconda.org/conda-forge/noarch/asteval-1.0.6-pyhd8ed1ab_0.conda
      - conda: https://conda.anaconda.org/conda-forge/linux-64/attr-2.5.1-h166bdaf_1.tar.bz2
      - conda: https://conda.anaconda.org/conda-forge/noarch/attrs-25.3.0-pyh71513ae_0.conda
      - conda: https://conda.anaconda.org/conda-forge/noarch/babel-2.17.0-pyhd8ed1ab_0.conda
      - conda: https://conda.anaconda.org/conda-forge/noarch/boolean.py-5.0-pyhd8ed1ab_0.conda
      - conda: https://conda.anaconda.org/conda-forge/linux-64/brotli-1.1.0-hb9d3cd8_3.conda
      - conda: https://conda.anaconda.org/conda-forge/linux-64/brotli-bin-1.1.0-hb9d3cd8_3.conda
      - conda: https://conda.anaconda.org/conda-forge/linux-64/brotli-python-1.1.0-py311hfdbb021_3.conda
      - conda: https://conda.anaconda.org/conda-forge/linux-64/bzip2-1.0.8-h4bc722e_7.conda
      - conda: https://conda.anaconda.org/conda-forge/linux-64/c-ares-1.34.5-hb9d3cd8_0.conda
      - conda: https://conda.anaconda.org/conda-forge/noarch/ca-certificates-2025.8.3-hbd8a1cb_0.conda
      - conda: https://conda.anaconda.org/conda-forge/noarch/cachecontrol-0.14.3-pyha770c72_0.conda
      - conda: https://conda.anaconda.org/conda-forge/noarch/cached-property-1.5.2-hd8ed1ab_1.tar.bz2
      - conda: https://conda.anaconda.org/conda-forge/noarch/cached_property-1.5.2-pyha770c72_1.tar.bz2
      - conda: https://conda.anaconda.org/conda-forge/linux-64/cairo-1.18.4-h3394656_0.conda
      - conda: https://conda.anaconda.org/conda-forge/noarch/certifi-2025.8.3-pyhd8ed1ab_0.conda
      - conda: https://conda.anaconda.org/conda-forge/linux-64/cffi-1.17.1-py311hf29c0ef_0.conda
      - conda: https://conda.anaconda.org/conda-forge/noarch/cfgv-3.3.1-pyhd8ed1ab_1.conda
      - conda: https://conda.anaconda.org/conda-forge/noarch/charset-normalizer-3.4.2-pyhd8ed1ab_0.conda
      - conda: https://conda.anaconda.org/conda-forge/noarch/check-wheel-contents-0.6.3-pyhcf101f3_0.conda
      - conda: https://conda.anaconda.org/conda-forge/noarch/click-8.2.1-pyh707e725_0.conda
      - conda: https://conda.anaconda.org/conda-forge/noarch/codecov-2.1.13-pyhd8ed1ab_1.conda
      - conda: https://conda.anaconda.org/conda-forge/noarch/colorama-0.4.6-pyhd8ed1ab_1.conda
      - conda: https://conda.anaconda.org/conda-forge/noarch/conda-package-handling-2.4.0-pyh7900ff3_2.conda
      - conda: https://conda.anaconda.org/conda-forge/noarch/conda-package-streaming-0.12.0-pyhd8ed1ab_0.conda
      - conda: https://conda.anaconda.org/conda-forge/linux-64/contourpy-1.3.3-py311hdf67eae_1.conda
      - conda: https://conda.anaconda.org/conda-forge/linux-64/coverage-7.10.2-py311h3778330_0.conda
      - conda: https://conda.anaconda.org/conda-forge/noarch/cycler-0.12.1-pyhd8ed1ab_1.conda
      - conda: https://conda.anaconda.org/conda-forge/noarch/cyclonedx-python-lib-9.1.0-pyh29332c3_0.conda
      - conda: https://conda.anaconda.org/conda-forge/linux-64/cyrus-sasl-2.1.28-hd9c7081_0.conda
      - conda: https://conda.anaconda.org/conda-forge/linux-64/dbus-1.16.2-h3c4dab8_0.conda
      - conda: https://conda.anaconda.org/conda-forge/noarch/defusedxml-0.7.1-pyhd8ed1ab_0.tar.bz2
      - conda: https://conda.anaconda.org/conda-forge/noarch/dill-0.4.0-pyhd8ed1ab_0.conda
      - conda: https://conda.anaconda.org/conda-forge/noarch/distlib-0.4.0-pyhd8ed1ab_0.conda
      - conda: https://conda.anaconda.org/conda-forge/noarch/docutils-0.21.2-pyhd8ed1ab_1.conda
      - conda: https://conda.anaconda.org/conda-forge/linux-64/double-conversion-3.3.1-h5888daf_0.conda
      - conda: https://conda.anaconda.org/conda-forge/linux-64/euphonic-1.4.4-py311h9f3472d_0.conda
      - conda: https://conda.anaconda.org/conda-forge/noarch/exceptiongroup-1.3.0-pyhd8ed1ab_0.conda
      - conda: https://conda.anaconda.org/conda-forge/noarch/execnet-2.1.1-pyhd8ed1ab_1.conda
      - conda: https://conda.anaconda.org/conda-forge/noarch/filelock-3.18.0-pyhd8ed1ab_0.conda
      - conda: https://conda.anaconda.org/conda-forge/noarch/flexcache-0.3-pyhd8ed1ab_1.conda
      - conda: https://conda.anaconda.org/conda-forge/noarch/flexparser-0.4-pyhd8ed1ab_1.conda
      - conda: https://conda.anaconda.org/conda-forge/noarch/font-ttf-dejavu-sans-mono-2.37-hab24e00_0.tar.bz2
      - conda: https://conda.anaconda.org/conda-forge/noarch/font-ttf-inconsolata-3.000-h77eed37_0.tar.bz2
      - conda: https://conda.anaconda.org/conda-forge/noarch/font-ttf-source-code-pro-2.038-h77eed37_0.tar.bz2
      - conda: https://conda.anaconda.org/conda-forge/noarch/font-ttf-ubuntu-0.83-h77eed37_3.conda
      - conda: https://conda.anaconda.org/conda-forge/linux-64/fontconfig-2.15.0-h7e30c49_1.conda
      - conda: https://conda.anaconda.org/conda-forge/noarch/fonts-conda-ecosystem-1-0.tar.bz2
      - conda: https://conda.anaconda.org/conda-forge/noarch/fonts-conda-forge-1-0.tar.bz2
      - conda: https://conda.anaconda.org/conda-forge/linux-64/fonttools-4.59.0-py311h3778330_0.conda
      - conda: https://conda.anaconda.org/conda-forge/linux-64/freeglut-3.2.2-ha6d2627_3.conda
      - conda: https://conda.anaconda.org/conda-forge/linux-64/freeimage-3.18.0-h3a85593_22.conda
      - conda: https://conda.anaconda.org/conda-forge/linux-64/freetype-2.13.3-ha770c72_1.conda
      - conda: https://conda.anaconda.org/conda-forge/noarch/future-1.0.0-pyhd8ed1ab_2.conda
      - conda: https://conda.anaconda.org/conda-forge/linux-64/gettext-0.25.1-h3f43e3d_1.conda
      - conda: https://conda.anaconda.org/conda-forge/linux-64/gettext-tools-0.25.1-h3f43e3d_1.conda
      - conda: https://conda.anaconda.org/conda-forge/linux-64/glib-2.84.3-h89d24bf_0.conda
      - conda: https://conda.anaconda.org/conda-forge/linux-64/glib-tools-2.84.3-hf516916_0.conda
      - conda: https://conda.anaconda.org/conda-forge/linux-64/graphite2-1.3.14-hecca717_1.conda
      - conda: https://conda.anaconda.org/conda-forge/linux-64/gsl-2.8-hbf7d49c_1.conda
      - conda: https://conda.anaconda.org/conda-forge/linux-64/gst-plugins-base-1.24.11-h651a532_0.conda
      - conda: https://conda.anaconda.org/conda-forge/linux-64/gstreamer-1.24.11-hc37bda9_0.conda
      - conda: https://conda.anaconda.org/conda-forge/noarch/h2-4.2.0-pyhd8ed1ab_0.conda
      - conda: https://conda.anaconda.org/conda-forge/linux-64/h5py-3.14.0-nompi_py311h7f87ba5_100.conda
      - conda: https://conda.anaconda.org/conda-forge/linux-64/harfbuzz-11.3.3-hbb57e21_0.conda
      - conda: https://conda.anaconda.org/conda-forge/linux-64/hdf4-4.2.15-h2a13503_7.conda
      - conda: https://conda.anaconda.org/conda-forge/linux-64/hdf5-1.14.6-nompi_h6e4c0c1_103.conda
      - conda: https://conda.anaconda.org/conda-forge/noarch/hpack-4.1.0-pyhd8ed1ab_0.conda
      - conda: https://conda.anaconda.org/conda-forge/noarch/html5lib-1.1-pyhd8ed1ab_2.conda
      - conda: https://conda.anaconda.org/conda-forge/noarch/hyperframe-6.1.0-pyhd8ed1ab_0.conda
      - conda: https://conda.anaconda.org/conda-forge/linux-64/icu-75.1-he02047a_0.conda
      - conda: https://conda.anaconda.org/conda-forge/noarch/identify-2.6.12-pyhd8ed1ab_0.conda
      - conda: https://conda.anaconda.org/conda-forge/noarch/idna-3.10-pyhd8ed1ab_1.conda
      - conda: https://conda.anaconda.org/conda-forge/noarch/imagesize-1.4.1-pyhd8ed1ab_0.tar.bz2
      - conda: https://conda.anaconda.org/conda-forge/linux-64/imath-3.1.12-h7955e40_0.conda
      - conda: https://conda.anaconda.org/conda-forge/noarch/importlib-metadata-8.7.0-pyhe01879c_1.conda
      - conda: https://conda.anaconda.org/conda-forge/noarch/importlib-resources-6.5.2-pyhd8ed1ab_0.conda
      - conda: https://conda.anaconda.org/conda-forge/noarch/importlib_resources-6.5.2-pyhd8ed1ab_0.conda
      - conda: https://conda.anaconda.org/conda-forge/noarch/iniconfig-2.0.0-pyhd8ed1ab_1.conda
      - conda: https://conda.anaconda.org/conda-forge/linux-64/jasper-4.2.8-he3c4edf_0.conda
      - conda: https://conda.anaconda.org/conda-forge/linux-64/jemalloc-5.2.0-he1b5a44_0.tar.bz2
      - conda: https://conda.anaconda.org/conda-forge/noarch/jinja2-3.1.6-pyhd8ed1ab_0.conda
      - conda: https://conda.anaconda.org/conda-forge/noarch/joblib-1.5.1-pyhd8ed1ab_0.conda
      - conda: https://conda.anaconda.org/conda-forge/linux-64/jsoncpp-1.9.6-hf42df4d_1.conda
      - conda: https://conda.anaconda.org/conda-forge/noarch/jsonschema-4.25.0-pyhe01879c_0.conda
      - conda: https://conda.anaconda.org/conda-forge/noarch/jsonschema-specifications-2025.4.1-pyh29332c3_0.conda
      - conda: https://conda.anaconda.org/conda-forge/noarch/jupyter_core-5.8.1-pyh31011fe_0.conda
      - conda: https://conda.anaconda.org/conda-forge/linux-64/jxrlib-1.1-hd590300_3.conda
      - conda: https://conda.anaconda.org/conda-forge/linux-64/keyutils-1.6.1-h166bdaf_0.tar.bz2
      - conda: https://conda.anaconda.org/conda-forge/linux-64/kiwisolver-1.4.8-py311hd18a35c_1.conda
      - conda: https://conda.anaconda.org/conda-forge/linux-64/krb5-1.21.3-h659f571_0.conda
      - conda: https://conda.anaconda.org/conda-forge/linux-64/lame-3.100-h166bdaf_1003.tar.bz2
      - conda: https://conda.anaconda.org/conda-forge/linux-64/lcms2-2.17-h717163a_0.conda
      - conda: https://conda.anaconda.org/conda-forge/linux-64/ld_impl_linux-64-2.44-h1423503_1.conda
      - conda: https://conda.anaconda.org/conda-forge/linux-64/lerc-4.0.0-h0aef613_1.conda
      - conda: https://conda.anaconda.org/conda-forge/linux-64/libaec-1.1.4-h3f801dc_0.conda
      - conda: https://conda.anaconda.org/conda-forge/linux-64/libasprintf-0.25.1-h3f43e3d_1.conda
      - conda: https://conda.anaconda.org/conda-forge/linux-64/libasprintf-devel-0.25.1-h3f43e3d_1.conda
      - conda: https://conda.anaconda.org/conda-forge/linux-64/libblas-3.9.0-33_h59b9bed_openblas.conda
      - conda: https://conda.anaconda.org/conda-forge/linux-64/libboost-1.84.0-h6c02f8c_7.conda
      - conda: https://conda.anaconda.org/conda-forge/linux-64/libboost-python-1.84.0-py311h5b7b71f_7.conda
      - conda: https://conda.anaconda.org/conda-forge/linux-64/libbrotlicommon-1.1.0-hb9d3cd8_3.conda
      - conda: https://conda.anaconda.org/conda-forge/linux-64/libbrotlidec-1.1.0-hb9d3cd8_3.conda
      - conda: https://conda.anaconda.org/conda-forge/linux-64/libbrotlienc-1.1.0-hb9d3cd8_3.conda
      - conda: https://conda.anaconda.org/conda-forge/linux-64/libcap-2.75-h39aace5_0.conda
      - conda: https://conda.anaconda.org/conda-forge/linux-64/libcblas-3.9.0-33_he106b2a_openblas.conda
      - conda: https://conda.anaconda.org/conda-forge/linux-64/libclang-cpp20.1-20.1.8-default_hddf928d_0.conda
      - conda: https://conda.anaconda.org/conda-forge/linux-64/libclang13-20.1.8-default_ha444ac7_0.conda
      - conda: https://conda.anaconda.org/conda-forge/linux-64/libcups-2.3.3-hb8b1518_5.conda
      - conda: https://conda.anaconda.org/conda-forge/linux-64/libcurl-8.14.1-h332b0f4_0.conda
      - conda: https://conda.anaconda.org/conda-forge/linux-64/libdeflate-1.24-h86f0d12_0.conda
      - conda: https://conda.anaconda.org/conda-forge/linux-64/libdrm-2.4.125-hb9d3cd8_0.conda
      - conda: https://conda.anaconda.org/conda-forge/linux-64/libedit-3.1.20250104-pl5321h7949ede_0.conda
      - conda: https://conda.anaconda.org/conda-forge/linux-64/libegl-1.7.0-ha4b6fd6_2.conda
      - conda: https://conda.anaconda.org/conda-forge/linux-64/libev-4.33-hd590300_2.conda
      - conda: https://conda.anaconda.org/conda-forge/linux-64/libevent-2.1.12-hf998b51_1.conda
      - conda: https://conda.anaconda.org/conda-forge/linux-64/libexpat-2.7.1-hecca717_0.conda
      - conda: https://conda.anaconda.org/conda-forge/linux-64/libffi-3.4.6-h2dba641_1.conda
      - conda: https://conda.anaconda.org/conda-forge/linux-64/libflac-1.4.3-h59595ed_0.conda
      - conda: https://conda.anaconda.org/conda-forge/linux-64/libfreetype-2.13.3-ha770c72_1.conda
      - conda: https://conda.anaconda.org/conda-forge/linux-64/libfreetype6-2.13.3-h48d6fc4_1.conda
      - conda: https://conda.anaconda.org/conda-forge/linux-64/libgcc-15.1.0-h767d61c_4.conda
      - conda: https://conda.anaconda.org/conda-forge/linux-64/libgcc-ng-15.1.0-h69a702a_4.conda
      - conda: https://conda.anaconda.org/conda-forge/linux-64/libgcrypt-lib-1.11.1-hb9d3cd8_0.conda
      - conda: https://conda.anaconda.org/conda-forge/linux-64/libgettextpo-0.25.1-h3f43e3d_1.conda
      - conda: https://conda.anaconda.org/conda-forge/linux-64/libgettextpo-devel-0.25.1-h3f43e3d_1.conda
      - conda: https://conda.anaconda.org/conda-forge/linux-64/libgfortran-15.1.0-h69a702a_4.conda
      - conda: https://conda.anaconda.org/conda-forge/linux-64/libgfortran5-15.1.0-hcea5267_4.conda
      - conda: https://conda.anaconda.org/conda-forge/linux-64/libgl-1.7.0-ha4b6fd6_2.conda
      - conda: https://conda.anaconda.org/conda-forge/linux-64/libglib-2.84.3-hf39c6af_0.conda
      - conda: https://conda.anaconda.org/conda-forge/linux-64/libglu-9.0.3-h5888daf_1.conda
      - conda: https://conda.anaconda.org/conda-forge/linux-64/libglvnd-1.7.0-ha4b6fd6_2.conda
      - conda: https://conda.anaconda.org/conda-forge/linux-64/libglx-1.7.0-ha4b6fd6_2.conda
      - conda: https://conda.anaconda.org/conda-forge/linux-64/libgomp-15.1.0-h767d61c_4.conda
      - conda: https://conda.anaconda.org/conda-forge/linux-64/libgpg-error-1.55-h3f2d84a_0.conda
      - conda: https://conda.anaconda.org/conda-forge/linux-64/libhwloc-2.12.1-default_h3d81e11_1000.conda
      - conda: https://conda.anaconda.org/conda-forge/linux-64/libiconv-1.18-h4ce23a2_1.conda
      - conda: https://conda.anaconda.org/conda-forge/linux-64/libjpeg-turbo-3.1.0-hb9d3cd8_0.conda
      - conda: https://conda.anaconda.org/conda-forge/linux-64/liblapack-3.9.0-33_h7ac8fdf_openblas.conda
      - conda: https://conda.anaconda.org/conda-forge/linux-64/libllvm20-20.1.8-hecd9e04_0.conda
      - conda: https://conda.anaconda.org/conda-forge/linux-64/liblzma-5.8.1-hb9d3cd8_2.conda
      - conda: https://conda.anaconda.org/conda-forge/linux-64/libnghttp2-1.64.0-h161d5f1_0.conda
      - conda: https://conda.anaconda.org/conda-forge/linux-64/libnsl-2.0.1-hb9d3cd8_1.conda
      - conda: https://conda.anaconda.org/conda-forge/linux-64/libntlm-1.8-hb9d3cd8_0.conda
      - conda: https://conda.anaconda.org/conda-forge/linux-64/libogg-1.3.5-hd0c01bc_1.conda
      - conda: https://conda.anaconda.org/conda-forge/linux-64/libopenblas-0.3.30-pthreads_h94d23a6_1.conda
      - conda: https://conda.anaconda.org/conda-forge/linux-64/libopengl-1.7.0-ha4b6fd6_2.conda
      - conda: https://conda.anaconda.org/conda-forge/linux-64/libopus-1.5.2-hd0c01bc_0.conda
      - conda: https://conda.anaconda.org/conda-forge/linux-64/libpciaccess-0.18-hb9d3cd8_0.conda
      - conda: https://conda.anaconda.org/conda-forge/linux-64/libpng-1.6.50-h421ea60_1.conda
      - conda: https://conda.anaconda.org/conda-forge/linux-64/libpq-17.5-h27ae623_0.conda
      - conda: https://conda.anaconda.org/conda-forge/linux-64/libraw-0.21.4-h9969a89_0.conda
      - conda: https://conda.anaconda.org/conda-forge/linux-64/librdkafka-2.11.0-h2e2c4f7_0.conda
      - conda: https://conda.anaconda.org/conda-forge/linux-64/libsndfile-1.2.2-hc60ed4a_1.conda
      - conda: https://conda.anaconda.org/conda-forge/linux-64/libsqlite-3.50.4-h0c1763c_0.conda
      - conda: https://conda.anaconda.org/conda-forge/linux-64/libssh2-1.11.1-hcf80075_0.conda
      - conda: https://conda.anaconda.org/conda-forge/linux-64/libstdcxx-15.1.0-h8f9b012_4.conda
      - conda: https://conda.anaconda.org/conda-forge/linux-64/libstdcxx-ng-15.1.0-h4852527_4.conda
      - conda: https://conda.anaconda.org/conda-forge/linux-64/libsystemd0-257.7-h4e0b6ca_0.conda
      - conda: https://conda.anaconda.org/conda-forge/linux-64/libtiff-4.7.0-hf01ce69_5.conda
      - conda: https://conda.anaconda.org/conda-forge/linux-64/libuuid-2.38.1-h0b41bf4_0.conda
      - conda: https://conda.anaconda.org/conda-forge/linux-64/libvorbis-1.3.7-h54a6638_2.conda
      - conda: https://conda.anaconda.org/conda-forge/linux-64/libwebp-base-1.6.0-hd42ef1d_0.conda
      - conda: https://conda.anaconda.org/conda-forge/linux-64/libxcb-1.17.0-h8a09558_0.conda
      - conda: https://conda.anaconda.org/conda-forge/linux-64/libxcrypt-4.4.36-hd590300_1.conda
      - conda: https://conda.anaconda.org/conda-forge/linux-64/libxkbcommon-1.10.0-h65c71a3_0.conda
      - conda: https://conda.anaconda.org/conda-forge/linux-64/libxml2-2.13.8-h04c0eec_1.conda
      - conda: https://conda.anaconda.org/conda-forge/linux-64/libxslt-1.1.43-h7a3aeb2_0.conda
      - conda: https://conda.anaconda.org/conda-forge/linux-64/libzlib-1.3.1-hb9d3cd8_2.conda
      - conda: https://conda.anaconda.org/conda-forge/noarch/license-expression-30.4.4-pyhe01879c_0.conda
      - conda: https://conda.anaconda.org/conda-forge/noarch/lmfit-1.3.3-pyhd8ed1ab_0.conda
      - conda: https://conda.anaconda.org/conda-forge/linux-64/lz4-c-1.10.0-h5888daf_1.conda
      - conda: https://conda.anaconda.org/mantid/label/main/linux-64/mantid-6.13.1-py311h281d3ad_0.tar.bz2
      - conda: https://conda.anaconda.org/conda-forge/noarch/markdown-it-py-3.0.0-pyhd8ed1ab_1.conda
      - conda: https://conda.anaconda.org/conda-forge/linux-64/markupsafe-3.0.2-py311h2dc5d0c_1.conda
      - conda: https://conda.anaconda.org/conda-forge/linux-64/matplotlib-3.9.4-py311h38be061_0.conda
      - conda: https://conda.anaconda.org/conda-forge/linux-64/matplotlib-base-3.9.4-py311h2b939e6_0.conda
      - conda: https://conda.anaconda.org/conda-forge/noarch/mdurl-0.1.2-pyhd8ed1ab_1.conda
      - conda: https://conda.anaconda.org/conda-forge/linux-64/mpg123-1.32.9-hc50e24c_0.conda
      - conda: https://conda.anaconda.org/conda-forge/noarch/mpld3-0.5.10-pyhd8ed1ab_1.conda
      - conda: https://conda.anaconda.org/conda-forge/linux-64/msgpack-python-1.1.1-py311hd18a35c_0.conda
      - conda: https://conda.anaconda.org/conda-forge/noarch/munkres-1.1.4-pyhd8ed1ab_1.conda
      - conda: https://conda.anaconda.org/conda-forge/linux-64/muparser-2.3.4-h27087fc_0.tar.bz2
      - conda: https://conda.anaconda.org/conda-forge/noarch/nbformat-5.10.4-pyhd8ed1ab_1.conda
      - conda: https://conda.anaconda.org/conda-forge/linux-64/ncurses-6.5-h2d0b736_3.conda
      - conda: https://conda.anaconda.org/conda-forge/noarch/nodeenv-1.9.1-pyhd8ed1ab_1.conda
      - conda: https://conda.anaconda.org/conda-forge/noarch/nomkl-1.0-h5ca1d4c_0.tar.bz2
      - conda: https://conda.anaconda.org/conda-forge/linux-64/nspr-4.37-h29cc59b_0.conda
      - conda: https://conda.anaconda.org/conda-forge/linux-64/nss-3.114-hc3c8bcf_0.conda
      - conda: https://conda.anaconda.org/conda-forge/linux-64/numexpr-2.10.2-py311h38b10cd_100.conda
      - conda: https://conda.anaconda.org/conda-forge/linux-64/numpy-2.1.3-py311h71ddf71_0.conda
      - conda: https://conda.anaconda.org/conda-forge/linux-64/occt-7.9.1-novtk_h185fe95_101.conda
      - conda: https://conda.anaconda.org/conda-forge/linux-64/openexr-3.3.5-h09fa569_0.conda
      - conda: https://conda.anaconda.org/conda-forge/linux-64/openjpeg-2.5.3-h55fea9a_1.conda
      - conda: https://conda.anaconda.org/conda-forge/linux-64/openldap-2.6.10-he970967_0.conda
      - conda: https://conda.anaconda.org/conda-forge/linux-64/openssl-3.5.2-h26f9b46_0.conda
      - conda: https://conda.anaconda.org/conda-forge/noarch/orsopy-1.2.1-pyhd8ed1ab_1.conda
      - conda: https://conda.anaconda.org/conda-forge/noarch/packageurl-python-0.17.5-pyhe01879c_0.conda
      - conda: https://conda.anaconda.org/conda-forge/noarch/packaging-25.0-pyh29332c3_1.conda
      - conda: https://conda.anaconda.org/conda-forge/linux-64/pandas-2.3.1-py311hed34c8f_0.conda
      - conda: https://conda.anaconda.org/conda-forge/linux-64/pcre2-10.45-hc749103_0.conda
      - conda: https://conda.anaconda.org/conda-forge/linux-64/pillow-11.3.0-py311h1322bbf_0.conda
      - conda: https://conda.anaconda.org/conda-forge/noarch/pint-0.24.4-pyhe01879c_2.conda
      - conda: https://conda.anaconda.org/conda-forge/noarch/pip-25.2-pyh8b19718_0.conda
      - conda: https://conda.anaconda.org/conda-forge/noarch/pip-api-0.0.34-pyhd8ed1ab_0.conda
      - conda: https://conda.anaconda.org/conda-forge/noarch/pip-audit-2.9.0-pyhd8ed1ab_0.conda
      - conda: https://conda.anaconda.org/conda-forge/noarch/pip-requirements-parser-32.0.1-pyhd8ed1ab_1.conda
      - conda: https://conda.anaconda.org/conda-forge/linux-64/pixman-0.46.4-h537e5f6_0.conda
      - conda: https://conda.anaconda.org/conda-forge/noarch/platformdirs-4.3.8-pyhe01879c_0.conda
      - conda: https://conda.anaconda.org/conda-forge/noarch/pluggy-1.6.0-pyhd8ed1ab_0.conda
      - conda: https://conda.anaconda.org/conda-forge/noarch/ply-3.11-pyhd8ed1ab_3.conda
      - conda: https://conda.anaconda.org/conda-forge/linux-64/poco-1.14.2-h0a6e815_0.conda
      - conda: https://conda.anaconda.org/conda-forge/noarch/pre-commit-4.2.0-pyha770c72_0.conda
      - conda: https://conda.anaconda.org/conda-forge/linux-64/pthread-stubs-0.4-hb9d3cd8_1002.conda
      - conda: https://conda.anaconda.org/conda-forge/linux-64/pulseaudio-client-17.0-hac146a9_1.conda
      - conda: https://conda.anaconda.org/conda-forge/noarch/py-serializable-2.1.0-pyhe01879c_0.conda
      - conda: https://conda.anaconda.org/conda-forge/linux-64/pycifrw-4.4.6-py311h9ecbd09_2.conda
      - conda: https://conda.anaconda.org/conda-forge/noarch/pycparser-2.22-pyh29332c3_1.conda
      - conda: https://conda.anaconda.org/conda-forge/noarch/pydantic-2.11.7-pyh3cfb1c2_0.conda
      - conda: https://conda.anaconda.org/conda-forge/linux-64/pydantic-core-2.33.2-py311hdae7d1d_0.conda
      - conda: https://conda.anaconda.org/conda-forge/noarch/pydantic-settings-2.10.1-pyh3cfb1c2_0.conda
      - conda: https://conda.anaconda.org/conda-forge/noarch/pygments-2.19.2-pyhd8ed1ab_0.conda
      - conda: https://conda.anaconda.org/conda-forge/noarch/pyparsing-3.2.3-pyhe01879c_2.conda
      - conda: https://conda.anaconda.org/conda-forge/linux-64/pyqt-5.15.11-py311he22028a_1.conda
      - conda: https://conda.anaconda.org/conda-forge/linux-64/pyqt5-sip-12.17.0-py311hfdbb021_1.conda
      - conda: https://conda.anaconda.org/conda-forge/linux-64/pyside6-6.9.1-py311h846acb3_0.conda
      - conda: https://conda.anaconda.org/conda-forge/noarch/pysocks-1.7.1-pyha55dd90_7.conda
      - conda: https://conda.anaconda.org/conda-forge/noarch/pytest-8.4.1-pyhd8ed1ab_0.conda
      - conda: https://conda.anaconda.org/conda-forge/noarch/pytest-cov-6.2.1-pyhd8ed1ab_0.conda
      - conda: https://conda.anaconda.org/conda-forge/noarch/pytest-mock-3.14.1-pyhd8ed1ab_0.conda
      - conda: https://conda.anaconda.org/conda-forge/noarch/pytest-qt-4.5.0-pyhdecd6ff_0.conda
      - conda: https://conda.anaconda.org/conda-forge/noarch/pytest-xdist-3.8.0-pyhd8ed1ab_0.conda
      - conda: https://conda.anaconda.org/conda-forge/noarch/pytest-xvfb-3.1.1-pyhd8ed1ab_0.conda
      - conda: https://conda.anaconda.org/conda-forge/linux-64/python-3.11.13-h9e4cc4f_0_cpython.conda
      - conda: https://conda.anaconda.org/conda-forge/noarch/python-dateutil-2.9.0.post0-pyhe01879c_2.conda
      - conda: https://conda.anaconda.org/conda-forge/noarch/python-dotenv-1.1.1-pyhe01879c_0.conda
      - conda: https://conda.anaconda.org/conda-forge/noarch/python-fastjsonschema-2.21.1-pyhd8ed1ab_0.conda
      - conda: https://conda.anaconda.org/conda-forge/noarch/python-tzdata-2025.2-pyhd8ed1ab_0.conda
      - conda: https://conda.anaconda.org/conda-forge/noarch/python_abi-3.11-8_cp311.conda
      - conda: https://conda.anaconda.org/conda-forge/noarch/pytz-2025.2-pyhd8ed1ab_0.conda
      - conda: https://conda.anaconda.org/conda-forge/linux-64/pyvirtualdisplay-3.0-py311h38be061_3.tar.bz2
      - conda: https://conda.anaconda.org/conda-forge/linux-64/pyyaml-6.0.2-py311h2dc5d0c_2.conda
      - conda: https://conda.anaconda.org/conda-forge/linux-64/qhull-2020.2-h434a139_5.conda
      - conda: https://conda.anaconda.org/conda-forge/linux-64/qt-main-5.15.15-hea1682b_4.conda
      - conda: https://conda.anaconda.org/conda-forge/linux-64/qt6-main-6.9.1-h6ac528c_2.conda
      - conda: https://conda.anaconda.org/conda-forge/noarch/qtpy-2.4.3-pyhd8ed1ab_1.conda
      - conda: https://conda.anaconda.org/conda-forge/linux-64/quasielasticbayes-0.3.0-py311h7bc6544_0.conda
      - conda: https://conda.anaconda.org/conda-forge/noarch/quickbayes-1.0.2-pyhd8ed1ab_0.conda
      - conda: https://conda.anaconda.org/conda-forge/linux-64/rapidjson-1.1.0.post20240409-h3f2d84a_2.conda
      - conda: https://conda.anaconda.org/conda-forge/noarch/readchar-4.2.1-pyhe01879c_0.conda
      - conda: https://conda.anaconda.org/conda-forge/linux-64/readline-8.2-h8c095d6_2.conda
      - conda: https://conda.anaconda.org/conda-forge/noarch/referencing-0.36.2-pyh29332c3_0.conda
      - conda: https://conda.anaconda.org/conda-forge/noarch/requests-2.32.4-pyhd8ed1ab_0.conda
      - conda: https://conda.anaconda.org/conda-forge/noarch/requests-toolbelt-1.0.0-pyhd8ed1ab_1.conda
      - conda: https://conda.anaconda.org/conda-forge/noarch/rich-14.1.0-pyhe01879c_0.conda
      - conda: https://conda.anaconda.org/conda-forge/noarch/roman-numerals-py-3.1.0-pyhd8ed1ab_0.conda
      - conda: https://conda.anaconda.org/conda-forge/linux-64/rpds-py-0.27.0-py311h902ca64_0.conda
      - conda: https://conda.anaconda.org/conda-forge/linux-64/ruff-0.12.7-hf9daec2_0.conda
      - conda: https://conda.anaconda.org/conda-forge/linux-64/scipy-1.16.0-py311h2d3ef60_0.conda
      - conda: https://conda.anaconda.org/conda-forge/noarch/seekpath-2.1.0-pyhd8ed1ab_1.conda
      - conda: https://conda.anaconda.org/conda-forge/noarch/setuptools-80.9.0-pyhff2d567_0.conda
      - conda: https://conda.anaconda.org/conda-forge/noarch/setuptools-scm-9.0.1-pyhd8ed1ab_0.conda
      - conda: https://conda.anaconda.org/conda-forge/noarch/shellingham-1.5.4-pyhd8ed1ab_1.conda
      - conda: https://conda.anaconda.org/conda-forge/linux-64/sip-6.10.0-py311hfdbb021_0.conda
      - conda: https://conda.anaconda.org/conda-forge/noarch/six-1.17.0-pyhe01879c_1.conda
      - conda: https://conda.anaconda.org/conda-forge/noarch/snowballstemmer-3.0.1-pyhd8ed1ab_0.conda
      - conda: https://conda.anaconda.org/conda-forge/noarch/sortedcontainers-2.4.0-pyhd8ed1ab_1.conda
      - conda: https://conda.anaconda.org/conda-forge/linux-64/spglib-2.6.0-py311h9e811c2_0.conda
      - conda: https://conda.anaconda.org/conda-forge/noarch/sphinx-8.2.3-pyhd8ed1ab_0.conda
      - conda: https://conda.anaconda.org/conda-forge/noarch/sphinx_rtd_theme-3.0.1-pyha770c72_0.conda
      - conda: https://conda.anaconda.org/conda-forge/noarch/sphinxcontrib-applehelp-2.0.0-pyhd8ed1ab_1.conda
      - conda: https://conda.anaconda.org/conda-forge/noarch/sphinxcontrib-devhelp-2.0.0-pyhd8ed1ab_1.conda
      - conda: https://conda.anaconda.org/conda-forge/noarch/sphinxcontrib-htmlhelp-2.1.0-pyhd8ed1ab_1.conda
      - conda: https://conda.anaconda.org/conda-forge/noarch/sphinxcontrib-jquery-4.1-pyhd8ed1ab_1.conda
      - conda: https://conda.anaconda.org/conda-forge/noarch/sphinxcontrib-jsmath-1.0.1-pyhd8ed1ab_1.conda
      - conda: https://conda.anaconda.org/conda-forge/noarch/sphinxcontrib-qthelp-2.0.0-pyhd8ed1ab_1.conda
      - conda: https://conda.anaconda.org/conda-forge/noarch/sphinxcontrib-serializinghtml-1.1.10-pyhd8ed1ab_1.conda
      - conda: https://conda.anaconda.org/conda-forge/linux-64/tbb-2022.2.0-hb60516a_0.conda
      - conda: https://conda.anaconda.org/conda-forge/noarch/threadpoolctl-3.6.0-pyhecae5ae_0.conda
      - conda: https://conda.anaconda.org/conda-forge/linux-64/tk-8.6.13-noxft_hd72426e_102.conda
      - conda: https://conda.anaconda.org/conda-forge/noarch/toml-0.10.2-pyhd8ed1ab_1.conda
      - conda: https://conda.anaconda.org/conda-forge/noarch/tomli-2.2.1-pyhe01879c_2.conda
      - conda: https://conda.anaconda.org/conda-forge/noarch/toolz-1.0.0-pyhd8ed1ab_1.conda
      - conda: https://conda.anaconda.org/conda-forge/linux-64/tornado-6.5.1-py311h9ecbd09_0.conda
      - conda: https://conda.anaconda.org/conda-forge/noarch/tqdm-4.67.1-pyhd8ed1ab_1.conda
      - conda: https://conda.anaconda.org/conda-forge/noarch/traitlets-5.14.3-pyhd8ed1ab_1.conda
      - conda: https://conda.anaconda.org/conda-forge/noarch/typer-0.16.0-pyh167b9f4_0.conda
      - conda: https://conda.anaconda.org/conda-forge/noarch/typer-slim-0.16.0-pyhe01879c_0.conda
      - conda: https://conda.anaconda.org/conda-forge/noarch/typer-slim-standard-0.16.0-hf964461_0.conda
      - conda: https://conda.anaconda.org/conda-forge/noarch/typing-extensions-4.14.1-h4440ef1_0.conda
      - conda: https://conda.anaconda.org/conda-forge/noarch/typing-inspection-0.4.1-pyhd8ed1ab_0.conda
      - conda: https://conda.anaconda.org/conda-forge/noarch/typing_extensions-4.14.1-pyhe01879c_0.conda
      - conda: https://conda.anaconda.org/conda-forge/noarch/tzdata-2025b-h78e105d_0.conda
      - conda: https://conda.anaconda.org/conda-forge/linux-64/ukkonen-1.0.1-py311hd18a35c_5.conda
      - conda: https://conda.anaconda.org/conda-forge/noarch/uncertainties-3.2.3-pyhd8ed1ab_0.conda
      - conda: https://conda.anaconda.org/conda-forge/linux-64/unicodedata2-16.0.0-py311h9ecbd09_0.conda
      - conda: https://conda.anaconda.org/conda-forge/linux-64/unixodbc-2.3.12-h661eb56_0.conda
      - conda: https://conda.anaconda.org/conda-forge/noarch/urllib3-2.5.0-pyhd8ed1ab_0.conda
      - conda: https://conda.anaconda.org/conda-forge/noarch/versioningit-3.3.0-pyhd8ed1ab_0.conda
      - conda: https://conda.anaconda.org/conda-forge/noarch/virtualenv-20.33.1-pyhd8ed1ab_0.conda
      - conda: https://conda.anaconda.org/conda-forge/linux-64/wayland-1.24.0-h3e06ad9_0.conda
      - conda: https://conda.anaconda.org/conda-forge/noarch/webencodings-0.5.1-pyhd8ed1ab_3.conda
      - conda: https://conda.anaconda.org/conda-forge/noarch/wheel-0.45.1-pyhd8ed1ab_1.conda
      - conda: https://conda.anaconda.org/conda-forge/noarch/wheel-filename-1.4.2-pyhe01879c_1.conda
      - conda: https://conda.anaconda.org/conda-forge/linux-64/xcb-util-0.4.1-h4f16b4b_2.conda
      - conda: https://conda.anaconda.org/conda-forge/linux-64/xcb-util-cursor-0.1.5-hb9d3cd8_0.conda
      - conda: https://conda.anaconda.org/conda-forge/linux-64/xcb-util-image-0.4.0-hb711507_2.conda
      - conda: https://conda.anaconda.org/conda-forge/linux-64/xcb-util-keysyms-0.4.1-hb711507_0.conda
      - conda: https://conda.anaconda.org/conda-forge/linux-64/xcb-util-renderutil-0.3.10-hb711507_0.conda
      - conda: https://conda.anaconda.org/conda-forge/linux-64/xcb-util-wm-0.4.2-hb711507_0.conda
      - conda: https://conda.anaconda.org/conda-forge/linux-64/xkeyboard-config-2.45-hb9d3cd8_0.conda
      - conda: https://conda.anaconda.org/conda-forge/linux-64/xorg-libice-1.1.2-hb9d3cd8_0.conda
      - conda: https://conda.anaconda.org/conda-forge/linux-64/xorg-libsm-1.2.6-he73a12e_0.conda
      - conda: https://conda.anaconda.org/conda-forge/linux-64/xorg-libx11-1.8.12-h4f16b4b_0.conda
      - conda: https://conda.anaconda.org/conda-forge/linux-64/xorg-libxau-1.0.12-hb9d3cd8_0.conda
      - conda: https://conda.anaconda.org/conda-forge/linux-64/xorg-libxcomposite-0.4.6-hb9d3cd8_2.conda
      - conda: https://conda.anaconda.org/conda-forge/linux-64/xorg-libxcursor-1.2.3-hb9d3cd8_0.conda
      - conda: https://conda.anaconda.org/conda-forge/linux-64/xorg-libxdamage-1.1.6-hb9d3cd8_0.conda
      - conda: https://conda.anaconda.org/conda-forge/linux-64/xorg-libxdmcp-1.1.5-hb9d3cd8_0.conda
      - conda: https://conda.anaconda.org/conda-forge/linux-64/xorg-libxext-1.3.6-hb9d3cd8_0.conda
      - conda: https://conda.anaconda.org/conda-forge/linux-64/xorg-libxfixes-6.0.1-hb9d3cd8_0.conda
      - conda: https://conda.anaconda.org/conda-forge/linux-64/xorg-libxi-1.8.2-hb9d3cd8_0.conda
      - conda: https://conda.anaconda.org/conda-forge/linux-64/xorg-libxrandr-1.5.4-hb9d3cd8_0.conda
      - conda: https://conda.anaconda.org/conda-forge/linux-64/xorg-libxrender-0.9.12-hb9d3cd8_0.conda
      - conda: https://conda.anaconda.org/conda-forge/linux-64/xorg-libxshmfence-1.3.3-hb9d3cd8_0.conda
      - conda: https://conda.anaconda.org/conda-forge/linux-64/xorg-libxt-1.3.1-hb9d3cd8_0.conda
      - conda: https://conda.anaconda.org/conda-forge/linux-64/xorg-libxtst-1.2.5-hb9d3cd8_3.conda
      - conda: https://conda.anaconda.org/conda-forge/linux-64/xorg-libxxf86vm-1.1.6-hb9d3cd8_0.conda
      - conda: https://conda.anaconda.org/conda-forge/linux-64/yaml-0.2.5-h280c20c_3.conda
      - conda: https://conda.anaconda.org/conda-forge/noarch/zipp-3.23.0-pyhd8ed1ab_0.conda
      - conda: https://conda.anaconda.org/conda-forge/linux-64/zlib-1.3.1-hb9d3cd8_2.conda
      - conda: https://conda.anaconda.org/conda-forge/linux-64/zstandard-0.23.0-py311h9ecbd09_2.conda
      - conda: https://conda.anaconda.org/conda-forge/linux-64/zstd-1.5.7-hb8e6e7a_2.conda
      - pypi: https://files.pythonhosted.org/packages/25/8a/c46dcc25341b5bce5472c718902eb3d38600a903b14fa6aeecef3f21a46f/asttokens-3.0.0-py3-none-any.whl
      - pypi: https://files.pythonhosted.org/packages/60/97/891a0971e1e4a8c5d2b20bbe0e524dc04548d2307fee33cdeba148fd4fc7/comm-0.2.3-py3-none-any.whl
      - pypi: https://files.pythonhosted.org/packages/4e/8c/f3147f5c4b73e7550fe5f9352eaa956ae838d5c51eb58e7a25b9f3e2643b/decorator-5.2.1-py3-none-any.whl
      - pypi: https://files.pythonhosted.org/packages/7b/8f/c4d9bafc34ad7ad5d8dc16dd1347ee0e507a52c3adb6bfa8887e1c6a26ba/executing-2.2.0-py2.py3-none-any.whl
      - pypi: https://files.pythonhosted.org/packages/63/f8/0031ee2b906a15a33d6bfc12dd09c3dfa966b3cb5b284ecfb7549e6ac3c4/ipython-9.4.0-py3-none-any.whl
      - pypi: https://files.pythonhosted.org/packages/d9/33/1f075bf72b0b747cb3288d011319aaf64083cf2efef8354174e3ed4540e2/ipython_pygments_lexers-1.1.1-py3-none-any.whl
      - pypi: https://files.pythonhosted.org/packages/58/6a/9166369a2f092bd286d24e6307de555d63616e8ddb373ebad2b5635ca4cd/ipywidgets-8.1.7-py3-none-any.whl
      - pypi: https://files.pythonhosted.org/packages/c0/5a/9cac0c82afec3d09ccd97c8b6502d48f165f9124db81b4bcb90b4af974ee/jedi-0.19.2-py2.py3-none-any.whl
      - pypi: https://files.pythonhosted.org/packages/31/b4/b9b800c45527aadd64d5b442f9b932b00648617eb5d63d2c7a6587b7cafc/jmespath-1.0.1-py3-none-any.whl
      - pypi: https://files.pythonhosted.org/packages/43/6a/ca128561b22b60bd5a0c4ea26649e68c8556b82bc70a0c396eebc977fe86/jupyterlab_widgets-3.0.15-py3-none-any.whl
      - pypi: https://files.pythonhosted.org/packages/8f/8e/9ad090d3553c280a8060fbf6e24dc1c0c29704ee7d1c372f0c174aa59285/matplotlib_inline-0.1.7-py3-none-any.whl
      - pypi: https://files.pythonhosted.org/packages/c6/ac/dac4a63f978e4dcb3c6d3a78c4d8e0192a113d288502a1216950c41b1027/parso-0.8.4-py2.py3-none-any.whl
      - pypi: https://files.pythonhosted.org/packages/9e/c3/059298687310d527a58bb01f3b1965787ee3b40dce76752eda8b44e9a2c5/pexpect-4.9.0-py2.py3-none-any.whl
      - pypi: https://files.pythonhosted.org/packages/ce/4f/5249960887b1fbe561d9ff265496d170b55a735b76724f10ef19f9e40716/prompt_toolkit-3.0.51-py3-none-any.whl
      - pypi: https://files.pythonhosted.org/packages/22/a6/858897256d0deac81a172289110f31629fc4cee19b6f01283303e18c8db3/ptyprocess-0.7.0-py2.py3-none-any.whl
      - pypi: https://files.pythonhosted.org/packages/8e/37/efad0257dc6e593a18957422533ff0f87ede7c9c6ea010a2177d738fb82f/pure_eval-0.2.3-py3-none-any.whl
      - pypi: https://files.pythonhosted.org/packages/ee/2e/c689f274a92deffa03999a430505ff2aeace408fd681a90eafa92fdd6930/regex-2025.7.34-cp311-cp311-manylinux2014_x86_64.manylinux_2_17_x86_64.manylinux_2_28_x86_64.whl
      - pypi: https://files.pythonhosted.org/packages/1a/75/9f020e662bfe50213dfb81f42afc0a02be3dcb566e6212288ba3da3d031a/sphinx_qt_documentation-0.4.1-py3-none-any.whl
      - pypi: https://files.pythonhosted.org/packages/f1/7b/ce1eafaf1a76852e2ec9b22edecf1daa58175c090266e9f6c64afcd81d91/stack_data-0.6.3-py3-none-any.whl
      - pypi: https://files.pythonhosted.org/packages/78/17/853354204e1ca022d6b7d011ca7f3206c4f8faa3cc743e92609b49c1d83f/tinydb-4.8.2-py3-none-any.whl
      - pypi: https://files.pythonhosted.org/packages/7f/fb/44ef7148ed5b55e519c7d205ba4281087fcf947d96a1e6d001ae6c1d4c34/toml_cli-0.8.1-py3-none-any.whl
      - pypi: https://files.pythonhosted.org/packages/bd/75/8539d011f6be8e29f339c42e633aae3cb73bffa95dd0f9adec09b9c58e85/tomlkit-0.13.3-py3-none-any.whl
      - pypi: https://files.pythonhosted.org/packages/fd/84/fd2ba7aafacbad3c4201d395674fc6348826569da3c0937e75505ead3528/wcwidth-0.2.13-py2.py3-none-any.whl
      - pypi: https://files.pythonhosted.org/packages/ca/51/5447876806d1088a0f8f71e16542bf350918128d0a69437df26047c8e46f/widgetsnbextension-4.0.14-py3-none-any.whl
      - pypi: ./
  docs:
    channels:
    - url: https://conda.anaconda.org/conda-forge/
    - url: https://conda.anaconda.org/mantid/label/main/
    - url: https://conda.anaconda.org/neutrons/
    - url: https://prefix.dev/pixi-build-backends/
    indexes:
    - https://pypi.org/simple
    packages:
      linux-64:
      - conda: https://conda.anaconda.org/conda-forge/linux-64/_libgcc_mutex-0.1-conda_forge.tar.bz2
      - conda: https://conda.anaconda.org/conda-forge/linux-64/_openmp_mutex-4.5-2_gnu.tar.bz2
      - conda: https://conda.anaconda.org/conda-forge/noarch/alabaster-1.0.0-pyhd8ed1ab_1.conda
      - conda: https://conda.anaconda.org/conda-forge/noarch/argcomplete-3.6.2-pyhd8ed1ab_0.conda
      - conda: https://conda.anaconda.org/conda-forge/noarch/babel-2.17.0-pyhd8ed1ab_0.conda
      - conda: https://conda.anaconda.org/conda-forge/noarch/boolean.py-5.0-pyhd8ed1ab_0.conda
      - conda: https://conda.anaconda.org/conda-forge/linux-64/brotli-python-1.1.0-py312h2ec8cdc_3.conda
      - conda: https://conda.anaconda.org/conda-forge/linux-64/bzip2-1.0.8-h4bc722e_7.conda
      - conda: https://conda.anaconda.org/conda-forge/noarch/ca-certificates-2025.8.3-hbd8a1cb_0.conda
      - conda: https://conda.anaconda.org/conda-forge/noarch/cachecontrol-0.14.3-pyha770c72_0.conda
      - conda: https://conda.anaconda.org/conda-forge/noarch/certifi-2025.8.3-pyhd8ed1ab_0.conda
      - conda: https://conda.anaconda.org/conda-forge/linux-64/cffi-1.17.1-py312h06ac9bb_0.conda
      - conda: https://conda.anaconda.org/conda-forge/noarch/cfgv-3.3.1-pyhd8ed1ab_1.conda
      - conda: https://conda.anaconda.org/conda-forge/noarch/charset-normalizer-3.4.2-pyhd8ed1ab_0.conda
      - conda: https://conda.anaconda.org/conda-forge/noarch/colorama-0.4.6-pyhd8ed1ab_1.conda
      - conda: https://conda.anaconda.org/conda-forge/noarch/cyclonedx-python-lib-9.1.0-pyh29332c3_0.conda
      - conda: https://conda.anaconda.org/conda-forge/noarch/defusedxml-0.7.1-pyhd8ed1ab_0.tar.bz2
      - conda: https://conda.anaconda.org/conda-forge/noarch/distlib-0.4.0-pyhd8ed1ab_0.conda
      - conda: https://conda.anaconda.org/conda-forge/noarch/docutils-0.21.2-pyhd8ed1ab_1.conda
      - conda: https://conda.anaconda.org/conda-forge/noarch/filelock-3.18.0-pyhd8ed1ab_0.conda
      - conda: https://conda.anaconda.org/conda-forge/noarch/h2-4.2.0-pyhd8ed1ab_0.conda
      - conda: https://conda.anaconda.org/conda-forge/noarch/hpack-4.1.0-pyhd8ed1ab_0.conda
      - conda: https://conda.anaconda.org/conda-forge/noarch/html5lib-1.1-pyhd8ed1ab_2.conda
      - conda: https://conda.anaconda.org/conda-forge/noarch/hyperframe-6.1.0-pyhd8ed1ab_0.conda
      - conda: https://conda.anaconda.org/conda-forge/noarch/identify-2.6.12-pyhd8ed1ab_0.conda
      - conda: https://conda.anaconda.org/conda-forge/noarch/idna-3.10-pyhd8ed1ab_1.conda
      - conda: https://conda.anaconda.org/conda-forge/noarch/imagesize-1.4.1-pyhd8ed1ab_0.tar.bz2
      - conda: https://conda.anaconda.org/conda-forge/noarch/importlib-metadata-8.7.0-pyhe01879c_1.conda
      - conda: https://conda.anaconda.org/conda-forge/noarch/jinja2-3.1.6-pyhd8ed1ab_0.conda
      - conda: https://conda.anaconda.org/conda-forge/linux-64/ld_impl_linux-64-2.44-h1423503_1.conda
      - conda: https://conda.anaconda.org/conda-forge/linux-64/libexpat-2.7.1-hecca717_0.conda
      - conda: https://conda.anaconda.org/conda-forge/linux-64/libffi-3.4.6-h2dba641_1.conda
      - conda: https://conda.anaconda.org/conda-forge/linux-64/libgcc-15.1.0-h767d61c_4.conda
      - conda: https://conda.anaconda.org/conda-forge/linux-64/libgcc-ng-15.1.0-h69a702a_4.conda
      - conda: https://conda.anaconda.org/conda-forge/linux-64/libgomp-15.1.0-h767d61c_4.conda
      - conda: https://conda.anaconda.org/conda-forge/linux-64/liblzma-5.8.1-hb9d3cd8_2.conda
      - conda: https://conda.anaconda.org/conda-forge/linux-64/libnsl-2.0.1-hb9d3cd8_1.conda
      - conda: https://conda.anaconda.org/conda-forge/linux-64/libsqlite-3.50.4-h0c1763c_0.conda
      - conda: https://conda.anaconda.org/conda-forge/linux-64/libstdcxx-15.1.0-h8f9b012_4.conda
      - conda: https://conda.anaconda.org/conda-forge/linux-64/libuuid-2.38.1-h0b41bf4_0.conda
      - conda: https://conda.anaconda.org/conda-forge/linux-64/libxcrypt-4.4.36-hd590300_1.conda
      - conda: https://conda.anaconda.org/conda-forge/linux-64/libzlib-1.3.1-hb9d3cd8_2.conda
      - conda: https://conda.anaconda.org/conda-forge/noarch/license-expression-30.4.4-pyhe01879c_0.conda
      - conda: https://conda.anaconda.org/conda-forge/noarch/markdown-it-py-3.0.0-pyhd8ed1ab_1.conda
      - conda: https://conda.anaconda.org/conda-forge/linux-64/markupsafe-3.0.2-py312h178313f_1.conda
      - conda: https://conda.anaconda.org/conda-forge/noarch/mdurl-0.1.2-pyhd8ed1ab_1.conda
      - conda: https://conda.anaconda.org/conda-forge/linux-64/msgpack-python-1.1.1-py312h68727a3_0.conda
      - conda: https://conda.anaconda.org/conda-forge/linux-64/ncurses-6.5-h2d0b736_3.conda
      - conda: https://conda.anaconda.org/conda-forge/noarch/nodeenv-1.9.1-pyhd8ed1ab_1.conda
      - conda: https://conda.anaconda.org/conda-forge/linux-64/openssl-3.5.2-h26f9b46_0.conda
      - conda: https://conda.anaconda.org/conda-forge/noarch/packageurl-python-0.17.5-pyhe01879c_0.conda
      - conda: https://conda.anaconda.org/conda-forge/noarch/packaging-25.0-pyh29332c3_1.conda
      - conda: https://conda.anaconda.org/conda-forge/noarch/pip-25.2-pyh8b19718_0.conda
      - conda: https://conda.anaconda.org/conda-forge/noarch/pip-api-0.0.34-pyhd8ed1ab_0.conda
      - conda: https://conda.anaconda.org/conda-forge/noarch/pip-audit-2.9.0-pyhd8ed1ab_0.conda
      - conda: https://conda.anaconda.org/conda-forge/noarch/pip-requirements-parser-32.0.1-pyhd8ed1ab_1.conda
      - conda: https://conda.anaconda.org/conda-forge/noarch/platformdirs-4.3.8-pyhe01879c_0.conda
      - conda: https://conda.anaconda.org/conda-forge/noarch/pre-commit-4.2.0-pyha770c72_0.conda
      - conda: https://conda.anaconda.org/conda-forge/noarch/py-serializable-2.1.0-pyhe01879c_0.conda
      - conda: https://conda.anaconda.org/conda-forge/noarch/pycparser-2.22-pyh29332c3_1.conda
      - conda: https://conda.anaconda.org/conda-forge/noarch/pygments-2.19.2-pyhd8ed1ab_0.conda
      - conda: https://conda.anaconda.org/conda-forge/noarch/pyparsing-3.2.3-pyhe01879c_2.conda
      - conda: https://conda.anaconda.org/conda-forge/noarch/pysocks-1.7.1-pyha55dd90_7.conda
      - conda: https://conda.anaconda.org/conda-forge/linux-64/python-3.12.11-h9e4cc4f_0_cpython.conda
      - conda: https://conda.anaconda.org/conda-forge/noarch/python_abi-3.12-8_cp312.conda
      - conda: https://conda.anaconda.org/conda-forge/noarch/pytz-2025.2-pyhd8ed1ab_0.conda
      - conda: https://conda.anaconda.org/conda-forge/linux-64/pyyaml-6.0.2-py312h178313f_2.conda
      - conda: https://conda.anaconda.org/conda-forge/linux-64/readline-8.2-h8c095d6_2.conda
      - conda: https://conda.anaconda.org/conda-forge/noarch/requests-2.32.4-pyhd8ed1ab_0.conda
      - conda: https://conda.anaconda.org/conda-forge/noarch/rich-14.1.0-pyhe01879c_0.conda
      - conda: https://conda.anaconda.org/conda-forge/noarch/roman-numerals-py-3.1.0-pyhd8ed1ab_0.conda
      - conda: https://conda.anaconda.org/conda-forge/linux-64/ruff-0.12.7-hf9daec2_0.conda
      - conda: https://conda.anaconda.org/conda-forge/noarch/setuptools-80.9.0-pyhff2d567_0.conda
      - conda: https://conda.anaconda.org/conda-forge/noarch/six-1.17.0-pyhe01879c_1.conda
      - conda: https://conda.anaconda.org/conda-forge/noarch/snowballstemmer-3.0.1-pyhd8ed1ab_0.conda
      - conda: https://conda.anaconda.org/conda-forge/noarch/sortedcontainers-2.4.0-pyhd8ed1ab_1.conda
      - conda: https://conda.anaconda.org/conda-forge/noarch/sphinx-8.2.3-pyhd8ed1ab_0.conda
      - conda: https://conda.anaconda.org/conda-forge/noarch/sphinx_rtd_theme-3.0.1-pyha770c72_0.conda
      - conda: https://conda.anaconda.org/conda-forge/noarch/sphinxcontrib-applehelp-2.0.0-pyhd8ed1ab_1.conda
      - conda: https://conda.anaconda.org/conda-forge/noarch/sphinxcontrib-devhelp-2.0.0-pyhd8ed1ab_1.conda
      - conda: https://conda.anaconda.org/conda-forge/noarch/sphinxcontrib-htmlhelp-2.1.0-pyhd8ed1ab_1.conda
      - conda: https://conda.anaconda.org/conda-forge/noarch/sphinxcontrib-jquery-4.1-pyhd8ed1ab_1.conda
      - conda: https://conda.anaconda.org/conda-forge/noarch/sphinxcontrib-jsmath-1.0.1-pyhd8ed1ab_1.conda
      - conda: https://conda.anaconda.org/conda-forge/noarch/sphinxcontrib-qthelp-2.0.0-pyhd8ed1ab_1.conda
      - conda: https://conda.anaconda.org/conda-forge/noarch/sphinxcontrib-serializinghtml-1.1.10-pyhd8ed1ab_1.conda
      - conda: https://conda.anaconda.org/conda-forge/linux-64/tk-8.6.13-noxft_hd72426e_102.conda
      - conda: https://conda.anaconda.org/conda-forge/noarch/toml-0.10.2-pyhd8ed1ab_1.conda
      - conda: https://conda.anaconda.org/conda-forge/noarch/tomli-2.2.1-pyhe01879c_2.conda
      - conda: https://conda.anaconda.org/conda-forge/noarch/typing_extensions-4.14.1-pyhe01879c_0.conda
      - conda: https://conda.anaconda.org/conda-forge/noarch/tzdata-2025b-h78e105d_0.conda
      - conda: https://conda.anaconda.org/conda-forge/linux-64/ukkonen-1.0.1-py312h68727a3_5.conda
      - conda: https://conda.anaconda.org/conda-forge/noarch/urllib3-2.5.0-pyhd8ed1ab_0.conda
      - conda: https://conda.anaconda.org/conda-forge/noarch/versioningit-3.3.0-pyhd8ed1ab_0.conda
      - conda: https://conda.anaconda.org/conda-forge/noarch/virtualenv-20.33.1-pyhd8ed1ab_0.conda
      - conda: https://conda.anaconda.org/conda-forge/noarch/webencodings-0.5.1-pyhd8ed1ab_3.conda
      - conda: https://conda.anaconda.org/conda-forge/noarch/wheel-0.45.1-pyhd8ed1ab_1.conda
      - conda: https://conda.anaconda.org/conda-forge/linux-64/yaml-0.2.5-h280c20c_3.conda
      - conda: https://conda.anaconda.org/conda-forge/noarch/zipp-3.23.0-pyhd8ed1ab_0.conda
      - conda: https://conda.anaconda.org/conda-forge/linux-64/zstandard-0.23.0-py312h66e93f0_2.conda
      - pypi: https://files.pythonhosted.org/packages/1a/75/9f020e662bfe50213dfb81f42afc0a02be3dcb566e6212288ba3da3d031a/sphinx_qt_documentation-0.4.1-py3-none-any.whl
packages:
- conda: https://conda.anaconda.org/conda-forge/linux-64/_libgcc_mutex-0.1-conda_forge.tar.bz2
  sha256: fe51de6107f9edc7aa4f786a70f4a883943bc9d39b3bb7307c04c41410990726
  md5: d7c89558ba9fa0495403155b64376d81
  license: None
  purls: []
  size: 2562
  timestamp: 1578324546067
- conda: https://conda.anaconda.org/conda-forge/linux-64/_openmp_mutex-4.5-2_gnu.tar.bz2
  build_number: 16
  sha256: fbe2c5e56a653bebb982eda4876a9178aedfc2b545f25d0ce9c4c0b508253d22
  md5: 73aaf86a425cc6e73fcf236a5a46396d
  depends:
  - _libgcc_mutex 0.1 conda_forge
  - libgomp >=7.5.0
  constrains:
  - openmp_impl 9999
  license: BSD-3-Clause
  license_family: BSD
  purls: []
  size: 23621
  timestamp: 1650670423406
- conda: https://conda.anaconda.org/conda-forge/noarch/alabaster-1.0.0-pyhd8ed1ab_1.conda
  sha256: 6c4456a138919dae9edd3ac1a74b6fbe5fd66c05675f54df2f8ab8c8d0cc6cea
  md5: 1fd9696649f65fd6611fcdb4ffec738a
  depends:
  - python >=3.10
  license: BSD-3-Clause
  license_family: BSD
  purls:
  - pkg:pypi/alabaster?source=hash-mapping
  size: 18684
  timestamp: 1733750512696
- conda: https://conda.anaconda.org/conda-forge/linux-64/alsa-lib-1.2.14-hb9d3cd8_0.conda
  sha256: b9214bc17e89bf2b691fad50d952b7f029f6148f4ac4fe7c60c08f093efdf745
  md5: 76df83c2a9035c54df5d04ff81bcc02d
  depends:
  - __glibc >=2.17,<3.0.a0
  - libgcc >=13
  license: LGPL-2.1-or-later
  license_family: GPL
  purls: []
  size: 566531
  timestamp: 1744668655747
- conda: https://conda.anaconda.org/conda-forge/noarch/anaconda-cli-base-0.5.2-pyhd8ed1ab_0.conda
  sha256: 71686843e664a333e82c6d1cf07c98e57519218b0aaba12f00109204d082ab73
  md5: 646956ef9e853e03045639b57b7ece7b
  depends:
  - click
  - pydantic-settings >=2.3
  - python >=3.9
  - readchar
  - rich
  - tomli
  - typer
  constrains:
  - anaconda-client >=1.13.0
  - anaconda-cloud-cli >=0.3.0
  license: BSD-3-Clause
  license_family: BSD
  purls:
  - pkg:pypi/anaconda-cli-base?source=hash-mapping
  size: 17608
  timestamp: 1740833333114
- conda: https://conda.anaconda.org/conda-forge/noarch/anaconda-client-1.13.0-pyh29332c3_1.conda
  sha256: 9802c4b3cd89bf6d59f9b4e4f0916a1ccbe1dff5fe9d187402b5efcdc7d410e1
  md5: cbedce9385f687aaf59043b0ed71f38c
  depends:
  - anaconda-cli-base >=0.4.0
  - conda-package-handling >=1.7.3
  - conda-package-streaming >=0.9.0
  - defusedxml >=0.7.1
  - nbformat >=4.4.0
  - platformdirs >=3.10.0,<5.0
  - python >=3.9
  - python-dateutil >=2.6.1
  - pytz >=2021.3
  - pyyaml >=3.12
  - requests >=2.20.0
  - requests-toolbelt >=0.9.1
  - setuptools >=58.0.4
  - tqdm >=4.56.0
  - urllib3 >=1.26.4
  - pillow >=8.2
  - python
  license: BSD-3-Clause
  license_family: BSD
  purls:
  - pkg:pypi/anaconda-client?source=hash-mapping
  size: 78451
  timestamp: 1741898434750
- conda: https://conda.anaconda.org/conda-forge/noarch/annotated-types-0.7.0-pyhd8ed1ab_1.conda
  sha256: e0ea1ba78fbb64f17062601edda82097fcf815012cf52bb704150a2668110d48
  md5: 2934f256a8acfe48f6ebb4fce6cde29c
  depends:
  - python >=3.9
  - typing-extensions >=4.0.0
  license: MIT
  license_family: MIT
  purls:
  - pkg:pypi/annotated-types?source=hash-mapping
  size: 18074
  timestamp: 1733247158254
- conda: https://conda.anaconda.org/conda-forge/noarch/argcomplete-3.6.2-pyhd8ed1ab_0.conda
  sha256: 66ffcf30550e0788d16090e4b4e8835290b15439bb454b0e217176a09dc1d500
  md5: eb9d4263271ca287d2e0cf5a86da2d3a
  depends:
  - python >=3.9
  license: Apache-2.0
  license_family: Apache
  purls:
  - pkg:pypi/argcomplete?source=hash-mapping
  size: 42164
  timestamp: 1743726091226
- conda: https://conda.anaconda.org/conda-forge/noarch/asteval-1.0.6-pyhd8ed1ab_0.conda
  sha256: a6652342b74cacbdca191408b4c845c6c95780fbfbd7fdf579d33c2c13e3b886
  md5: 5a5ccf3c6f2741c6e4352345f68ce77c
  depends:
  - numpy >=1.22
  - pip
  - python >=3.8
  - setuptools
  - setuptools-scm
  license: MIT
  license_family: MIT
  purls:
  - pkg:pypi/asteval?source=hash-mapping
  size: 26238
  timestamp: 1737381949725
- pypi: https://files.pythonhosted.org/packages/25/8a/c46dcc25341b5bce5472c718902eb3d38600a903b14fa6aeecef3f21a46f/asttokens-3.0.0-py3-none-any.whl
  name: asttokens
  version: 3.0.0
  sha256: e3078351a059199dd5138cb1c706e6430c05eff2ff136af5eb4790f9d28932e2
  requires_dist:
  - astroid>=2,<4 ; extra == 'astroid'
  - astroid>=2,<4 ; extra == 'test'
  - pytest ; extra == 'test'
  - pytest-cov ; extra == 'test'
  - pytest-xdist ; extra == 'test'
  requires_python: '>=3.8'
- conda: https://conda.anaconda.org/conda-forge/linux-64/attr-2.5.1-h166bdaf_1.tar.bz2
  sha256: 82c13b1772c21fc4a17441734de471d3aabf82b61db9b11f4a1bd04a9c4ac324
  md5: d9c69a24ad678ffce24c6543a0176b00
  depends:
  - libgcc-ng >=12
  license: GPL-2.0-or-later
  license_family: GPL
  purls: []
  size: 71042
  timestamp: 1660065501192
- conda: https://conda.anaconda.org/conda-forge/noarch/attrs-25.3.0-pyh71513ae_0.conda
  sha256: 99c53ffbcb5dc58084faf18587b215f9ac8ced36bbfb55fa807c00967e419019
  md5: a10d11958cadc13fdb43df75f8b1903f
  depends:
  - python >=3.9
  license: MIT
  license_family: MIT
  purls:
  - pkg:pypi/attrs?source=hash-mapping
  size: 57181
  timestamp: 1741918625732
- conda: https://conda.anaconda.org/conda-forge/noarch/babel-2.17.0-pyhd8ed1ab_0.conda
  sha256: 1c656a35800b7f57f7371605bc6507c8d3ad60fbaaec65876fce7f73df1fc8ac
  md5: 0a01c169f0ab0f91b26e77a3301fbfe4
  depends:
  - python >=3.9
  - pytz >=2015.7
  license: BSD-3-Clause
  license_family: BSD
  purls:
  - pkg:pypi/babel?source=hash-mapping
  size: 6938256
  timestamp: 1738490268466
- conda: https://conda.anaconda.org/conda-forge/noarch/boolean.py-5.0-pyhd8ed1ab_0.conda
  sha256: 6195e09f7d8a3a5e2fc0dddd6d1e87198e9c3d2a1982ff04624957a6c6466e54
  md5: 26c3480f80364e9498a48bb5c3e35f85
  depends:
  - python >=3.9
  license: BSD-2-Clause
  license_family: BSD
  purls:
  - pkg:pypi/boolean-py?source=hash-mapping
  size: 29946
  timestamp: 1743687383956
- conda: https://conda.anaconda.org/conda-forge/linux-64/brotli-1.1.0-hb9d3cd8_3.conda
  sha256: c969baaa5d7a21afb5ed4b8dd830f82b78e425caaa13d717766ed07a61630bec
  md5: 5d08a0ac29e6a5a984817584775d4131
  depends:
  - __glibc >=2.17,<3.0.a0
  - brotli-bin 1.1.0 hb9d3cd8_3
  - libbrotlidec 1.1.0 hb9d3cd8_3
  - libbrotlienc 1.1.0 hb9d3cd8_3
  - libgcc >=13
  license: MIT
  license_family: MIT
  purls: []
  size: 19810
  timestamp: 1749230148642
- conda: https://conda.anaconda.org/conda-forge/linux-64/brotli-bin-1.1.0-hb9d3cd8_3.conda
  sha256: ab74fa8c3d1ca0a055226be89e99d6798c65053e2d2d3c6cb380c574972cd4a7
  md5: 58178ef8ba927229fba6d84abf62c108
  depends:
  - __glibc >=2.17,<3.0.a0
  - libbrotlidec 1.1.0 hb9d3cd8_3
  - libbrotlienc 1.1.0 hb9d3cd8_3
  - libgcc >=13
  license: MIT
  license_family: MIT
  purls: []
  size: 19390
  timestamp: 1749230137037
- conda: https://conda.anaconda.org/conda-forge/linux-64/brotli-python-1.1.0-py311hfdbb021_3.conda
  sha256: 4fab04fcc599853efb2904ea3f935942108613c7515f7dd57e7f034650738c52
  md5: 8565f7297b28af62e5de2d968ca32e31
  depends:
  - __glibc >=2.17,<3.0.a0
  - libgcc >=13
  - libstdcxx >=13
  - python >=3.11,<3.12.0a0
  - python_abi 3.11.* *_cp311
  constrains:
  - libbrotlicommon 1.1.0 hb9d3cd8_3
  license: MIT
  license_family: MIT
  purls:
  - pkg:pypi/brotli?source=hash-mapping
  size: 350166
  timestamp: 1749230304421
- conda: https://conda.anaconda.org/conda-forge/linux-64/brotli-python-1.1.0-py312h2ec8cdc_3.conda
  sha256: dc27c58dc717b456eee2d57d8bc71df3f562ee49368a2351103bc8f1b67da251
  md5: a32e0c069f6c3dcac635f7b0b0dac67e
  depends:
  - __glibc >=2.17,<3.0.a0
  - libgcc >=13
  - libstdcxx >=13
  - python >=3.12,<3.13.0a0
  - python_abi 3.12.* *_cp312
  constrains:
  - libbrotlicommon 1.1.0 hb9d3cd8_3
  license: MIT
  license_family: MIT
  purls:
  - pkg:pypi/brotli?source=hash-mapping
  size: 351721
  timestamp: 1749230265727
- conda: https://conda.anaconda.org/conda-forge/linux-64/brotli-python-1.1.0-py313h46c70d0_3.conda
  sha256: e510ad1db7ea882505712e815ff02514490560fd74b5ec3a45a6c7cf438f754d
  md5: 2babfedd9588ad40c7113ddfe6a5ca82
  depends:
  - __glibc >=2.17,<3.0.a0
  - libgcc >=13
  - libstdcxx >=13
  - python >=3.13,<3.14.0a0
  - python_abi 3.13.* *_cp313
  constrains:
  - libbrotlicommon 1.1.0 hb9d3cd8_3
  license: MIT
  license_family: MIT
  purls:
  - pkg:pypi/brotli?source=hash-mapping
  size: 350295
  timestamp: 1749230225293
- conda: https://conda.anaconda.org/conda-forge/linux-64/bzip2-1.0.8-h4bc722e_7.conda
  sha256: 5ced96500d945fb286c9c838e54fa759aa04a7129c59800f0846b4335cee770d
  md5: 62ee74e96c5ebb0af99386de58cf9553
  depends:
  - __glibc >=2.17,<3.0.a0
  - libgcc-ng >=12
  license: bzip2-1.0.6
  license_family: BSD
  purls: []
  size: 252783
  timestamp: 1720974456583
- conda: https://conda.anaconda.org/conda-forge/linux-64/c-ares-1.34.5-hb9d3cd8_0.conda
  sha256: f8003bef369f57396593ccd03d08a8e21966157269426f71e943f96e4b579aeb
  md5: f7f0d6cc2dc986d42ac2689ec88192be
  depends:
  - __glibc >=2.17,<3.0.a0
  - libgcc >=13
  license: MIT
  license_family: MIT
  purls: []
  size: 206884
  timestamp: 1744127994291
- conda: https://conda.anaconda.org/conda-forge/noarch/ca-certificates-2025.8.3-hbd8a1cb_0.conda
  sha256: 837b795a2bb39b75694ba910c13c15fa4998d4bb2a622c214a6a5174b2ae53d1
  md5: 74784ee3d225fc3dca89edb635b4e5cc
  depends:
  - __unix
  license: ISC
  purls: []
  size: 154402
  timestamp: 1754210968730
- conda: https://conda.anaconda.org/conda-forge/noarch/cachecontrol-0.14.3-pyha770c72_0.conda
  sha256: ec791bb6f1ef504411f87b28946a7ae63ed1f3681cefc462cf1dfdaf0790b6a9
  md5: 241ef6e3db47a143ac34c21bfba510f1
  depends:
  - msgpack-python >=0.5.2,<2.0.0
  - python >=3.9
  - requests >=2.16.0
  license: Apache-2.0
  license_family: Apache
  purls:
  - pkg:pypi/cachecontrol?source=hash-mapping
  size: 23868
  timestamp: 1746103006628
- conda: https://conda.anaconda.org/conda-forge/noarch/cached-property-1.5.2-hd8ed1ab_1.tar.bz2
  noarch: python
  sha256: 561e6660f26c35d137ee150187d89767c988413c978e1b712d53f27ddf70ea17
  md5: 9b347a7ec10940d3f7941ff6c460b551
  depends:
  - cached_property >=1.5.2,<1.5.3.0a0
  license: BSD-3-Clause
  license_family: BSD
  purls: []
  size: 4134
  timestamp: 1615209571450
- conda: https://conda.anaconda.org/conda-forge/noarch/cached_property-1.5.2-pyha770c72_1.tar.bz2
  sha256: 6dbf7a5070cc43d90a1e4c2ec0c541c69d8e30a0e25f50ce9f6e4a432e42c5d7
  md5: 576d629e47797577ab0f1b351297ef4a
  depends:
  - python >=3.6
  license: BSD-3-Clause
  license_family: BSD
  purls:
  - pkg:pypi/cached-property?source=hash-mapping
  size: 11065
  timestamp: 1615209567874
- conda: https://conda.anaconda.org/conda-forge/linux-64/cairo-1.18.4-h3394656_0.conda
  sha256: 3bd6a391ad60e471de76c0e9db34986c4b5058587fbf2efa5a7f54645e28c2c7
  md5: 09262e66b19567aff4f592fb53b28760
  depends:
  - __glibc >=2.17,<3.0.a0
  - fontconfig >=2.15.0,<3.0a0
  - fonts-conda-ecosystem
  - freetype >=2.12.1,<3.0a0
  - icu >=75.1,<76.0a0
  - libexpat >=2.6.4,<3.0a0
  - libgcc >=13
  - libglib >=2.82.2,<3.0a0
  - libpng >=1.6.47,<1.7.0a0
  - libstdcxx >=13
  - libxcb >=1.17.0,<2.0a0
  - libzlib >=1.3.1,<2.0a0
  - pixman >=0.44.2,<1.0a0
  - xorg-libice >=1.1.2,<2.0a0
  - xorg-libsm >=1.2.5,<2.0a0
  - xorg-libx11 >=1.8.11,<2.0a0
  - xorg-libxext >=1.3.6,<2.0a0
  - xorg-libxrender >=0.9.12,<0.10.0a0
  license: LGPL-2.1-only or MPL-1.1
  purls: []
  size: 978114
  timestamp: 1741554591855
- conda: https://conda.anaconda.org/conda-forge/noarch/certifi-2025.8.3-pyhd8ed1ab_0.conda
  sha256: a1ad5b0a2a242f439608f22a538d2175cac4444b7b3f4e2b8c090ac337aaea40
  md5: 11f59985f49df4620890f3e746ed7102
  depends:
  - python >=3.9
  license: ISC
  purls:
  - pkg:pypi/certifi?source=compressed-mapping
  size: 158692
  timestamp: 1754231530168
- conda: https://conda.anaconda.org/conda-forge/linux-64/cffi-1.17.1-py311hf29c0ef_0.conda
  sha256: bc47aa39c8254e9e487b8bcd74cfa3b4a3de3648869eb1a0b89905986b668e35
  md5: 55553ecd5328336368db611f350b7039
  depends:
  - __glibc >=2.17,<3.0.a0
  - libffi >=3.4,<4.0a0
  - libgcc >=13
  - pycparser
  - python >=3.11,<3.12.0a0
  - python_abi 3.11.* *_cp311
  license: MIT
  license_family: MIT
  purls:
  - pkg:pypi/cffi?source=hash-mapping
  size: 302115
  timestamp: 1725560701719
- conda: https://conda.anaconda.org/conda-forge/linux-64/cffi-1.17.1-py312h06ac9bb_0.conda
  sha256: cba6ea83c4b0b4f5b5dc59cb19830519b28f95d7ebef7c9c5cf1c14843621457
  md5: a861504bbea4161a9170b85d4d2be840
  depends:
  - __glibc >=2.17,<3.0.a0
  - libffi >=3.4,<4.0a0
  - libgcc >=13
  - pycparser
  - python >=3.12,<3.13.0a0
  - python_abi 3.12.* *_cp312
  license: MIT
  license_family: MIT
  purls:
  - pkg:pypi/cffi?source=hash-mapping
  size: 294403
  timestamp: 1725560714366
- conda: https://conda.anaconda.org/conda-forge/linux-64/cffi-1.17.1-py313hfab6e84_0.conda
  sha256: 73cd6199b143a8a6cbf733ce124ed57defc1b9a7eab9b10fd437448caf8eaa45
  md5: ce6386a5892ef686d6d680c345c40ad1
  depends:
  - __glibc >=2.17,<3.0.a0
  - libffi >=3.4,<4.0a0
  - libgcc >=13
  - pycparser
  - python >=3.13.0rc1,<3.14.0a0
  - python_abi 3.13.* *_cp313
  license: MIT
  license_family: MIT
  purls:
  - pkg:pypi/cffi?source=hash-mapping
  size: 295514
  timestamp: 1725560706794
- conda: https://conda.anaconda.org/conda-forge/noarch/cfgv-3.3.1-pyhd8ed1ab_1.conda
  sha256: d5696636733b3c301054b948cdd793f118efacce361d9bd4afb57d5980a9064f
  md5: 57df494053e17dce2ac3a0b33e1b2a2e
  depends:
  - python >=3.9
  license: MIT
  license_family: MIT
  purls:
  - pkg:pypi/cfgv?source=hash-mapping
  size: 12973
  timestamp: 1734267180483
- conda: https://conda.anaconda.org/conda-forge/noarch/charset-normalizer-3.4.2-pyhd8ed1ab_0.conda
  sha256: 535ae5dcda8022e31c6dc063eb344c80804c537a5a04afba43a845fa6fa130f5
  md5: 40fe4284b8b5835a9073a645139f35af
  depends:
  - python >=3.9
  license: MIT
  license_family: MIT
  purls:
  - pkg:pypi/charset-normalizer?source=hash-mapping
  size: 50481
  timestamp: 1746214981991
- conda: https://conda.anaconda.org/conda-forge/noarch/check-wheel-contents-0.6.3-pyhcf101f3_0.conda
  sha256: 685d52092d3253113f0e7ef83902dd78bde9fc3a5e33b972517ab053dc0c4ba3
  md5: 150979ee3e79509de3bb2b7fd4157b48
  depends:
  - attrs >=18.1
  - click >=8.2,<9.0,!=8.2.2
  - packaging
  - pydantic >=2.0,<3.0
  - python >=3.10
  - tomli >=1.2,<3.0
  - wheel-filename >=1.1,<2.0
  - python
  license: MIT
  license_family: MIT
  purls:
  - pkg:pypi/check-wheel-contents?source=hash-mapping
  size: 580700
  timestamp: 1754145812782
- conda: https://conda.anaconda.org/conda-forge/noarch/click-8.2.1-pyh707e725_0.conda
  sha256: 8aee789c82d8fdd997840c952a586db63c6890b00e88c4fb6e80a38edd5f51c0
  md5: 94b550b8d3a614dbd326af798c7dfb40
  depends:
  - __unix
  - python >=3.10
  license: BSD-3-Clause
  license_family: BSD
  purls:
  - pkg:pypi/click?source=hash-mapping
  size: 87749
  timestamp: 1747811451319
- conda: https://conda.anaconda.org/conda-forge/noarch/codecov-2.1.13-pyhd8ed1ab_1.conda
  sha256: 51ead85d30f4eeff41c558b24ab0992a6d9d08af3e887d3ac7d2c169670b807f
  md5: d924fe46139596ebc3d4d424ec39ed51
  depends:
  - coverage
  - python >=3.9
  - requests >=2.7.9
  license: Apache-2.0
  license_family: Apache
  purls:
  - pkg:pypi/codecov?source=hash-mapping
  size: 21694
  timestamp: 1734975404103
- conda: https://conda.anaconda.org/conda-forge/noarch/colorama-0.4.6-pyhd8ed1ab_1.conda
  sha256: ab29d57dc70786c1269633ba3dff20288b81664d3ff8d21af995742e2bb03287
  md5: 962b9857ee8e7018c22f2776ffa0b2d7
  depends:
  - python >=3.9
  license: BSD-3-Clause
  license_family: BSD
  purls:
  - pkg:pypi/colorama?source=hash-mapping
  size: 27011
  timestamp: 1733218222191
- pypi: https://files.pythonhosted.org/packages/60/97/891a0971e1e4a8c5d2b20bbe0e524dc04548d2307fee33cdeba148fd4fc7/comm-0.2.3-py3-none-any.whl
  name: comm
  version: 0.2.3
  sha256: c615d91d75f7f04f095b30d1c1711babd43bdc6419c1be9886a85f2f4e489417
  requires_dist:
  - pytest ; extra == 'test'
  requires_python: '>=3.8'
- conda: https://conda.anaconda.org/conda-forge/noarch/conda-package-handling-2.4.0-pyh7900ff3_2.conda
  sha256: 8b2b1c235b7cbfa8488ad88ff934bdad25bac6a4c035714681fbff85b602f3f0
  md5: 32c158f481b4fd7630c565030f7bc482
  depends:
  - conda-package-streaming >=0.9.0
  - python >=3.9
  - requests
  - zstandard >=0.15
  license: BSD-3-Clause
  license_family: BSD
  purls:
  - pkg:pypi/conda-package-handling?source=hash-mapping
  size: 257995
  timestamp: 1736345601691
- conda: https://conda.anaconda.org/conda-forge/noarch/conda-package-streaming-0.12.0-pyhd8ed1ab_0.conda
  sha256: 11b76b0be2f629e8035be1d723ccb6e583eb0d2af93bde56113da7fa6e2f2649
  md5: ff75d06af779966a5aeae1be1d409b96
  depends:
  - python >=3.9
  - zstandard >=0.15
  license: BSD-3-Clause
  license_family: BSD
  purls:
  - pkg:pypi/conda-package-streaming?source=hash-mapping
  size: 21933
  timestamp: 1751548225624
- conda: https://conda.anaconda.org/conda-forge/linux-64/contourpy-1.3.3-py311hdf67eae_1.conda
  sha256: 883234cd86911ffc3d5e7ce8959930e11c56adf304e6ba26637364b049c917e8
  md5: 390f9e645ff2f4b9cf48d53b3cf6c942
  depends:
  - __glibc >=2.17,<3.0.a0
  - libgcc >=14
  - libstdcxx >=14
  - numpy >=1.25
  - python >=3.11,<3.12.0a0
  - python_abi 3.11.* *_cp311
  license: BSD-3-Clause
  license_family: BSD
  purls:
  - pkg:pypi/contourpy?source=hash-mapping
  size: 292898
  timestamp: 1754063884923
- conda: https://conda.anaconda.org/conda-forge/linux-64/coverage-7.10.2-py311h3778330_0.conda
  sha256: 90d58aeaafa5e6723d54be7881aa0ee50026e51c278a778c9efab350df0b9954
  md5: db7bfab113866fc693c0e0dc0a17ce9e
  depends:
  - __glibc >=2.17,<3.0.a0
  - libgcc >=14
  - python >=3.11,<3.12.0a0
  - python_abi 3.11.* *_cp311
  - tomli
  license: Apache-2.0
  license_family: APACHE
  purls:
  - pkg:pypi/coverage?source=hash-mapping
  size: 388153
  timestamp: 1754308341621
- conda: https://conda.anaconda.org/conda-forge/noarch/cycler-0.12.1-pyhd8ed1ab_1.conda
  sha256: 9827efa891e507a91a8a2acf64e210d2aff394e1cde432ad08e1f8c66b12293c
  md5: 44600c4667a319d67dbe0681fc0bc833
  depends:
  - python >=3.9
  license: BSD-3-Clause
  license_family: BSD
  purls:
  - pkg:pypi/cycler?source=hash-mapping
  size: 13399
  timestamp: 1733332563512
- conda: https://conda.anaconda.org/conda-forge/noarch/cyclonedx-python-lib-9.1.0-pyh29332c3_0.conda
  sha256: a5a83ae022b60cc253a6d404edbae89adefbab60e72eaca719905ce968caea01
  md5: 1d0dd5d495cbc7e8a894d51d0b8c6599
  depends:
  - license-expression >=30.0.0,<31.0.0
  - packageurl-python >=0.11,<2
  - py-serializable >=2,<3
  - python >=3.9
  - sortedcontainers >=2.4.0,<3.0.0
  - python
  license: Apache-2.0
  license_family: APACHE
  purls:
  - pkg:pypi/cyclonedx-python-lib?source=hash-mapping
  size: 157734
  timestamp: 1740696355924
- conda: https://conda.anaconda.org/conda-forge/linux-64/cyrus-sasl-2.1.28-hd9c7081_0.conda
  sha256: ee09ad7610c12c7008262d713416d0b58bf365bc38584dce48950025850bdf3f
  md5: cae723309a49399d2949362f4ab5c9e4
  depends:
  - __glibc >=2.17,<3.0.a0
  - krb5 >=1.21.3,<1.22.0a0
  - libgcc >=13
  - libntlm >=1.8,<2.0a0
  - libstdcxx >=13
  - libxcrypt >=4.4.36
  - openssl >=3.5.0,<4.0a0
  license: BSD-3-Clause-Attribution
  license_family: BSD
  purls: []
  size: 209774
  timestamp: 1750239039316
- conda: https://conda.anaconda.org/conda-forge/linux-64/dbus-1.16.2-h3c4dab8_0.conda
  sha256: 3b988146a50e165f0fa4e839545c679af88e4782ec284cc7b6d07dd226d6a068
  md5: 679616eb5ad4e521c83da4650860aba7
  depends:
  - libstdcxx >=13
  - libgcc >=13
  - __glibc >=2.17,<3.0.a0
  - libgcc >=13
  - libexpat >=2.7.0,<3.0a0
  - libzlib >=1.3.1,<2.0a0
  - libglib >=2.84.2,<3.0a0
  license: GPL-2.0-or-later
  license_family: GPL
  purls: []
  size: 437860
  timestamp: 1747855126005
- pypi: https://files.pythonhosted.org/packages/4e/8c/f3147f5c4b73e7550fe5f9352eaa956ae838d5c51eb58e7a25b9f3e2643b/decorator-5.2.1-py3-none-any.whl
  name: decorator
  version: 5.2.1
  sha256: d316bb415a2d9e2d2b3abcc4084c6502fc09240e292cd76a76afc106a1c8e04a
  requires_python: '>=3.8'
- conda: https://conda.anaconda.org/conda-forge/noarch/defusedxml-0.7.1-pyhd8ed1ab_0.tar.bz2
  sha256: 9717a059677553562a8f38ff07f3b9f61727bd614f505658b0a5ecbcf8df89be
  md5: 961b3a227b437d82ad7054484cfa71b2
  depends:
  - python >=3.6
  license: PSF-2.0
  license_family: PSF
  purls:
  - pkg:pypi/defusedxml?source=hash-mapping
  size: 24062
  timestamp: 1615232388757
- conda: https://conda.anaconda.org/conda-forge/noarch/dill-0.4.0-pyhd8ed1ab_0.conda
  sha256: 43dca52c96fde0c4845aaff02bcc92f25e1c2e5266ddefc2eac1a3de0960a3b1
  md5: 885745570573eb6a08e021841928297a
  depends:
  - python >=3.9
  license: BSD-3-Clause
  license_family: BSD
  purls:
  - pkg:pypi/dill?source=hash-mapping
  size: 90864
  timestamp: 1744798629464
- conda: https://conda.anaconda.org/conda-forge/noarch/distlib-0.4.0-pyhd8ed1ab_0.conda
  sha256: 6d977f0b2fc24fee21a9554389ab83070db341af6d6f09285360b2e09ef8b26e
  md5: 003b8ba0a94e2f1e117d0bd46aebc901
  depends:
  - python >=3.9
  license: Apache-2.0
  license_family: APACHE
  purls:
  - pkg:pypi/distlib?source=hash-mapping
  size: 275642
  timestamp: 1752823081585
- conda: https://conda.anaconda.org/conda-forge/noarch/docutils-0.21.2-pyhd8ed1ab_1.conda
  sha256: fa5966bb1718bbf6967a85075e30e4547901410cc7cb7b16daf68942e9a94823
  md5: 24c1ca34138ee57de72a943237cde4cc
  depends:
  - python >=3.9
  license: CC-PDDC AND BSD-3-Clause AND BSD-2-Clause AND ZPL-2.1
  purls:
  - pkg:pypi/docutils?source=hash-mapping
  size: 402700
  timestamp: 1733217860944
- conda: https://conda.anaconda.org/conda-forge/linux-64/double-conversion-3.3.1-h5888daf_0.conda
  sha256: 1bcc132fbcc13f9ad69da7aa87f60ea41de7ed4d09f3a00ff6e0e70e1c690bc2
  md5: bfd56492d8346d669010eccafe0ba058
  depends:
  - __glibc >=2.17,<3.0.a0
  - libgcc >=13
  - libstdcxx >=13
  license: BSD-3-Clause
  license_family: BSD
  purls: []
  size: 69544
  timestamp: 1739569648873
- pypi: ./
  name: drtsans
<<<<<<< HEAD
  version: 1.17.0.dev13
  sha256: 0cd9cd08991e7d7737ae334d7da749a10dda9e48a56775fa66dca66c82356b08
=======
  version: 1.17.0.dev9
  sha256: e26a8174e29ce0174021f8ae844fcdd95092d33216e1b250508f740f2a993257
>>>>>>> 250b9048
  requires_dist:
  - docutils
  - h5py
  - ipywidgets
  - jsonschema>=3.0.2
  - lmfit==1.3.3
  - matplotlib
  - mpld3==0.5.10
  - numexpr
  - pandas
  - tinydb
  requires_python: '>=3.11'
  editable: true
- conda: https://conda.anaconda.org/conda-forge/linux-64/euphonic-1.4.4-py311h9f3472d_0.conda
  sha256: d6c94a5a190b9e6d1bf93a6e5c6624a11887f56d18c1397b09dc9fcdf820196d
  md5: 27b9d294c563c7edf02de2453ae48551
  depends:
  - __glibc >=2.17,<3.0.a0
  - _openmp_mutex >=4.5
  - libgcc >=13
  - numpy >=1.19,<3
  - numpy >=1.24
  - packaging
  - pint >=0.22
  - python >=3.11,<3.12.0a0
  - python_abi 3.11.* *_cp311
  - scipy >=1.10
  - seekpath >=1.1.0
  - spglib >=2.1.0
  - threadpoolctl >=3.0.0
  - toolz >=0.12.1
  license: GPL-3.0-only
  license_family: GPL
  purls:
  - pkg:pypi/euphonic?source=hash-mapping
  size: 313299
  timestamp: 1747495053911
- conda: https://conda.anaconda.org/conda-forge/noarch/exceptiongroup-1.3.0-pyhd8ed1ab_0.conda
  sha256: ce61f4f99401a4bd455b89909153b40b9c823276aefcbb06f2044618696009ca
  md5: 72e42d28960d875c7654614f8b50939a
  depends:
  - python >=3.9
  - typing_extensions >=4.6.0
  license: MIT and PSF-2.0
  purls:
  - pkg:pypi/exceptiongroup?source=hash-mapping
  size: 21284
  timestamp: 1746947398083
- conda: https://conda.anaconda.org/conda-forge/noarch/execnet-2.1.1-pyhd8ed1ab_1.conda
  sha256: 9abc6c128cd40733e9b24284d0462e084d4aff6afe614f0754aa8533ebe505e4
  md5: a71efeae2c160f6789900ba2631a2c90
  depends:
  - python >=3.9
  license: MIT
  license_family: MIT
  purls:
  - pkg:pypi/execnet?source=hash-mapping
  size: 38835
  timestamp: 1733231086305
- pypi: https://files.pythonhosted.org/packages/7b/8f/c4d9bafc34ad7ad5d8dc16dd1347ee0e507a52c3adb6bfa8887e1c6a26ba/executing-2.2.0-py2.py3-none-any.whl
  name: executing
  version: 2.2.0
  sha256: 11387150cad388d62750327a53d3339fad4888b39a6fe233c3afbb54ecffd3aa
  requires_dist:
  - asttokens>=2.1.0 ; extra == 'tests'
  - ipython ; extra == 'tests'
  - pytest ; extra == 'tests'
  - coverage ; extra == 'tests'
  - coverage-enable-subprocess ; extra == 'tests'
  - littleutils ; extra == 'tests'
  - rich ; python_full_version >= '3.11' and extra == 'tests'
  requires_python: '>=3.8'
- conda: https://conda.anaconda.org/conda-forge/noarch/filelock-3.18.0-pyhd8ed1ab_0.conda
  sha256: de7b6d4c4f865609ae88db6fa03c8b7544c2452a1aa5451eb7700aad16824570
  md5: 4547b39256e296bb758166893e909a7c
  depends:
  - python >=3.9
  license: Unlicense
  purls:
  - pkg:pypi/filelock?source=hash-mapping
  size: 17887
  timestamp: 1741969612334
- conda: https://conda.anaconda.org/conda-forge/noarch/flexcache-0.3-pyhd8ed1ab_1.conda
  sha256: acdb7b73d84268773fcc8192965994554411edc488ec3447925a62154e9d3baa
  md5: f1e618f2f783427019071b14a111b30d
  depends:
  - python >=3.9
  - typing-extensions
  license: BSD-3-Clause
  license_family: BSD
  purls:
  - pkg:pypi/flexcache?source=hash-mapping
  size: 16674
  timestamp: 1733663669958
- conda: https://conda.anaconda.org/conda-forge/noarch/flexparser-0.4-pyhd8ed1ab_1.conda
  sha256: 9bdad0cd9fb6d67e48798c03930d634ea2d33a894d30439d3d7bdffd3c21af7b
  md5: 6dc4e43174cd552452fdb8c423e90e69
  depends:
  - python >=3.9
  - typing-extensions
  - typing_extensions
  license: BSD-3-Clause
  license_family: BSD
  purls:
  - pkg:pypi/flexparser?source=hash-mapping
  size: 28686
  timestamp: 1733663636245
- conda: https://conda.anaconda.org/conda-forge/noarch/font-ttf-dejavu-sans-mono-2.37-hab24e00_0.tar.bz2
  sha256: 58d7f40d2940dd0a8aa28651239adbf5613254df0f75789919c4e6762054403b
  md5: 0c96522c6bdaed4b1566d11387caaf45
  license: BSD-3-Clause
  license_family: BSD
  purls: []
  size: 397370
  timestamp: 1566932522327
- conda: https://conda.anaconda.org/conda-forge/noarch/font-ttf-inconsolata-3.000-h77eed37_0.tar.bz2
  sha256: c52a29fdac682c20d252facc50f01e7c2e7ceac52aa9817aaf0bb83f7559ec5c
  md5: 34893075a5c9e55cdafac56607368fc6
  license: OFL-1.1
  license_family: Other
  purls: []
  size: 96530
  timestamp: 1620479909603
- conda: https://conda.anaconda.org/conda-forge/noarch/font-ttf-source-code-pro-2.038-h77eed37_0.tar.bz2
  sha256: 00925c8c055a2275614b4d983e1df637245e19058d79fc7dd1a93b8d9fb4b139
  md5: 4d59c254e01d9cde7957100457e2d5fb
  license: OFL-1.1
  license_family: Other
  purls: []
  size: 700814
  timestamp: 1620479612257
- conda: https://conda.anaconda.org/conda-forge/noarch/font-ttf-ubuntu-0.83-h77eed37_3.conda
  sha256: 2821ec1dc454bd8b9a31d0ed22a7ce22422c0aef163c59f49dfdf915d0f0ca14
  md5: 49023d73832ef61042f6a237cb2687e7
  license: LicenseRef-Ubuntu-Font-Licence-Version-1.0
  license_family: Other
  purls: []
  size: 1620504
  timestamp: 1727511233259
- conda: https://conda.anaconda.org/conda-forge/linux-64/fontconfig-2.15.0-h7e30c49_1.conda
  sha256: 7093aa19d6df5ccb6ca50329ef8510c6acb6b0d8001191909397368b65b02113
  md5: 8f5b0b297b59e1ac160ad4beec99dbee
  depends:
  - __glibc >=2.17,<3.0.a0
  - freetype >=2.12.1,<3.0a0
  - libexpat >=2.6.3,<3.0a0
  - libgcc >=13
  - libuuid >=2.38.1,<3.0a0
  - libzlib >=1.3.1,<2.0a0
  license: MIT
  license_family: MIT
  purls: []
  size: 265599
  timestamp: 1730283881107
- conda: https://conda.anaconda.org/conda-forge/noarch/fonts-conda-ecosystem-1-0.tar.bz2
  sha256: a997f2f1921bb9c9d76e6fa2f6b408b7fa549edd349a77639c9fe7a23ea93e61
  md5: fee5683a3f04bd15cbd8318b096a27ab
  depends:
  - fonts-conda-forge
  license: BSD-3-Clause
  license_family: BSD
  purls: []
  size: 3667
  timestamp: 1566974674465
- conda: https://conda.anaconda.org/conda-forge/noarch/fonts-conda-forge-1-0.tar.bz2
  sha256: 53f23a3319466053818540bcdf2091f253cbdbab1e0e9ae7b9e509dcaa2a5e38
  md5: f766549260d6815b0c52253f1fb1bb29
  depends:
  - font-ttf-dejavu-sans-mono
  - font-ttf-inconsolata
  - font-ttf-source-code-pro
  - font-ttf-ubuntu
  license: BSD-3-Clause
  license_family: BSD
  purls: []
  size: 4102
  timestamp: 1566932280397
- conda: https://conda.anaconda.org/conda-forge/linux-64/fonttools-4.59.0-py311h3778330_0.conda
  sha256: d82af0b7a12c6fdb30de81f83da5aba89ac8628744630dc67cd9cfc5eedadb3d
  md5: 2eaecc2e416852815abb85dc47d425b3
  depends:
  - __glibc >=2.17,<3.0.a0
  - brotli
  - libgcc >=14
  - munkres
  - python >=3.11,<3.12.0a0
  - python_abi 3.11.* *_cp311
  - unicodedata2 >=15.1.0
  license: MIT
  license_family: MIT
  purls:
  - pkg:pypi/fonttools?source=hash-mapping
  size: 2929905
  timestamp: 1752723044834
- conda: https://conda.anaconda.org/conda-forge/linux-64/freeglut-3.2.2-ha6d2627_3.conda
  sha256: 676540a8e7f73a894cb1fcb870e7bec623ec1c0a2d277094fd713261a02d8d56
  md5: 84ec3f5b46f3076be49f2cf3f1cfbf02
  depends:
  - libgcc-ng >=12
  - libstdcxx-ng >=12
  - libxcb >=1.16,<2.0.0a0
  - xorg-libx11 >=1.8.9,<2.0a0
  - xorg-libxau >=1.0.11,<2.0a0
  - xorg-libxext >=1.3.4,<2.0a0
  - xorg-libxfixes
  - xorg-libxi
  license: MIT
  license_family: MIT
  purls: []
  size: 144010
  timestamp: 1719014356708
- conda: https://conda.anaconda.org/conda-forge/linux-64/freeimage-3.18.0-h3a85593_22.conda
  sha256: 03ccff5d255eab7a1736de9eeb539fbb1333036fa5e37ea7c8ec428270067c99
  md5: bbdf3d43d752b793ac81f27b28c49e2d
  depends:
  - __glibc >=2.17,<3.0.a0
  - imath >=3.1.12,<3.1.13.0a0
  - jxrlib >=1.1,<1.2.0a0
  - libgcc >=13
  - libjpeg-turbo >=3.0.0,<4.0a0
  - libpng >=1.6.44,<1.7.0a0
  - libraw >=0.21.3,<0.22.0a0
  - libstdcxx >=13
  - libtiff >=4.7.0,<4.8.0a0
  - libwebp-base >=1.4.0,<2.0a0
  - libzlib >=1.3.1,<2.0a0
  - openexr >=3.3.1,<3.4.0a0
  - openjpeg >=2.5.2,<3.0a0
  license: GPL-2.0-or-later OR GPL-3.0-or-later OR FreeImage
  purls: []
  size: 467860
  timestamp: 1729024045245
- conda: https://conda.anaconda.org/conda-forge/linux-64/freetype-2.13.3-ha770c72_1.conda
  sha256: 7ef7d477c43c12a5b4cddcf048a83277414512d1116aba62ebadfa7056a7d84f
  md5: 9ccd736d31e0c6e41f54e704e5312811
  depends:
  - libfreetype 2.13.3 ha770c72_1
  - libfreetype6 2.13.3 h48d6fc4_1
  license: GPL-2.0-only OR FTL
  purls: []
  size: 172450
  timestamp: 1745369996765
- conda: https://conda.anaconda.org/conda-forge/noarch/future-1.0.0-pyhd8ed1ab_2.conda
  sha256: 45dfd037889b7075c5eb46394f93172de0be0b1624c7f802dd3ecc94b814d8e0
  md5: 1054c53c95d85e35b88143a3eda66373
  depends:
  - python >=3.9
  license: MIT
  license_family: MIT
  purls:
  - pkg:pypi/future?source=hash-mapping
  size: 364561
  timestamp: 1738926525117
- conda: https://conda.anaconda.org/conda-forge/linux-64/gettext-0.25.1-h3f43e3d_1.conda
  sha256: cbfa8c80771d1842c2687f6016c5e200b52d4ca8f2cc119f6377f64f899ba4ff
  md5: c42356557d7f2e37676e121515417e3b
  depends:
  - __glibc >=2.17,<3.0.a0
  - gettext-tools 0.25.1 h3f43e3d_1
  - libasprintf 0.25.1 h3f43e3d_1
  - libasprintf-devel 0.25.1 h3f43e3d_1
  - libgcc >=14
  - libgettextpo 0.25.1 h3f43e3d_1
  - libgettextpo-devel 0.25.1 h3f43e3d_1
  - libiconv >=1.18,<2.0a0
  - libstdcxx >=14
  license: LGPL-2.1-or-later AND GPL-3.0-or-later
  purls: []
  size: 541357
  timestamp: 1753343006214
- conda: https://conda.anaconda.org/conda-forge/linux-64/gettext-tools-0.25.1-h3f43e3d_1.conda
  sha256: c792729288bdd94f21f25f80802d4c66957b4e00a57f7cb20513f07aadfaff06
  md5: a59c05d22bdcbb4e984bf0c021a2a02f
  depends:
  - __glibc >=2.17,<3.0.a0
  - libgcc >=14
  - libiconv >=1.18,<2.0a0
  license: GPL-3.0-or-later
  license_family: GPL
  purls: []
  size: 3644103
  timestamp: 1753342966311
- conda: https://conda.anaconda.org/conda-forge/linux-64/glib-2.84.3-h89d24bf_0.conda
  sha256: a2fce828a72dbdde983908eafee6fc54f0189cb3e04cf172d83a1e9f4d11b113
  md5: 9d1844ab51651cc3d034bb55fff83b99
  depends:
  - glib-tools 2.84.3 hf516916_0
  - libffi >=3.4.6,<3.5.0a0
  - libglib 2.84.3 hf39c6af_0
  - packaging
  - python *
  license: LGPL-2.1-or-later
  purls: []
  size: 610194
  timestamp: 1754315094547
- conda: https://conda.anaconda.org/conda-forge/linux-64/glib-tools-2.84.3-hf516916_0.conda
  sha256: bf744e0eaacff469196f6a18b3799fde15b8afbffdac4f5ff0fdd82c3321d0f6
  md5: 39f817fb8e0bb88a63bbdca0448143ea
  depends:
  - __glibc >=2.17,<3.0.a0
  - libgcc >=14
  - libglib 2.84.3 hf39c6af_0
  license: LGPL-2.1-or-later
  purls: []
  size: 116716
  timestamp: 1754315054614
- conda: https://conda.anaconda.org/conda-forge/linux-64/graphite2-1.3.14-hecca717_1.conda
  sha256: 060dbb9e8f025cd09819586dd9c5a9c29bfcff0ac222435c90f4a83655caef7e
  md5: d8f05f0493cacd0b29cbc0049669151f
  depends:
  - __glibc >=2.17,<3.0.a0
  - libgcc >=14
  - libstdcxx >=14
  license: LGPL-2.0-or-later
  license_family: LGPL
  purls: []
  size: 99475
  timestamp: 1754260291932
- conda: https://conda.anaconda.org/conda-forge/linux-64/gsl-2.8-hbf7d49c_1.conda
  sha256: f923af07c3a3db746d3be8efebdaa9c819a6007ee3cc12445cee059641611e05
  md5: 04e128d2adafe3c844cde58f103c481b
  depends:
  - __glibc >=2.17,<3.0.a0
  - libblas >=3.9.0,<4.0a0
  - libcblas >=3.9.0,<4.0a0
  - libgcc >=13
  license: GPL-3.0-or-later
  license_family: GPL
  purls: []
  size: 2486744
  timestamp: 1737621160295
- conda: https://conda.anaconda.org/conda-forge/linux-64/gst-plugins-base-1.24.11-h651a532_0.conda
  sha256: a497d2ba34fdfa4bead423cba5261b7e619df3ac491fb0b6231d91da45bd05fc
  md5: d8d8894f8ced2c9be76dc9ad1ae531ce
  depends:
  - __glibc >=2.17,<3.0.a0
  - alsa-lib >=1.2.14,<1.3.0a0
  - gstreamer 1.24.11 hc37bda9_0
  - libdrm >=2.4.124,<2.5.0a0
  - libegl >=1.7.0,<2.0a0
  - libexpat >=2.7.0,<3.0a0
  - libgcc >=13
  - libgl >=1.7.0,<2.0a0
  - libglib >=2.84.1,<3.0a0
  - libogg >=1.3.5,<1.4.0a0
  - libopus >=1.5.2,<2.0a0
  - libpng >=1.6.47,<1.7.0a0
  - libstdcxx >=13
  - libvorbis >=1.3.7,<1.4.0a0
  - libxcb >=1.17.0,<2.0a0
  - libzlib >=1.3.1,<2.0a0
  - xorg-libx11 >=1.8.12,<2.0a0
  - xorg-libxau >=1.0.12,<2.0a0
  - xorg-libxdamage >=1.1.6,<2.0a0
  - xorg-libxext >=1.3.6,<2.0a0
  - xorg-libxfixes >=6.0.1,<7.0a0
  - xorg-libxrender >=0.9.12,<0.10.0a0
  - xorg-libxshmfence >=1.3.3,<2.0a0
  - xorg-libxxf86vm >=1.1.6,<2.0a0
  license: LGPL-2.0-or-later
  license_family: LGPL
  purls: []
  size: 2859572
  timestamp: 1745093626455
- conda: https://conda.anaconda.org/conda-forge/linux-64/gstreamer-1.24.11-hc37bda9_0.conda
  sha256: 6e93b99d77ac7f7b3eb29c1911a0a463072a40748b96dbe37c18b2c0a90b34de
  md5: 056d86cacf2b48c79c6a562a2486eb8c
  depends:
  - __glibc >=2.17,<3.0.a0
  - glib >=2.84.1,<3.0a0
  - libgcc >=13
  - libglib >=2.84.1,<3.0a0
  - libiconv >=1.18,<2.0a0
  - libstdcxx >=13
  - libzlib >=1.3.1,<2.0a0
  license: LGPL-2.0-or-later
  license_family: LGPL
  purls: []
  size: 2021832
  timestamp: 1745093493354
- conda: https://conda.anaconda.org/conda-forge/noarch/h2-4.2.0-pyhd8ed1ab_0.conda
  sha256: 0aa1cdc67a9fe75ea95b5644b734a756200d6ec9d0dff66530aec3d1c1e9df75
  md5: b4754fb1bdcb70c8fd54f918301582c6
  depends:
  - hpack >=4.1,<5
  - hyperframe >=6.1,<7
  - python >=3.9
  license: MIT
  license_family: MIT
  purls:
  - pkg:pypi/h2?source=hash-mapping
  size: 53888
  timestamp: 1738578623567
- conda: https://conda.anaconda.org/conda-forge/linux-64/h5py-3.14.0-nompi_py311h7f87ba5_100.conda
  sha256: cd2bd076c9d9bd8d8021698159e694a8600d8349e3208719c422af2c86b9c184
  md5: ecfcdeb88c8727f3cf67e1177528a498
  depends:
  - __glibc >=2.17,<3.0.a0
  - cached-property
  - hdf5 >=1.14.6,<1.14.7.0a0
  - libgcc >=13
  - numpy >=1.21,<3
  - python >=3.11,<3.12.0a0
  - python_abi 3.11.* *_cp311
  license: BSD-3-Clause
  license_family: BSD
  purls:
  - pkg:pypi/h5py?source=hash-mapping
  size: 1349405
  timestamp: 1749298469533
- conda: https://conda.anaconda.org/conda-forge/linux-64/harfbuzz-11.3.3-hbb57e21_0.conda
  sha256: e9c8dc681567a68a89b9b3df39781022b16e616362efbfbaf7af445bc2dac4a0
  md5: 0f69590f0c89bed08abc54d86cd87be5
  depends:
  - __glibc >=2.17,<3.0.a0
  - cairo >=1.18.4,<2.0a0
  - graphite2
  - icu >=75.1,<76.0a0
  - libexpat >=2.7.1,<3.0a0
  - libfreetype >=2.13.3
  - libfreetype6 >=2.13.3
  - libgcc >=14
  - libglib >=2.84.2,<3.0a0
  - libstdcxx >=14
  - libzlib >=1.3.1,<2.0a0
  license: MIT
  license_family: MIT
  purls: []
  size: 1806911
  timestamp: 1753795594101
- conda: https://conda.anaconda.org/conda-forge/linux-64/hdf4-4.2.15-h2a13503_7.conda
  sha256: 0d09b6dc1ce5c4005ae1c6a19dc10767932ef9a5e9c755cfdbb5189ac8fb0684
  md5: bd77f8da987968ec3927990495dc22e4
  depends:
  - libgcc-ng >=12
  - libjpeg-turbo >=3.0.0,<4.0a0
  - libstdcxx-ng >=12
  - libzlib >=1.2.13,<2.0.0a0
  license: BSD-3-Clause
  license_family: BSD
  purls: []
  size: 756742
  timestamp: 1695661547874
- conda: https://conda.anaconda.org/conda-forge/linux-64/hdf5-1.14.6-nompi_h6e4c0c1_103.conda
  sha256: 4f173af9e2299de7eee1af3d79e851bca28ee71e7426b377e841648b51d48614
  md5: c74d83614aec66227ae5199d98852aaf
  depends:
  - __glibc >=2.17,<3.0.a0
  - libaec >=1.1.4,<2.0a0
  - libcurl >=8.14.1,<9.0a0
  - libgcc >=14
  - libgfortran
  - libgfortran5 >=14.3.0
  - libstdcxx >=14
  - libzlib >=1.3.1,<2.0a0
  - openssl >=3.5.1,<4.0a0
  license: BSD-3-Clause
  license_family: BSD
  purls: []
  size: 3710057
  timestamp: 1753357500665
- conda: https://conda.anaconda.org/conda-forge/noarch/hpack-4.1.0-pyhd8ed1ab_0.conda
  sha256: 6ad78a180576c706aabeb5b4c8ceb97c0cb25f1e112d76495bff23e3779948ba
  md5: 0a802cb9888dd14eeefc611f05c40b6e
  depends:
  - python >=3.9
  license: MIT
  license_family: MIT
  purls:
  - pkg:pypi/hpack?source=hash-mapping
  size: 30731
  timestamp: 1737618390337
- conda: https://conda.anaconda.org/conda-forge/noarch/html5lib-1.1-pyhd8ed1ab_2.conda
  sha256: 8027e436ad59e2a7392f6036392ef9d6c223798d8a1f4f12d5926362def02367
  md5: cf25bfddbd3bc275f3d3f9936cee1dd3
  depends:
  - python >=3.9
  - six >=1.9
  - webencodings
  license: MIT
  license_family: MIT
  purls:
  - pkg:pypi/html5lib?source=hash-mapping
  size: 94853
  timestamp: 1734075276288
- conda: https://conda.anaconda.org/conda-forge/noarch/hyperframe-6.1.0-pyhd8ed1ab_0.conda
  sha256: 77af6f5fe8b62ca07d09ac60127a30d9069fdc3c68d6b256754d0ffb1f7779f8
  md5: 8e6923fc12f1fe8f8c4e5c9f343256ac
  depends:
  - python >=3.9
  license: MIT
  license_family: MIT
  purls:
  - pkg:pypi/hyperframe?source=hash-mapping
  size: 17397
  timestamp: 1737618427549
- conda: https://conda.anaconda.org/conda-forge/linux-64/icu-75.1-he02047a_0.conda
  sha256: 71e750d509f5fa3421087ba88ef9a7b9be11c53174af3aa4d06aff4c18b38e8e
  md5: 8b189310083baabfb622af68fd9d3ae3
  depends:
  - __glibc >=2.17,<3.0.a0
  - libgcc-ng >=12
  - libstdcxx-ng >=12
  license: MIT
  license_family: MIT
  purls: []
  size: 12129203
  timestamp: 1720853576813
- conda: https://conda.anaconda.org/conda-forge/noarch/identify-2.6.12-pyhd8ed1ab_0.conda
  sha256: 4debbae49a183d61f0747a5f594fca2bf5121e8508a52116f50ccd0eb2f7bb55
  md5: 84463b10c1eb198541cd54125c7efe90
  depends:
  - python >=3.9
  - ukkonen
  license: MIT
  license_family: MIT
  purls:
  - pkg:pypi/identify?source=hash-mapping
  size: 78926
  timestamp: 1748049754416
- conda: https://conda.anaconda.org/conda-forge/noarch/idna-3.10-pyhd8ed1ab_1.conda
  sha256: d7a472c9fd479e2e8dcb83fb8d433fce971ea369d704ece380e876f9c3494e87
  md5: 39a4f67be3286c86d696df570b1201b7
  depends:
  - python >=3.9
  license: BSD-3-Clause
  license_family: BSD
  purls:
  - pkg:pypi/idna?source=hash-mapping
  size: 49765
  timestamp: 1733211921194
- conda: https://conda.anaconda.org/conda-forge/noarch/imagesize-1.4.1-pyhd8ed1ab_0.tar.bz2
  sha256: c2bfd7043e0c4c12d8b5593de666c1e81d67b83c474a0a79282cc5c4ef845460
  md5: 7de5386c8fea29e76b303f37dde4c352
  depends:
  - python >=3.4
  license: MIT
  license_family: MIT
  purls:
  - pkg:pypi/imagesize?source=hash-mapping
  size: 10164
  timestamp: 1656939625410
- conda: https://conda.anaconda.org/conda-forge/linux-64/imath-3.1.12-h7955e40_0.conda
  sha256: 4d8d07a4d5079d198168b44556fb86d094e6a716e8979b25a9f6c9c610e9fe56
  md5: 37f5e1ab0db3691929f37dee78335d1b
  depends:
  - __glibc >=2.17,<3.0.a0
  - libgcc >=13
  - libstdcxx >=13
  - libzlib >=1.3.1,<2.0a0
  license: BSD-3-Clause
  license_family: BSD
  purls: []
  size: 159630
  timestamp: 1725971591485
- conda: https://conda.anaconda.org/conda-forge/noarch/importlib-metadata-8.7.0-pyhe01879c_1.conda
  sha256: c18ab120a0613ada4391b15981d86ff777b5690ca461ea7e9e49531e8f374745
  md5: 63ccfdc3a3ce25b027b8767eb722fca8
  depends:
  - python >=3.9
  - zipp >=3.20
  - python
  license: Apache-2.0
  license_family: APACHE
  purls:
  - pkg:pypi/importlib-metadata?source=hash-mapping
  size: 34641
  timestamp: 1747934053147
- conda: https://conda.anaconda.org/conda-forge/noarch/importlib-resources-6.5.2-pyhd8ed1ab_0.conda
  sha256: a99a3dafdfff2bb648d2b10637c704400295cb2ba6dc929e2d814870cf9f6ae5
  md5: e376ea42e9ae40f3278b0f79c9bf9826
  depends:
  - importlib_resources >=6.5.2,<6.5.3.0a0
  - python >=3.9
  license: Apache-2.0
  license_family: APACHE
  purls: []
  size: 9724
  timestamp: 1736252443859
- conda: https://conda.anaconda.org/conda-forge/noarch/importlib_resources-6.5.2-pyhd8ed1ab_0.conda
  sha256: acc1d991837c0afb67c75b77fdc72b4bf022aac71fedd8b9ea45918ac9b08a80
  md5: c85c76dc67d75619a92f51dfbce06992
  depends:
  - python >=3.9
  - zipp >=3.1.0
  constrains:
  - importlib-resources >=6.5.2,<6.5.3.0a0
  license: Apache-2.0
  license_family: APACHE
  purls:
  - pkg:pypi/importlib-resources?source=hash-mapping
  size: 33781
  timestamp: 1736252433366
- conda: https://conda.anaconda.org/conda-forge/noarch/iniconfig-2.0.0-pyhd8ed1ab_1.conda
  sha256: 0ec8f4d02053cd03b0f3e63168316530949484f80e16f5e2fb199a1d117a89ca
  md5: 6837f3eff7dcea42ecd714ce1ac2b108
  depends:
  - python >=3.9
  license: MIT
  license_family: MIT
  purls:
  - pkg:pypi/iniconfig?source=hash-mapping
  size: 11474
  timestamp: 1733223232820
- pypi: https://files.pythonhosted.org/packages/63/f8/0031ee2b906a15a33d6bfc12dd09c3dfa966b3cb5b284ecfb7549e6ac3c4/ipython-9.4.0-py3-none-any.whl
  name: ipython
  version: 9.4.0
  sha256: 25850f025a446d9b359e8d296ba175a36aedd32e83ca9b5060430fe16801f066
  requires_dist:
  - colorama ; sys_platform == 'win32'
  - decorator
  - ipython-pygments-lexers
  - jedi>=0.16
  - matplotlib-inline
  - pexpect>4.3 ; sys_platform != 'emscripten' and sys_platform != 'win32'
  - prompt-toolkit>=3.0.41,<3.1.0
  - pygments>=2.4.0
  - stack-data
  - traitlets>=5.13.0
  - typing-extensions>=4.6 ; python_full_version < '3.12'
  - black ; extra == 'black'
  - docrepr ; extra == 'doc'
  - exceptiongroup ; extra == 'doc'
  - intersphinx-registry ; extra == 'doc'
  - ipykernel ; extra == 'doc'
  - ipython[test] ; extra == 'doc'
  - matplotlib ; extra == 'doc'
  - setuptools>=18.5 ; extra == 'doc'
  - sphinx-toml==0.0.4 ; extra == 'doc'
  - sphinx-rtd-theme ; extra == 'doc'
  - sphinx>=1.3 ; extra == 'doc'
  - typing-extensions ; extra == 'doc'
  - pytest ; extra == 'test'
  - pytest-asyncio<0.22 ; extra == 'test'
  - testpath ; extra == 'test'
  - packaging ; extra == 'test'
  - ipython[test] ; extra == 'test-extra'
  - curio ; extra == 'test-extra'
  - jupyter-ai ; extra == 'test-extra'
  - matplotlib!=3.2.0 ; extra == 'test-extra'
  - nbformat ; extra == 'test-extra'
  - nbclient ; extra == 'test-extra'
  - ipykernel ; extra == 'test-extra'
  - numpy>=1.23 ; extra == 'test-extra'
  - pandas ; extra == 'test-extra'
  - trio ; extra == 'test-extra'
  - matplotlib ; extra == 'matplotlib'
  - ipython[doc,matplotlib,test,test-extra] ; extra == 'all'
  requires_python: '>=3.11'
- pypi: https://files.pythonhosted.org/packages/d9/33/1f075bf72b0b747cb3288d011319aaf64083cf2efef8354174e3ed4540e2/ipython_pygments_lexers-1.1.1-py3-none-any.whl
  name: ipython-pygments-lexers
  version: 1.1.1
  sha256: a9462224a505ade19a605f71f8fa63c2048833ce50abc86768a0d81d876dc81c
  requires_dist:
  - pygments
  requires_python: '>=3.8'
- pypi: https://files.pythonhosted.org/packages/58/6a/9166369a2f092bd286d24e6307de555d63616e8ddb373ebad2b5635ca4cd/ipywidgets-8.1.7-py3-none-any.whl
  name: ipywidgets
  version: 8.1.7
  sha256: 764f2602d25471c213919b8a1997df04bef869251db4ca8efba1b76b1bd9f7bb
  requires_dist:
  - comm>=0.1.3
  - ipython>=6.1.0
  - traitlets>=4.3.1
  - widgetsnbextension~=4.0.14
  - jupyterlab-widgets~=3.0.15
  - jsonschema ; extra == 'test'
  - ipykernel ; extra == 'test'
  - pytest>=3.6.0 ; extra == 'test'
  - pytest-cov ; extra == 'test'
  - pytz ; extra == 'test'
  requires_python: '>=3.7'
- conda: https://conda.anaconda.org/conda-forge/linux-64/jasper-4.2.8-he3c4edf_0.conda
  sha256: 0e919ec86d980901d8cbb665e91f5e9bddb5ff662178f25aed6d63f999fd9afc
  md5: a04073db11c2c86c555fb088acc8f8c1
  depends:
  - __glibc >=2.17,<3.0.a0
  - freeglut >=3.2.2,<4.0a0
  - libgcc >=14
  - libglu >=9.0.3,<10.0a0
  - libglu >=9.0.3,<9.1.0a0
  - libjpeg-turbo >=3.1.0,<4.0a0
  license: JasPer-2.0
  purls: []
  size: 681643
  timestamp: 1754514437930
- pypi: https://files.pythonhosted.org/packages/c0/5a/9cac0c82afec3d09ccd97c8b6502d48f165f9124db81b4bcb90b4af974ee/jedi-0.19.2-py2.py3-none-any.whl
  name: jedi
  version: 0.19.2
  sha256: a8ef22bde8490f57fe5c7681a3c83cb58874daf72b4784de3cce5b6ef6edb5b9
  requires_dist:
  - parso>=0.8.4,<0.9.0
  - jinja2==2.11.3 ; extra == 'docs'
  - markupsafe==1.1.1 ; extra == 'docs'
  - pygments==2.8.1 ; extra == 'docs'
  - alabaster==0.7.12 ; extra == 'docs'
  - babel==2.9.1 ; extra == 'docs'
  - chardet==4.0.0 ; extra == 'docs'
  - commonmark==0.8.1 ; extra == 'docs'
  - docutils==0.17.1 ; extra == 'docs'
  - future==0.18.2 ; extra == 'docs'
  - idna==2.10 ; extra == 'docs'
  - imagesize==1.2.0 ; extra == 'docs'
  - mock==1.0.1 ; extra == 'docs'
  - packaging==20.9 ; extra == 'docs'
  - pyparsing==2.4.7 ; extra == 'docs'
  - pytz==2021.1 ; extra == 'docs'
  - readthedocs-sphinx-ext==2.1.4 ; extra == 'docs'
  - recommonmark==0.5.0 ; extra == 'docs'
  - requests==2.25.1 ; extra == 'docs'
  - six==1.15.0 ; extra == 'docs'
  - snowballstemmer==2.1.0 ; extra == 'docs'
  - sphinx-rtd-theme==0.4.3 ; extra == 'docs'
  - sphinx==1.8.5 ; extra == 'docs'
  - sphinxcontrib-serializinghtml==1.1.4 ; extra == 'docs'
  - sphinxcontrib-websupport==1.2.4 ; extra == 'docs'
  - urllib3==1.26.4 ; extra == 'docs'
  - flake8==5.0.4 ; extra == 'qa'
  - mypy==0.971 ; extra == 'qa'
  - types-setuptools==67.2.0.1 ; extra == 'qa'
  - django ; extra == 'testing'
  - attrs ; extra == 'testing'
  - colorama ; extra == 'testing'
  - docopt ; extra == 'testing'
  - pytest<9.0.0 ; extra == 'testing'
  requires_python: '>=3.6'
- conda: https://conda.anaconda.org/conda-forge/linux-64/jemalloc-5.2.0-he1b5a44_0.tar.bz2
  sha256: c4ebb62d75f287869bba80425cd5e3abcaca27180b352c93ebf1a43cec87b107
  md5: 56dc9bbd462a55a19eddb4809ab82612
  depends:
  - libgcc-ng >=7.3.0
  - libstdcxx-ng >=7.3.0
  license: BSD 2-Clause
  purls: []
  size: 11412707
  timestamp: 1554669002615
- conda: https://conda.anaconda.org/conda-forge/noarch/jinja2-3.1.6-pyhd8ed1ab_0.conda
  sha256: f1ac18b11637ddadc05642e8185a851c7fab5998c6f5470d716812fae943b2af
  md5: 446bd6c8cb26050d528881df495ce646
  depends:
  - markupsafe >=2.0
  - python >=3.9
  license: BSD-3-Clause
  license_family: BSD
  purls:
  - pkg:pypi/jinja2?source=hash-mapping
  size: 112714
  timestamp: 1741263433881
- pypi: https://files.pythonhosted.org/packages/31/b4/b9b800c45527aadd64d5b442f9b932b00648617eb5d63d2c7a6587b7cafc/jmespath-1.0.1-py3-none-any.whl
  name: jmespath
  version: 1.0.1
  sha256: 02e2e4cc71b5bcab88332eebf907519190dd9e6e82107fa7f83b1003a6252980
  requires_python: '>=3.7'
- conda: https://conda.anaconda.org/conda-forge/noarch/joblib-1.5.1-pyhd8ed1ab_0.conda
  sha256: e5a4eca9a5d8adfaa3d51e24eefd1a6d560cb3b33a7e1eee13e410bec457b7ed
  md5: fb1c14694de51a476ce8636d92b6f42c
  depends:
  - python >=3.9
  - setuptools
  license: BSD-3-Clause
  license_family: BSD
  purls:
  - pkg:pypi/joblib?source=hash-mapping
  size: 224437
  timestamp: 1748019237972
- conda: https://conda.anaconda.org/conda-forge/linux-64/jsoncpp-1.9.6-hf42df4d_1.conda
  sha256: ed4b1878be103deb2e4c6d0eea3c9bdddfd7fc3178383927dce7578fb1063520
  md5: 7bdc5e2cc11cb0a0f795bdad9732b0f2
  depends:
  - __glibc >=2.17,<3.0.a0
  - libgcc >=13
  - libstdcxx >=13
  license: LicenseRef-Public-Domain OR MIT
  purls: []
  size: 169093
  timestamp: 1733780223643
- conda: https://conda.anaconda.org/conda-forge/noarch/jsonschema-4.25.0-pyhe01879c_0.conda
  sha256: 87ba7cf3a65c8e8d1005368b9aee3f49e295115381b7a0b180e56f7b68b5975f
  md5: c6e3fd94e058dba67d917f38a11b50ab
  depends:
  - attrs >=22.2.0
  - jsonschema-specifications >=2023.3.6
  - python >=3.9
  - referencing >=0.28.4
  - rpds-py >=0.7.1
  - python
  license: MIT
  license_family: MIT
  purls:
  - pkg:pypi/jsonschema?source=hash-mapping
  size: 81493
  timestamp: 1752925388185
- conda: https://conda.anaconda.org/conda-forge/noarch/jsonschema-specifications-2025.4.1-pyh29332c3_0.conda
  sha256: 66fbad7480f163509deec8bd028cd3ea68e58022982c838683586829f63f3efa
  md5: 41ff526b1083fde51fbdc93f29282e0e
  depends:
  - python >=3.9
  - referencing >=0.31.0
  - python
  license: MIT
  license_family: MIT
  purls:
  - pkg:pypi/jsonschema-specifications?source=hash-mapping
  size: 19168
  timestamp: 1745424244298
- conda: https://conda.anaconda.org/conda-forge/noarch/jupyter_core-5.8.1-pyh31011fe_0.conda
  sha256: 56a7a7e907f15cca8c4f9b0c99488276d4cb10821d2d15df9245662184872e81
  md5: b7d89d860ebcda28a5303526cdee68ab
  depends:
  - __unix
  - platformdirs >=2.5
  - python >=3.8
  - traitlets >=5.3
  license: BSD-3-Clause
  license_family: BSD
  purls:
  - pkg:pypi/jupyter-core?source=hash-mapping
  size: 59562
  timestamp: 1748333186063
- pypi: https://files.pythonhosted.org/packages/43/6a/ca128561b22b60bd5a0c4ea26649e68c8556b82bc70a0c396eebc977fe86/jupyterlab_widgets-3.0.15-py3-none-any.whl
  name: jupyterlab-widgets
  version: 3.0.15
  sha256: d59023d7d7ef71400d51e6fee9a88867f6e65e10a4201605d2d7f3e8f012a31c
  requires_python: '>=3.7'
- conda: https://conda.anaconda.org/conda-forge/linux-64/jxrlib-1.1-hd590300_3.conda
  sha256: 2057ca87b313bde5b74b93b0e696f8faab69acd4cb0edebb78469f3f388040c0
  md5: 5aeabe88534ea4169d4c49998f293d6c
  depends:
  - libgcc-ng >=12
  license: BSD-2-Clause
  license_family: BSD
  purls: []
  size: 239104
  timestamp: 1703333860145
- conda: https://conda.anaconda.org/conda-forge/linux-64/keyutils-1.6.1-h166bdaf_0.tar.bz2
  sha256: 150c05a6e538610ca7c43beb3a40d65c90537497a4f6a5f4d15ec0451b6f5ebb
  md5: 30186d27e2c9fa62b45fb1476b7200e3
  depends:
  - libgcc-ng >=10.3.0
  license: LGPL-2.1-or-later
  purls: []
  size: 117831
  timestamp: 1646151697040
- conda: https://conda.anaconda.org/conda-forge/linux-64/kiwisolver-1.4.8-py311hd18a35c_1.conda
  sha256: 1a1f73000796c0429ecbcc8a869b9f64e6e95baa49233c0777bfab8fb26cd75a
  md5: bb17b97b0c0d86e052134bf21af5c03d
  depends:
  - __glibc >=2.17,<3.0.a0
  - libgcc >=13
  - libstdcxx >=13
  - python >=3.11,<3.12.0a0
  - python_abi 3.11.* *_cp311
  license: BSD-3-Clause
  license_family: BSD
  purls:
  - pkg:pypi/kiwisolver?source=hash-mapping
  size: 73699
  timestamp: 1751493971471
- conda: https://conda.anaconda.org/conda-forge/linux-64/krb5-1.21.3-h659f571_0.conda
  sha256: 99df692f7a8a5c27cd14b5fb1374ee55e756631b9c3d659ed3ee60830249b238
  md5: 3f43953b7d3fb3aaa1d0d0723d91e368
  depends:
  - keyutils >=1.6.1,<2.0a0
  - libedit >=3.1.20191231,<3.2.0a0
  - libedit >=3.1.20191231,<4.0a0
  - libgcc-ng >=12
  - libstdcxx-ng >=12
  - openssl >=3.3.1,<4.0a0
  license: MIT
  license_family: MIT
  purls: []
  size: 1370023
  timestamp: 1719463201255
- conda: https://conda.anaconda.org/conda-forge/linux-64/lame-3.100-h166bdaf_1003.tar.bz2
  sha256: aad2a703b9d7b038c0f745b853c6bb5f122988fe1a7a096e0e606d9cbec4eaab
  md5: a8832b479f93521a9e7b5b743803be51
  depends:
  - libgcc-ng >=12
  license: LGPL-2.0-only
  license_family: LGPL
  purls: []
  size: 508258
  timestamp: 1664996250081
- conda: https://conda.anaconda.org/conda-forge/linux-64/lcms2-2.17-h717163a_0.conda
  sha256: d6a61830a354da022eae93fa896d0991385a875c6bba53c82263a289deda9db8
  md5: 000e85703f0fd9594c81710dd5066471
  depends:
  - __glibc >=2.17,<3.0.a0
  - libgcc >=13
  - libjpeg-turbo >=3.0.0,<4.0a0
  - libtiff >=4.7.0,<4.8.0a0
  license: MIT
  license_family: MIT
  purls: []
  size: 248046
  timestamp: 1739160907615
- conda: https://conda.anaconda.org/conda-forge/linux-64/ld_impl_linux-64-2.44-h1423503_1.conda
  sha256: 1a620f27d79217c1295049ba214c2f80372062fd251b569e9873d4a953d27554
  md5: 0be7c6e070c19105f966d3758448d018
  depends:
  - __glibc >=2.17,<3.0.a0
  constrains:
  - binutils_impl_linux-64 2.44
  license: GPL-3.0-only
  license_family: GPL
  purls: []
  size: 676044
  timestamp: 1752032747103
- conda: https://conda.anaconda.org/conda-forge/linux-64/lerc-4.0.0-h0aef613_1.conda
  sha256: 412381a43d5ff9bbed82cd52a0bbca5b90623f62e41007c9c42d3870c60945ff
  md5: 9344155d33912347b37f0ae6c410a835
  depends:
  - __glibc >=2.17,<3.0.a0
  - libgcc >=13
  - libstdcxx >=13
  license: Apache-2.0
  license_family: Apache
  purls: []
  size: 264243
  timestamp: 1745264221534
- conda: https://conda.anaconda.org/conda-forge/linux-64/libaec-1.1.4-h3f801dc_0.conda
  sha256: 410ab78fe89bc869d435de04c9ffa189598ac15bb0fe1ea8ace8fb1b860a2aa3
  md5: 01ba04e414e47f95c03d6ddd81fd37be
  depends:
  - __glibc >=2.17,<3.0.a0
  - libgcc >=13
  - libstdcxx >=13
  license: BSD-2-Clause
  license_family: BSD
  purls: []
  size: 36825
  timestamp: 1749993532943
- conda: https://conda.anaconda.org/conda-forge/linux-64/libasprintf-0.25.1-h3f43e3d_1.conda
  sha256: cb728a2a95557bb6a5184be2b8be83a6f2083000d0c7eff4ad5bbe5792133541
  md5: 3b0d184bc9404516d418d4509e418bdc
  depends:
  - __glibc >=2.17,<3.0.a0
  - libgcc >=14
  - libstdcxx >=14
  license: LGPL-2.1-or-later
  purls: []
  size: 53582
  timestamp: 1753342901341
- conda: https://conda.anaconda.org/conda-forge/linux-64/libasprintf-devel-0.25.1-h3f43e3d_1.conda
  sha256: 2fc95060efc3d76547b7872875af0b7212d4b1407165be11c5f830aeeb57fc3a
  md5: fd9cf4a11d07f0ef3e44fc061611b1ed
  depends:
  - __glibc >=2.17,<3.0.a0
  - libasprintf 0.25.1 h3f43e3d_1
  - libgcc >=14
  license: LGPL-2.1-or-later
  purls: []
  size: 34734
  timestamp: 1753342921605
- conda: https://conda.anaconda.org/conda-forge/linux-64/libblas-3.9.0-33_h59b9bed_openblas.conda
  build_number: 33
  sha256: 18b165b45f3cea3892fee25a91b231abf29f521df76c8fcc0c92f6cf5071a911
  md5: b43d5de8fe73c2a5fb2b43f45301285b
  depends:
  - libopenblas >=0.3.30,<0.3.31.0a0
  - libopenblas >=0.3.30,<1.0a0
  constrains:
  - mkl <2025
  - liblapack  3.9.0   33*_openblas
  - blas 2.133   openblas
  - liblapacke 3.9.0   33*_openblas
  - libcblas   3.9.0   33*_openblas
  license: BSD-3-Clause
  license_family: BSD
  purls: []
  size: 18778
  timestamp: 1754412356514
- conda: https://conda.anaconda.org/conda-forge/linux-64/libboost-1.84.0-h6c02f8c_7.conda
  sha256: 06b136d254811b18dc8e2d217e88b5a03f3127306e975943ae55e9c869987a00
  md5: ce81535528fbdd5349870048b8b09846
  depends:
  - __glibc >=2.17,<3.0.a0
  - bzip2 >=1.0.8,<2.0a0
  - icu >=75.1,<76.0a0
  - libgcc >=13
  - liblzma >=5.6.3,<6.0a0
  - libstdcxx >=13
  - libzlib >=1.3.1,<2.0a0
  - zstd >=1.5.6,<1.6.0a0
  constrains:
  - boost-cpp =1.84.0
  license: BSL-1.0
  purls: []
  size: 2826258
  timestamp: 1733502897030
- conda: https://conda.anaconda.org/conda-forge/linux-64/libboost-python-1.84.0-py311h5b7b71f_7.conda
  sha256: 4a74b66f1ff532de23564199ca5bb0b18cf3f65b31e95024ad64cc47ce0f2dc3
  md5: efaf399f3cb4ada67a1630ac65dca6a3
  depends:
  - __glibc >=2.17,<3.0.a0
  - libgcc >=13
  - libstdcxx >=13
  - numpy >=1.19,<3
  - python >=3.11,<3.12.0a0
  - python_abi 3.11.* *_cp311
  constrains:
  - py-boost <0.0a0
  - boost =1.84.0
  license: BSL-1.0
  purls: []
  size: 123102
  timestamp: 1733503125157
- conda: https://conda.anaconda.org/conda-forge/linux-64/libbrotlicommon-1.1.0-hb9d3cd8_3.conda
  sha256: 462a8ed6a7bb9c5af829ec4b90aab322f8bcd9d8987f793e6986ea873bbd05cf
  md5: cb98af5db26e3f482bebb80ce9d947d3
  depends:
  - __glibc >=2.17,<3.0.a0
  - libgcc >=13
  license: MIT
  license_family: MIT
  purls: []
  size: 69233
  timestamp: 1749230099545
- conda: https://conda.anaconda.org/conda-forge/linux-64/libbrotlidec-1.1.0-hb9d3cd8_3.conda
  sha256: 3eb27c1a589cbfd83731be7c3f19d6d679c7a444c3ba19db6ad8bf49172f3d83
  md5: 1c6eecffad553bde44c5238770cfb7da
  depends:
  - __glibc >=2.17,<3.0.a0
  - libbrotlicommon 1.1.0 hb9d3cd8_3
  - libgcc >=13
  license: MIT
  license_family: MIT
  purls: []
  size: 33148
  timestamp: 1749230111397
- conda: https://conda.anaconda.org/conda-forge/linux-64/libbrotlienc-1.1.0-hb9d3cd8_3.conda
  sha256: 76e8492b0b0a0d222bfd6081cae30612aa9915e4309396fdca936528ccf314b7
  md5: 3facafe58f3858eb95527c7d3a3fc578
  depends:
  - __glibc >=2.17,<3.0.a0
  - libbrotlicommon 1.1.0 hb9d3cd8_3
  - libgcc >=13
  license: MIT
  license_family: MIT
  purls: []
  size: 282657
  timestamp: 1749230124839
- conda: https://conda.anaconda.org/conda-forge/linux-64/libcap-2.75-h39aace5_0.conda
  sha256: 9c84448305e7c9cc44ccec7757cf5afcb5a021f4579aa750a1fa6ea398783950
  md5: c44c16d6976d2aebbd65894d7741e67e
  depends:
  - __glibc >=2.17,<3.0.a0
  - attr >=2.5.1,<2.6.0a0
  - libgcc >=13
  license: BSD-3-Clause
  license_family: BSD
  purls: []
  size: 120375
  timestamp: 1741176638215
- conda: https://conda.anaconda.org/conda-forge/linux-64/libcblas-3.9.0-33_he106b2a_openblas.conda
  build_number: 33
  sha256: b34271bb9c3b2377ac23c3fb1ecf45c08f8d09675ff8aad860f4e3c547b126a7
  md5: 28052b5e6ea5bd283ac343c5c064b950
  depends:
  - libblas 3.9.0 33_h59b9bed_openblas
  constrains:
  - liblapack  3.9.0   33*_openblas
  - liblapacke 3.9.0   33*_openblas
  - blas 2.133   openblas
  license: BSD-3-Clause
  license_family: BSD
  purls: []
  size: 18748
  timestamp: 1754412369555
- conda: https://conda.anaconda.org/conda-forge/linux-64/libclang-cpp20.1-20.1.8-default_hddf928d_0.conda
  sha256: 202742a287db5889ae5511fab24b4aff40f0c515476c1ea130ff56fae4dd565a
  md5: b939740734ad5a8e8f6c942374dee68d
  depends:
  - __glibc >=2.17,<3.0.a0
  - libgcc >=14
  - libllvm20 >=20.1.8,<20.2.0a0
  - libstdcxx >=14
  license: Apache-2.0 WITH LLVM-exception
  license_family: Apache
  purls: []
  size: 21250278
  timestamp: 1752223579291
- conda: https://conda.anaconda.org/conda-forge/linux-64/libclang13-20.1.8-default_ha444ac7_0.conda
  sha256: 39fdf9616df5dd13dee881fc19e8f9100db2319e121d9b673a3fc6a0c76743a3
  md5: 783f9cdcb0255ed00e3f1be22e16de40
  depends:
  - __glibc >=2.17,<3.0.a0
  - libgcc >=14
  - libllvm20 >=20.1.8,<20.2.0a0
  - libstdcxx >=14
  license: Apache-2.0 WITH LLVM-exception
  license_family: Apache
  purls: []
  size: 12353158
  timestamp: 1752223792409
- conda: https://conda.anaconda.org/conda-forge/linux-64/libcups-2.3.3-hb8b1518_5.conda
  sha256: cb83980c57e311783ee831832eb2c20ecb41e7dee6e86e8b70b8cef0e43eab55
  md5: d4a250da4737ee127fb1fa6452a9002e
  depends:
  - __glibc >=2.17,<3.0.a0
  - krb5 >=1.21.3,<1.22.0a0
  - libgcc >=13
  - libstdcxx >=13
  - libzlib >=1.3.1,<2.0a0
  license: Apache-2.0
  license_family: Apache
  purls: []
  size: 4523621
  timestamp: 1749905341688
- conda: https://conda.anaconda.org/conda-forge/linux-64/libcurl-8.14.1-h332b0f4_0.conda
  sha256: b6c5cf340a4f80d70d64b3a29a7d9885a5918d16a5cb952022820e6d3e79dc8b
  md5: 45f6713cb00f124af300342512219182
  depends:
  - __glibc >=2.17,<3.0.a0
  - krb5 >=1.21.3,<1.22.0a0
  - libgcc >=13
  - libnghttp2 >=1.64.0,<2.0a0
  - libssh2 >=1.11.1,<2.0a0
  - libzlib >=1.3.1,<2.0a0
  - openssl >=3.5.0,<4.0a0
  - zstd >=1.5.7,<1.6.0a0
  license: curl
  license_family: MIT
  purls: []
  size: 449910
  timestamp: 1749033146806
- conda: https://conda.anaconda.org/conda-forge/linux-64/libdeflate-1.24-h86f0d12_0.conda
  sha256: 8420748ea1cc5f18ecc5068b4f24c7a023cc9b20971c99c824ba10641fb95ddf
  md5: 64f0c503da58ec25ebd359e4d990afa8
  depends:
  - __glibc >=2.17,<3.0.a0
  - libgcc >=13
  license: MIT
  license_family: MIT
  purls: []
  size: 72573
  timestamp: 1747040452262
- conda: https://conda.anaconda.org/conda-forge/linux-64/libdrm-2.4.125-hb9d3cd8_0.conda
  sha256: f53458db897b93b4a81a6dbfd7915ed8fa4a54951f97c698dde6faa028aadfd2
  md5: 4c0ab57463117fbb8df85268415082f5
  depends:
  - __glibc >=2.17,<3.0.a0
  - libgcc >=13
  - libpciaccess >=0.18,<0.19.0a0
  license: MIT
  license_family: MIT
  purls: []
  size: 246161
  timestamp: 1749904704373
- conda: https://conda.anaconda.org/conda-forge/linux-64/libedit-3.1.20250104-pl5321h7949ede_0.conda
  sha256: d789471216e7aba3c184cd054ed61ce3f6dac6f87a50ec69291b9297f8c18724
  md5: c277e0a4d549b03ac1e9d6cbbe3d017b
  depends:
  - ncurses
  - __glibc >=2.17,<3.0.a0
  - libgcc >=13
  - ncurses >=6.5,<7.0a0
  license: BSD-2-Clause
  license_family: BSD
  purls: []
  size: 134676
  timestamp: 1738479519902
- conda: https://conda.anaconda.org/conda-forge/linux-64/libegl-1.7.0-ha4b6fd6_2.conda
  sha256: 7fd5408d359d05a969133e47af580183fbf38e2235b562193d427bb9dad79723
  md5: c151d5eb730e9b7480e6d48c0fc44048
  depends:
  - __glibc >=2.17,<3.0.a0
  - libglvnd 1.7.0 ha4b6fd6_2
  license: LicenseRef-libglvnd
  purls: []
  size: 44840
  timestamp: 1731330973553
- conda: https://conda.anaconda.org/conda-forge/linux-64/libev-4.33-hd590300_2.conda
  sha256: 1cd6048169fa0395af74ed5d8f1716e22c19a81a8a36f934c110ca3ad4dd27b4
  md5: 172bf1cd1ff8629f2b1179945ed45055
  depends:
  - libgcc-ng >=12
  license: BSD-2-Clause
  license_family: BSD
  purls: []
  size: 112766
  timestamp: 1702146165126
- conda: https://conda.anaconda.org/conda-forge/linux-64/libevent-2.1.12-hf998b51_1.conda
  sha256: 2e14399d81fb348e9d231a82ca4d816bf855206923759b69ad006ba482764131
  md5: a1cfcc585f0c42bf8d5546bb1dfb668d
  depends:
  - libgcc-ng >=12
  - openssl >=3.1.1,<4.0a0
  license: BSD-3-Clause
  license_family: BSD
  purls: []
  size: 427426
  timestamp: 1685725977222
- conda: https://conda.anaconda.org/conda-forge/linux-64/libexpat-2.7.1-hecca717_0.conda
  sha256: da2080da8f0288b95dd86765c801c6e166c4619b910b11f9a8446fb852438dc2
  md5: 4211416ecba1866fab0c6470986c22d6
  depends:
  - __glibc >=2.17,<3.0.a0
  - libgcc >=14
  constrains:
  - expat 2.7.1.*
  license: MIT
  license_family: MIT
  purls: []
  size: 74811
  timestamp: 1752719572741
- conda: https://conda.anaconda.org/conda-forge/linux-64/libffi-3.4.6-h2dba641_1.conda
  sha256: 764432d32db45466e87f10621db5b74363a9f847d2b8b1f9743746cd160f06ab
  md5: ede4673863426c0883c0063d853bbd85
  depends:
  - __glibc >=2.17,<3.0.a0
  - libgcc >=13
  license: MIT
  license_family: MIT
  purls: []
  size: 57433
  timestamp: 1743434498161
- conda: https://conda.anaconda.org/conda-forge/linux-64/libflac-1.4.3-h59595ed_0.conda
  sha256: 65908b75fa7003167b8a8f0001e11e58ed5b1ef5e98b96ab2ba66d7c1b822c7d
  md5: ee48bf17cc83a00f59ca1494d5646869
  depends:
  - gettext >=0.21.1,<1.0a0
  - libgcc-ng >=12
  - libogg 1.3.*
  - libogg >=1.3.4,<1.4.0a0
  - libstdcxx-ng >=12
  license: BSD-3-Clause
  license_family: BSD
  purls: []
  size: 394383
  timestamp: 1687765514062
- conda: https://conda.anaconda.org/conda-forge/linux-64/libfreetype-2.13.3-ha770c72_1.conda
  sha256: 7be9b3dac469fe3c6146ff24398b685804dfc7a1de37607b84abd076f57cc115
  md5: 51f5be229d83ecd401fb369ab96ae669
  depends:
  - libfreetype6 >=2.13.3
  license: GPL-2.0-only OR FTL
  purls: []
  size: 7693
  timestamp: 1745369988361
- conda: https://conda.anaconda.org/conda-forge/linux-64/libfreetype6-2.13.3-h48d6fc4_1.conda
  sha256: 7759bd5c31efe5fbc36a7a1f8ca5244c2eabdbeb8fc1bee4b99cf989f35c7d81
  md5: 3c255be50a506c50765a93a6644f32fe
  depends:
  - __glibc >=2.17,<3.0.a0
  - libgcc >=13
  - libpng >=1.6.47,<1.7.0a0
  - libzlib >=1.3.1,<2.0a0
  constrains:
  - freetype >=2.13.3
  license: GPL-2.0-only OR FTL
  purls: []
  size: 380134
  timestamp: 1745369987697
- conda: https://conda.anaconda.org/conda-forge/linux-64/libgcc-15.1.0-h767d61c_4.conda
  sha256: 144e35c1c2840f2dc202f6915fc41879c19eddbb8fa524e3ca4aa0d14018b26f
  md5: f406dcbb2e7bef90d793e50e79a2882b
  depends:
  - __glibc >=2.17,<3.0.a0
  - _openmp_mutex >=4.5
  constrains:
  - libgcc-ng ==15.1.0=*_4
  - libgomp 15.1.0 h767d61c_4
  license: GPL-3.0-only WITH GCC-exception-3.1
  license_family: GPL
  purls: []
  size: 824153
  timestamp: 1753903866511
- conda: https://conda.anaconda.org/conda-forge/linux-64/libgcc-ng-15.1.0-h69a702a_4.conda
  sha256: 76ceac93ed98f208363d6e9c75011b0ff7b97b20f003f06461a619557e726637
  md5: 28771437ffcd9f3417c66012dc49a3be
  depends:
  - libgcc 15.1.0 h767d61c_4
  license: GPL-3.0-only WITH GCC-exception-3.1
  license_family: GPL
  purls: []
  size: 29249
  timestamp: 1753903872571
- conda: https://conda.anaconda.org/conda-forge/linux-64/libgcrypt-lib-1.11.1-hb9d3cd8_0.conda
  sha256: dc9c7d7a6c0e6639deee6fde2efdc7e119e7739a6b229fa5f9049a449bae6109
  md5: 8504a291085c9fb809b66cabd5834307
  depends:
  - __glibc >=2.17,<3.0.a0
  - libgcc >=13
  - libgpg-error >=1.55,<2.0a0
  license: LGPL-2.1-or-later
  purls: []
  size: 590353
  timestamp: 1747060639058
- conda: https://conda.anaconda.org/conda-forge/linux-64/libgettextpo-0.25.1-h3f43e3d_1.conda
  sha256: 50a9e9815cf3f5bce1b8c5161c0899cc5b6c6052d6d73a4c27f749119e607100
  md5: 2f4de899028319b27eb7a4023be5dfd2
  depends:
  - __glibc >=2.17,<3.0.a0
  - libgcc >=14
  - libiconv >=1.18,<2.0a0
  license: GPL-3.0-or-later
  license_family: GPL
  purls: []
  size: 188293
  timestamp: 1753342911214
- conda: https://conda.anaconda.org/conda-forge/linux-64/libgettextpo-devel-0.25.1-h3f43e3d_1.conda
  sha256: c7ea10326fd450a2a21955987db09dde78c99956a91f6f05386756a7bfe7cc04
  md5: 3f7a43b3160ec0345c9535a9f0d7908e
  depends:
  - __glibc >=2.17,<3.0.a0
  - libgcc >=14
  - libgettextpo 0.25.1 h3f43e3d_1
  - libiconv >=1.18,<2.0a0
  license: GPL-3.0-or-later
  license_family: GPL
  purls: []
  size: 37407
  timestamp: 1753342931100
- conda: https://conda.anaconda.org/conda-forge/linux-64/libgfortran-15.1.0-h69a702a_4.conda
  sha256: 2fe41683928eb3c57066a60ec441e605a69ce703fc933d6d5167debfeba8a144
  md5: 53e876bc2d2648319e94c33c57b9ec74
  depends:
  - libgfortran5 15.1.0 hcea5267_4
  constrains:
  - libgfortran-ng ==15.1.0=*_4
  license: GPL-3.0-only WITH GCC-exception-3.1
  license_family: GPL
  purls: []
  size: 29246
  timestamp: 1753903898593
- conda: https://conda.anaconda.org/conda-forge/linux-64/libgfortran5-15.1.0-hcea5267_4.conda
  sha256: 3070e5e2681f7f2fb7af0a81b92213f9ab430838900da8b4f9b8cf998ddbdd84
  md5: 8a4ab7ff06e4db0be22485332666da0f
  depends:
  - __glibc >=2.17,<3.0.a0
  - libgcc >=15.1.0
  constrains:
  - libgfortran 15.1.0
  license: GPL-3.0-only WITH GCC-exception-3.1
  license_family: GPL
  purls: []
  size: 1564595
  timestamp: 1753903882088
- conda: https://conda.anaconda.org/conda-forge/linux-64/libgl-1.7.0-ha4b6fd6_2.conda
  sha256: dc2752241fa3d9e40ce552c1942d0a4b5eeb93740c9723873f6fcf8d39ef8d2d
  md5: 928b8be80851f5d8ffb016f9c81dae7a
  depends:
  - __glibc >=2.17,<3.0.a0
  - libglvnd 1.7.0 ha4b6fd6_2
  - libglx 1.7.0 ha4b6fd6_2
  license: LicenseRef-libglvnd
  purls: []
  size: 134712
  timestamp: 1731330998354
- conda: https://conda.anaconda.org/conda-forge/linux-64/libglib-2.84.3-hf39c6af_0.conda
  sha256: e1ad3d9ddaa18f95ff5d244587fd1a37aca6401707f85a37f7d9b5002fcf16d0
  md5: 467f23819b1ea2b89c3fc94d65082301
  depends:
  - __glibc >=2.17,<3.0.a0
  - libffi >=3.4.6,<3.5.0a0
  - libgcc >=14
  - libiconv >=1.18,<2.0a0
  - libzlib >=1.3.1,<2.0a0
  - pcre2 >=10.45,<10.46.0a0
  constrains:
  - glib 2.84.3 *_0
  license: LGPL-2.1-or-later
  purls: []
  size: 3961899
  timestamp: 1754315006443
- conda: https://conda.anaconda.org/conda-forge/linux-64/libglu-9.0.3-h5888daf_1.conda
  sha256: a0105eb88f76073bbb30169312e797ed5449ebb4e964a756104d6e54633d17ef
  md5: 8422fcc9e5e172c91e99aef703b3ce65
  depends:
  - __glibc >=2.17,<3.0.a0
  - libgcc >=13
  - libopengl >=1.7.0,<2.0a0
  - libstdcxx >=13
  license: SGI-B-2.0
  purls: []
  size: 325262
  timestamp: 1748692137626
- conda: https://conda.anaconda.org/conda-forge/linux-64/libglvnd-1.7.0-ha4b6fd6_2.conda
  sha256: 1175f8a7a0c68b7f81962699751bb6574e6f07db4c9f72825f978e3016f46850
  md5: 434ca7e50e40f4918ab701e3facd59a0
  depends:
  - __glibc >=2.17,<3.0.a0
  license: LicenseRef-libglvnd
  purls: []
  size: 132463
  timestamp: 1731330968309
- conda: https://conda.anaconda.org/conda-forge/linux-64/libglx-1.7.0-ha4b6fd6_2.conda
  sha256: 2d35a679624a93ce5b3e9dd301fff92343db609b79f0363e6d0ceb3a6478bfa7
  md5: c8013e438185f33b13814c5c488acd5c
  depends:
  - __glibc >=2.17,<3.0.a0
  - libglvnd 1.7.0 ha4b6fd6_2
  - xorg-libx11 >=1.8.10,<2.0a0
  license: LicenseRef-libglvnd
  purls: []
  size: 75504
  timestamp: 1731330988898
- conda: https://conda.anaconda.org/conda-forge/linux-64/libgomp-15.1.0-h767d61c_4.conda
  sha256: e0487a8fec78802ac04da0ac1139c3510992bc58a58cde66619dde3b363c2933
  md5: 3baf8976c96134738bba224e9ef6b1e5
  depends:
  - __glibc >=2.17,<3.0.a0
  license: GPL-3.0-only WITH GCC-exception-3.1
  license_family: GPL
  purls: []
  size: 447289
  timestamp: 1753903801049
- conda: https://conda.anaconda.org/conda-forge/linux-64/libgpg-error-1.55-h3f2d84a_0.conda
  sha256: 697334de4786a1067ea86853e520c64dd72b11a05137f5b318d8a444007b5e60
  md5: 2bd47db5807daade8500ed7ca4c512a4
  depends:
  - libstdcxx >=13
  - libgcc >=13
  - __glibc >=2.17,<3.0.a0
  - libgcc >=13
  license: LGPL-2.1-only
  purls: []
  size: 312184
  timestamp: 1745575272035
- conda: https://conda.anaconda.org/conda-forge/linux-64/libhwloc-2.12.1-default_h3d81e11_1000.conda
  sha256: eecaf76fdfc085d8fed4583b533c10cb7f4a6304be56031c43a107e01a56b7e2
  md5: d821210ab60be56dd27b5525ed18366d
  depends:
  - __glibc >=2.17,<3.0.a0
  - libgcc >=14
  - libstdcxx >=14
  - libxml2 >=2.13.8,<2.14.0a0
  license: BSD-3-Clause
  license_family: BSD
  purls: []
  size: 2450422
  timestamp: 1752761850672
- conda: https://conda.anaconda.org/conda-forge/linux-64/libiconv-1.18-h4ce23a2_1.conda
  sha256: 18a4afe14f731bfb9cf388659994263904d20111e42f841e9eea1bb6f91f4ab4
  md5: e796ff8ddc598affdf7c173d6145f087
  depends:
  - __glibc >=2.17,<3.0.a0
  - libgcc >=13
  license: LGPL-2.1-only
  purls: []
  size: 713084
  timestamp: 1740128065462
- conda: https://conda.anaconda.org/conda-forge/linux-64/libjpeg-turbo-3.1.0-hb9d3cd8_0.conda
  sha256: 98b399287e27768bf79d48faba8a99a2289748c65cd342ca21033fab1860d4a4
  md5: 9fa334557db9f63da6c9285fd2a48638
  depends:
  - __glibc >=2.17,<3.0.a0
  - libgcc >=13
  constrains:
  - jpeg <0.0.0a
  license: IJG AND BSD-3-Clause AND Zlib
  purls: []
  size: 628947
  timestamp: 1745268527144
- conda: https://conda.anaconda.org/conda-forge/linux-64/liblapack-3.9.0-33_h7ac8fdf_openblas.conda
  build_number: 33
  sha256: 60c2ccdfa181bc304b5162c73cdecb5b4c3972da71758472c71fefb33965cde3
  md5: e598bb54c4a4b45c3d83c72984f79dbb
  depends:
  - libblas 3.9.0 33_h59b9bed_openblas
  constrains:
  - liblapacke 3.9.0   33*_openblas
  - blas 2.133   openblas
  - libcblas   3.9.0   33*_openblas
  license: BSD-3-Clause
  license_family: BSD
  purls: []
  size: 18785
  timestamp: 1754412383434
- conda: https://conda.anaconda.org/conda-forge/linux-64/libllvm20-20.1.8-hecd9e04_0.conda
  sha256: a6fddc510de09075f2b77735c64c7b9334cf5a26900da351779b275d9f9e55e1
  md5: 59a7b967b6ef5d63029b1712f8dcf661
  depends:
  - __glibc >=2.17,<3.0.a0
  - libgcc >=14
  - libstdcxx >=14
  - libxml2 >=2.13.8,<2.14.0a0
  - libzlib >=1.3.1,<2.0a0
  - zstd >=1.5.7,<1.6.0a0
  license: Apache-2.0 WITH LLVM-exception
  license_family: Apache
  purls: []
  size: 43987020
  timestamp: 1752141980723
- conda: https://conda.anaconda.org/conda-forge/linux-64/liblzma-5.8.1-hb9d3cd8_2.conda
  sha256: f2591c0069447bbe28d4d696b7fcb0c5bd0b4ac582769b89addbcf26fb3430d8
  md5: 1a580f7796c7bf6393fddb8bbbde58dc
  depends:
  - __glibc >=2.17,<3.0.a0
  - libgcc >=13
  constrains:
  - xz 5.8.1.*
  license: 0BSD
  purls: []
  size: 112894
  timestamp: 1749230047870
- conda: https://conda.anaconda.org/conda-forge/linux-64/libmpdec-4.0.0-hb9d3cd8_0.conda
  sha256: 3aa92d4074d4063f2a162cd8ecb45dccac93e543e565c01a787e16a43501f7ee
  md5: c7e925f37e3b40d893459e625f6a53f1
  depends:
  - __glibc >=2.17,<3.0.a0
  - libgcc >=13
  license: BSD-2-Clause
  license_family: BSD
  purls: []
  size: 91183
  timestamp: 1748393666725
- conda: https://conda.anaconda.org/conda-forge/linux-64/libnghttp2-1.64.0-h161d5f1_0.conda
  sha256: b0f2b3695b13a989f75d8fd7f4778e1c7aabe3b36db83f0fe80b2cd812c0e975
  md5: 19e57602824042dfd0446292ef90488b
  depends:
  - __glibc >=2.17,<3.0.a0
  - c-ares >=1.32.3,<2.0a0
  - libev >=4.33,<4.34.0a0
  - libev >=4.33,<5.0a0
  - libgcc >=13
  - libstdcxx >=13
  - libzlib >=1.3.1,<2.0a0
  - openssl >=3.3.2,<4.0a0
  license: MIT
  license_family: MIT
  purls: []
  size: 647599
  timestamp: 1729571887612
- conda: https://conda.anaconda.org/conda-forge/linux-64/libnsl-2.0.1-hb9d3cd8_1.conda
  sha256: 927fe72b054277cde6cb82597d0fcf6baf127dcbce2e0a9d8925a68f1265eef5
  md5: d864d34357c3b65a4b731f78c0801dc4
  depends:
  - __glibc >=2.17,<3.0.a0
  - libgcc >=13
  license: LGPL-2.1-only
  license_family: GPL
  purls: []
  size: 33731
  timestamp: 1750274110928
- conda: https://conda.anaconda.org/conda-forge/linux-64/libntlm-1.8-hb9d3cd8_0.conda
  sha256: 3b3f19ced060013c2dd99d9d46403be6d319d4601814c772a3472fe2955612b0
  md5: 7c7927b404672409d9917d49bff5f2d6
  depends:
  - __glibc >=2.17,<3.0.a0
  - libgcc >=13
  license: LGPL-2.1-or-later
  purls: []
  size: 33418
  timestamp: 1734670021371
- conda: https://conda.anaconda.org/conda-forge/linux-64/libogg-1.3.5-hd0c01bc_1.conda
  sha256: ffb066ddf2e76953f92e06677021c73c85536098f1c21fcd15360dbc859e22e4
  md5: 68e52064ed3897463c0e958ab5c8f91b
  depends:
  - libgcc >=13
  - __glibc >=2.17,<3.0.a0
  license: BSD-3-Clause
  license_family: BSD
  purls: []
  size: 218500
  timestamp: 1745825989535
- conda: https://conda.anaconda.org/conda-forge/linux-64/libopenblas-0.3.30-pthreads_h94d23a6_1.conda
  sha256: 3f3fc30fe340bc7f8f46fea6a896da52663b4d95caed1f144e8ea114b4bb6b61
  md5: 7e2ba4ca7e6ffebb7f7fc2da2744df61
  depends:
  - __glibc >=2.17,<3.0.a0
  - libgcc >=14
  - libgfortran
  - libgfortran5 >=14.3.0
  constrains:
  - openblas >=0.3.30,<0.3.31.0a0
  license: BSD-3-Clause
  license_family: BSD
  purls: []
  size: 5918161
  timestamp: 1753405234435
- conda: https://conda.anaconda.org/conda-forge/linux-64/libopengl-1.7.0-ha4b6fd6_2.conda
  sha256: 215086c108d80349e96051ad14131b751d17af3ed2cb5a34edd62fa89bfe8ead
  md5: 7df50d44d4a14d6c31a2c54f2cd92157
  depends:
  - __glibc >=2.17,<3.0.a0
  - libglvnd 1.7.0 ha4b6fd6_2
  license: LicenseRef-libglvnd
  purls: []
  size: 50757
  timestamp: 1731330993524
- conda: https://conda.anaconda.org/conda-forge/linux-64/libopus-1.5.2-hd0c01bc_0.conda
  sha256: 786d43678d6d1dc5f88a6bad2d02830cfd5a0184e84a8caa45694049f0e3ea5f
  md5: b64523fb87ac6f87f0790f324ad43046
  depends:
  - libgcc >=13
  - __glibc >=2.17,<3.0.a0
  license: BSD-3-Clause
  license_family: BSD
  purls: []
  size: 312472
  timestamp: 1744330953241
- conda: https://conda.anaconda.org/conda-forge/linux-64/libpciaccess-0.18-hb9d3cd8_0.conda
  sha256: 0bd91de9b447a2991e666f284ae8c722ffb1d84acb594dbd0c031bd656fa32b2
  md5: 70e3400cbbfa03e96dcde7fc13e38c7b
  depends:
  - __glibc >=2.17,<3.0.a0
  - libgcc >=13
  license: MIT
  license_family: MIT
  purls: []
  size: 28424
  timestamp: 1749901812541
- conda: https://conda.anaconda.org/conda-forge/linux-64/libpng-1.6.50-h421ea60_1.conda
  sha256: e75a2723000ce3a4b9fd9b9b9ce77553556c93e475a4657db6ed01abc02ea347
  md5: 7af8e91b0deb5f8e25d1a595dea79614
  depends:
  - libgcc >=14
  - __glibc >=2.17,<3.0.a0
  - libzlib >=1.3.1,<2.0a0
  license: zlib-acknowledgement
  purls: []
  size: 317390
  timestamp: 1753879899951
- conda: https://conda.anaconda.org/conda-forge/linux-64/libpq-17.5-h27ae623_0.conda
  sha256: 2dbcef0db82e0e7b6895b6c0dadd3d36c607044c40290c7ca10656f3fca3166f
  md5: 6458be24f09e1b034902ab44fe9de908
  depends:
  - __glibc >=2.17,<3.0.a0
  - icu >=75.1,<76.0a0
  - krb5 >=1.21.3,<1.22.0a0
  - libgcc >=13
  - openldap >=2.6.9,<2.7.0a0
  - openssl >=3.5.0,<4.0a0
  license: PostgreSQL
  purls: []
  size: 2680582
  timestamp: 1746743259857
- conda: https://conda.anaconda.org/conda-forge/linux-64/libraw-0.21.4-h9969a89_0.conda
  sha256: 96bbd009b3d7f82e9af37e980af9285431ecd5c6f098a0f1afe0021d8d02b88a
  md5: e4fdd13a67d5b30459463e925b9e7e1f
  depends:
  - libgcc >=13
  - __glibc >=2.17,<3.0.a0
  - libstdcxx >=13
  - libgcc >=13
  - _openmp_mutex >=4.5
  - libjpeg-turbo >=3.0.0,<4.0a0
  - libzlib >=1.3.1,<2.0a0
  - jasper >=4.2.5,<5.0a0
  - lcms2 >=2.17,<3.0a0
  license: LGPL-2.1-only
  purls: []
  size: 704665
  timestamp: 1744641234631
- conda: https://conda.anaconda.org/conda-forge/linux-64/librdkafka-2.11.0-h2e2c4f7_0.conda
  sha256: 2a5185d7677a9e740e9532752e39c8db22f7603cec93189deb1ca7ff7c5bce19
  md5: 7ef15f9fb497e298553fb2926bb0aa93
  depends:
  - __glibc >=2.17,<3.0.a0
  - cyrus-sasl >=2.1.28,<3.0a0
  - libcurl >=8.14.1,<9.0a0
  - libgcc >=13
  - libstdcxx >=13
  - libzlib >=1.3.1,<2.0a0
  - lz4-c >=1.10.0,<1.11.0a0
  - openssl >=3.5.1,<4.0a0
  - zstd >=1.5.7,<1.6.0a0
  license: BSD-2-Clause
  license_family: BSD
  purls: []
  size: 18092252
  timestamp: 1751570524807
- conda: https://conda.anaconda.org/conda-forge/linux-64/libsndfile-1.2.2-hc60ed4a_1.conda
  sha256: f709cbede3d4f3aee4e2f8d60bd9e256057f410bd60b8964cb8cf82ec1457573
  md5: ef1910918dd895516a769ed36b5b3a4e
  depends:
  - lame >=3.100,<3.101.0a0
  - libflac >=1.4.3,<1.5.0a0
  - libgcc-ng >=12
  - libogg >=1.3.4,<1.4.0a0
  - libopus >=1.3.1,<2.0a0
  - libstdcxx-ng >=12
  - libvorbis >=1.3.7,<1.4.0a0
  - mpg123 >=1.32.1,<1.33.0a0
  license: LGPL-2.1-or-later
  license_family: LGPL
  purls: []
  size: 354372
  timestamp: 1695747735668
- conda: https://conda.anaconda.org/conda-forge/linux-64/libsqlite-3.50.4-h0c1763c_0.conda
  sha256: 6d9c32fc369af5a84875725f7ddfbfc2ace795c28f246dc70055a79f9b2003da
  md5: 0b367fad34931cb79e0d6b7e5c06bb1c
  depends:
  - __glibc >=2.17,<3.0.a0
  - libgcc >=14
  - libzlib >=1.3.1,<2.0a0
  license: blessing
  purls: []
  size: 932581
  timestamp: 1753948484112
- conda: https://conda.anaconda.org/conda-forge/linux-64/libssh2-1.11.1-hcf80075_0.conda
  sha256: fa39bfd69228a13e553bd24601332b7cfeb30ca11a3ca50bb028108fe90a7661
  md5: eecce068c7e4eddeb169591baac20ac4
  depends:
  - __glibc >=2.17,<3.0.a0
  - libgcc >=13
  - libzlib >=1.3.1,<2.0a0
  - openssl >=3.5.0,<4.0a0
  license: BSD-3-Clause
  license_family: BSD
  purls: []
  size: 304790
  timestamp: 1745608545575
- conda: https://conda.anaconda.org/conda-forge/linux-64/libstdcxx-15.1.0-h8f9b012_4.conda
  sha256: b5b239e5fca53ff90669af1686c86282c970dd8204ebf477cf679872eb6d48ac
  md5: 3c376af8888c386b9d3d1c2701e2f3ab
  depends:
  - __glibc >=2.17,<3.0.a0
  - libgcc 15.1.0 h767d61c_4
  license: GPL-3.0-only WITH GCC-exception-3.1
  license_family: GPL
  purls: []
  size: 3903453
  timestamp: 1753903894186
- conda: https://conda.anaconda.org/conda-forge/linux-64/libstdcxx-ng-15.1.0-h4852527_4.conda
  sha256: 81c841c1cf4c0d06414aaa38a249f9fdd390554943065c3a0b18a9fb7e8cc495
  md5: 2d34729cbc1da0ec988e57b13b712067
  depends:
  - libstdcxx 15.1.0 h8f9b012_4
  license: GPL-3.0-only WITH GCC-exception-3.1
  license_family: GPL
  purls: []
  size: 29317
  timestamp: 1753903924491
- conda: https://conda.anaconda.org/conda-forge/linux-64/libsystemd0-257.7-h4e0b6ca_0.conda
  sha256: e26b22c0ae40fb6ad4356104d5fa4ec33fe8dd8a10e6aef36a9ab0c6a6f47275
  md5: 1e12c8aa74fa4c3166a9bdc135bc4abf
  depends:
  - __glibc >=2.17,<3.0.a0
  - libcap >=2.75,<2.76.0a0
  - libgcc >=13
  - libgcrypt-lib >=1.11.1,<2.0a0
  - liblzma >=5.8.1,<6.0a0
  - lz4-c >=1.10.0,<1.11.0a0
  - zstd >=1.5.7,<1.6.0a0
  license: LGPL-2.1-or-later
  purls: []
  size: 487969
  timestamp: 1750949895969
- conda: https://conda.anaconda.org/conda-forge/linux-64/libtiff-4.7.0-hf01ce69_5.conda
  sha256: 7fa6ddac72e0d803bb08e55090a8f2e71769f1eb7adbd5711bdd7789561601b1
  md5: e79a094918988bb1807462cd42c83962
  depends:
  - __glibc >=2.17,<3.0.a0
  - lerc >=4.0.0,<5.0a0
  - libdeflate >=1.24,<1.25.0a0
  - libgcc >=13
  - libjpeg-turbo >=3.1.0,<4.0a0
  - liblzma >=5.8.1,<6.0a0
  - libstdcxx >=13
  - libwebp-base >=1.5.0,<2.0a0
  - libzlib >=1.3.1,<2.0a0
  - zstd >=1.5.7,<1.6.0a0
  license: HPND
  purls: []
  size: 429575
  timestamp: 1747067001268
- conda: https://conda.anaconda.org/conda-forge/linux-64/libuuid-2.38.1-h0b41bf4_0.conda
  sha256: 787eb542f055a2b3de553614b25f09eefb0a0931b0c87dbcce6efdfd92f04f18
  md5: 40b61aab5c7ba9ff276c41cfffe6b80b
  depends:
  - libgcc-ng >=12
  license: BSD-3-Clause
  license_family: BSD
  purls: []
  size: 33601
  timestamp: 1680112270483
- conda: https://conda.anaconda.org/conda-forge/linux-64/libvorbis-1.3.7-h54a6638_2.conda
  sha256: ca494c99c7e5ecc1b4cd2f72b5584cef3d4ce631d23511184411abcbb90a21a5
  md5: b4ecbefe517ed0157c37f8182768271c
  depends:
  - libogg
  - libgcc >=14
  - __glibc >=2.17,<3.0.a0
  - libstdcxx >=14
  - libgcc >=14
  - libogg >=1.3.5,<1.4.0a0
  license: BSD-3-Clause
  license_family: BSD
  purls: []
  size: 285894
  timestamp: 1753879378005
- conda: https://conda.anaconda.org/conda-forge/linux-64/libwebp-base-1.6.0-hd42ef1d_0.conda
  sha256: 3aed21ab28eddffdaf7f804f49be7a7d701e8f0e46c856d801270b470820a37b
  md5: aea31d2e5b1091feca96fcfe945c3cf9
  depends:
  - __glibc >=2.17,<3.0.a0
  - libgcc >=14
  constrains:
  - libwebp 1.6.0
  license: BSD-3-Clause
  license_family: BSD
  purls: []
  size: 429011
  timestamp: 1752159441324
- conda: https://conda.anaconda.org/conda-forge/linux-64/libxcb-1.17.0-h8a09558_0.conda
  sha256: 666c0c431b23c6cec6e492840b176dde533d48b7e6fb8883f5071223433776aa
  md5: 92ed62436b625154323d40d5f2f11dd7
  depends:
  - __glibc >=2.17,<3.0.a0
  - libgcc >=13
  - pthread-stubs
  - xorg-libxau >=1.0.11,<2.0a0
  - xorg-libxdmcp
  license: MIT
  license_family: MIT
  purls: []
  size: 395888
  timestamp: 1727278577118
- conda: https://conda.anaconda.org/conda-forge/linux-64/libxcrypt-4.4.36-hd590300_1.conda
  sha256: 6ae68e0b86423ef188196fff6207ed0c8195dd84273cb5623b85aa08033a410c
  md5: 5aa797f8787fe7a17d1b0821485b5adc
  depends:
  - libgcc-ng >=12
  license: LGPL-2.1-or-later
  purls: []
  size: 100393
  timestamp: 1702724383534
- conda: https://conda.anaconda.org/conda-forge/linux-64/libxkbcommon-1.10.0-h65c71a3_0.conda
  sha256: a8043a46157511b3ceb6573a99952b5c0232313283f2d6a066cec7c8dcaed7d0
  md5: fedf6bfe5d21d21d2b1785ec00a8889a
  depends:
  - __glibc >=2.17,<3.0.a0
  - libgcc >=13
  - libstdcxx >=13
  - libxcb >=1.17.0,<2.0a0
  - libxml2 >=2.13.8,<2.14.0a0
  - xkeyboard-config
  - xorg-libxau >=1.0.12,<2.0a0
  license: MIT/X11 Derivative
  license_family: MIT
  purls: []
  size: 707156
  timestamp: 1747911059945
- conda: https://conda.anaconda.org/conda-forge/linux-64/libxml2-2.13.8-h04c0eec_1.conda
  sha256: 03deb1ec6edfafc5aaeecadfc445ee436fecffcda11fcd97fde9b6632acb583f
  md5: 10bcbd05e1c1c9d652fccb42b776a9fa
  depends:
  - __glibc >=2.17,<3.0.a0
  - icu >=75.1,<76.0a0
  - libgcc >=14
  - libiconv >=1.18,<2.0a0
  - liblzma >=5.8.1,<6.0a0
  - libzlib >=1.3.1,<2.0a0
  license: MIT
  license_family: MIT
  purls: []
  size: 698448
  timestamp: 1754315344761
- conda: https://conda.anaconda.org/conda-forge/linux-64/libxslt-1.1.43-h7a3aeb2_0.conda
  sha256: 35ddfc0335a18677dd70995fa99b8f594da3beb05c11289c87b6de5b930b47a3
  md5: 31059dc620fa57d787e3899ed0421e6d
  depends:
  - __glibc >=2.17,<3.0.a0
  - libgcc >=13
  - libxml2 >=2.13.8,<2.14.0a0
  license: MIT
  license_family: MIT
  purls: []
  size: 244399
  timestamp: 1753273455036
- conda: https://conda.anaconda.org/conda-forge/linux-64/libzlib-1.3.1-hb9d3cd8_2.conda
  sha256: d4bfe88d7cb447768e31650f06257995601f89076080e76df55e3112d4e47dc4
  md5: edb0dca6bc32e4f4789199455a1dbeb8
  depends:
  - __glibc >=2.17,<3.0.a0
  - libgcc >=13
  constrains:
  - zlib 1.3.1 *_2
  license: Zlib
  license_family: Other
  purls: []
  size: 60963
  timestamp: 1727963148474
- conda: https://conda.anaconda.org/conda-forge/noarch/license-expression-30.4.4-pyhe01879c_0.conda
  sha256: c0fc62fa5c7552b5ec42324fdc6c9fef05eaa239a434c721df074b42e7a52611
  md5: c9b00d4ac670f5401b9ed080c96eb9f1
  depends:
  - boolean.py >=4.0.0
  - python >=3.9
  - python
  license: Apache-2.0
  license_family: APACHE
  purls:
  - pkg:pypi/license-expression?source=hash-mapping
  size: 120884
  timestamp: 1753294907822
- conda: https://conda.anaconda.org/conda-forge/noarch/lmfit-1.3.3-pyhd8ed1ab_0.conda
  sha256: b641261c79a33a3d11a4b693a01b3274cfa934878800ffa9d71b025eec92b18a
  md5: ba136b0bbced04c07ece2315b45a53db
  depends:
  - asteval >=1.0.0
  - dill >=0.3.4
  - numpy >=1.19
  - pip
  - python >=3.9
  - scipy >=1.6
  - setuptools
  - uncertainties >=3.2.1
  license: BSD-3-Clause
  license_family: BSD
  purls:
  - pkg:pypi/lmfit?source=hash-mapping
  size: 87740
  timestamp: 1741832212476
- conda: https://conda.anaconda.org/conda-forge/linux-64/lz4-c-1.10.0-h5888daf_1.conda
  sha256: 47326f811392a5fd3055f0f773036c392d26fdb32e4d8e7a8197eed951489346
  md5: 9de5350a85c4a20c685259b889aa6393
  depends:
  - __glibc >=2.17,<3.0.a0
  - libgcc >=13
  - libstdcxx >=13
  license: BSD-2-Clause
  license_family: BSD
  purls: []
  size: 167055
  timestamp: 1733741040117
- conda: https://conda.anaconda.org/mantid/label/main/linux-64/mantid-6.13.1-py311h281d3ad_0.tar.bz2
  sha256: e2cf365b5cfa1d227ba6607f8b9fae793893e6c69c2bceb3e793655dbb397fef
  md5: d9c2755b0edd715b2b2ee9b72b71002e
  depends:
  - _openmp_mutex >=4.5
  - euphonic >=1.2.1,<2.0
  - gsl >=2.8,<2.9.0a0
  - h5py
  - hdf4 >=4.2.15,<4.2.16.0a0
  - hdf4 >=4.2.15,<4.3.0a0
  - hdf5 >=1.14.6,<1.14.7.0a0
  - hdf5 >=1.14.6,<1.15.0a0
  - jemalloc 5.2.0.*
  - joblib
  - jsoncpp >=1.9.6,<1.9.7.0a0
  - libboost >=1.84.0,<1.85.0a0
  - libboost-python >=1.84.0,<1.85.0a0
  - libgcc >=13
  - libglu >=9.0
  - libglu >=9.0.3,<9.1.0a0
  - libopenblas >=0.3.27,<1.0a0
  - librdkafka >=2.11.0,<2.12.0a0
  - libstdcxx >=13
  - libzlib >=1.3.1,<2.0a0
  - muparser >=2.3.2,<2.3.5
  - muparser >=2.3.4,<2.4.0a0
  - numpy >=1.19,<3
  - numpy >=2.0.2,<2.2
  - occt * novtk*
  - occt >=7.9.1,<7.9.2.0a0
  - orsopy 1.2.1.*
  - poco >=1.14.2,<1.14.3.0a0
  - pycifrw
  - pydantic >=2.11.4,<3
  - python >=3.11,<3.12.0a0
  - python-dateutil >=2.8.1
  - python_abi 3.11.* *_cp311
  - pyyaml >=5.4.1
  - quasielasticbayes 0.3.0.*
  - quickbayes 1.0.2.*
  - scipy >=1.10.0
  - tbb >=2021.13.0
  - toml >=0.10.2
  - zlib
  constrains:
  - matplotlib 3.9.*
  license: GPL-3.0-or-later
  size: 41436235
  timestamp: 1753204132353
- conda: https://conda.anaconda.org/conda-forge/noarch/markdown-it-py-3.0.0-pyhd8ed1ab_1.conda
  sha256: 0fbacdfb31e55964152b24d5567e9a9996e1e7902fb08eb7d91b5fd6ce60803a
  md5: fee3164ac23dfca50cfcc8b85ddefb81
  depends:
  - mdurl >=0.1,<1
  - python >=3.9
  license: MIT
  license_family: MIT
  purls:
  - pkg:pypi/markdown-it-py?source=hash-mapping
  size: 64430
  timestamp: 1733250550053
- conda: https://conda.anaconda.org/conda-forge/linux-64/markupsafe-3.0.2-py311h2dc5d0c_1.conda
  sha256: 0291d90706ac6d3eea73e66cd290ef6d805da3fad388d1d476b8536ec92ca9a8
  md5: 6565a715337ae279e351d0abd8ffe88a
  depends:
  - __glibc >=2.17,<3.0.a0
  - libgcc >=13
  - python >=3.11,<3.12.0a0
  - python_abi 3.11.* *_cp311
  constrains:
  - jinja2 >=3.0.0
  license: BSD-3-Clause
  license_family: BSD
  purls:
  - pkg:pypi/markupsafe?source=hash-mapping
  size: 25354
  timestamp: 1733219879408
- conda: https://conda.anaconda.org/conda-forge/linux-64/markupsafe-3.0.2-py312h178313f_1.conda
  sha256: 4a6bf68d2a2b669fecc9a4a009abd1cf8e72c2289522ff00d81b5a6e51ae78f5
  md5: eb227c3e0bf58f5bd69c0532b157975b
  depends:
  - __glibc >=2.17,<3.0.a0
  - libgcc >=13
  - python >=3.12,<3.13.0a0
  - python_abi 3.12.* *_cp312
  constrains:
  - jinja2 >=3.0.0
  license: BSD-3-Clause
  license_family: BSD
  purls:
  - pkg:pypi/markupsafe?source=hash-mapping
  size: 24604
  timestamp: 1733219911494
- conda: https://conda.anaconda.org/conda-forge/linux-64/matplotlib-3.9.4-py311h38be061_0.conda
  sha256: 359eb83bbb0c111ad0e3acd1ac23259aad3f7b29af67b2addb89d5be919c1d13
  md5: a3ec05065e1d66c691e357ab6c88f50d
  depends:
  - matplotlib-base >=3.9.4,<3.9.5.0a0
  - pyside6 >=6.7.2
  - python >=3.11,<3.12.0a0
  - python_abi 3.11.* *_cp311
  - tornado >=5
  license: PSF-2.0
  license_family: PSF
  purls: []
  size: 16887
  timestamp: 1734120550368
- conda: https://conda.anaconda.org/conda-forge/linux-64/matplotlib-base-3.9.4-py311h2b939e6_0.conda
  sha256: ba6f0739f9aafb73ffc5ba74f9e3ccf9642665719cca37087f302d593e7c7571
  md5: f84bdd171a75a47bdb991827d2e5fb06
  depends:
  - __glibc >=2.17,<3.0.a0
  - certifi >=2020.06.20
  - contourpy >=1.0.1
  - cycler >=0.10
  - fonttools >=4.22.0
  - freetype >=2.12.1,<3.0a0
  - kiwisolver >=1.3.1
  - libgcc >=13
  - libstdcxx >=13
  - numpy >=1.19,<3
  - numpy >=1.23
  - packaging >=20.0
  - pillow >=8
  - pyparsing >=2.3.1
  - python >=3.11,<3.12.0a0
  - python-dateutil >=2.7
  - python_abi 3.11.* *_cp311
  - qhull >=2020.2,<2020.3.0a0
  - tk >=8.6.13,<8.7.0a0
  license: PSF-2.0
  license_family: PSF
  purls:
  - pkg:pypi/matplotlib?source=hash-mapping
  size: 7918459
  timestamp: 1734120522524
- pypi: https://files.pythonhosted.org/packages/8f/8e/9ad090d3553c280a8060fbf6e24dc1c0c29704ee7d1c372f0c174aa59285/matplotlib_inline-0.1.7-py3-none-any.whl
  name: matplotlib-inline
  version: 0.1.7
  sha256: df192d39a4ff8f21b1895d72e6a13f5fcc5099f00fa84384e0ea28c2cc0653ca
  requires_dist:
  - traitlets
  requires_python: '>=3.8'
- conda: https://conda.anaconda.org/conda-forge/noarch/mdurl-0.1.2-pyhd8ed1ab_1.conda
  sha256: 78c1bbe1723449c52b7a9df1af2ee5f005209f67e40b6e1d3c7619127c43b1c7
  md5: 592132998493b3ff25fd7479396e8351
  depends:
  - python >=3.9
  license: MIT
  license_family: MIT
  purls:
  - pkg:pypi/mdurl?source=hash-mapping
  size: 14465
  timestamp: 1733255681319
- conda: https://conda.anaconda.org/conda-forge/linux-64/mpg123-1.32.9-hc50e24c_0.conda
  sha256: 39c4700fb3fbe403a77d8cc27352fa72ba744db487559d5d44bf8411bb4ea200
  md5: c7f302fd11eeb0987a6a5e1f3aed6a21
  depends:
  - __glibc >=2.17,<3.0.a0
  - libgcc >=13
  - libstdcxx >=13
  license: LGPL-2.1-only
  license_family: LGPL
  purls: []
  size: 491140
  timestamp: 1730581373280
- conda: https://conda.anaconda.org/conda-forge/noarch/mpld3-0.5.10-pyhd8ed1ab_1.conda
  sha256: fbc5acbfeecb53fd34524fad85c172072582a352ab92745ffb11f7c14a407bbe
  md5: 5c36863d8a6c73b40095b19aefb1967f
  depends:
  - jinja2
  - matplotlib-base
  - python >=3.9
  license: BSD-3-Clause
  license_family: BSD
  purls:
  - pkg:pypi/mpld3?source=hash-mapping
  size: 176172
  timestamp: 1734638008466
- conda: https://conda.anaconda.org/conda-forge/linux-64/msgpack-python-1.1.1-py311hd18a35c_0.conda
  sha256: f07aafd9e9adddf66b75630b4f68784e22ce63ae9e0887711a7386ceb2506fca
  md5: d0898973440adc2ad25917028669126d
  depends:
  - __glibc >=2.17,<3.0.a0
  - libgcc >=13
  - libstdcxx >=13
  - python >=3.11,<3.12.0a0
  - python_abi 3.11.* *_cp311
  license: Apache-2.0
  license_family: Apache
  purls:
  - pkg:pypi/msgpack?source=hash-mapping
  size: 103109
  timestamp: 1749813330034
- conda: https://conda.anaconda.org/conda-forge/linux-64/msgpack-python-1.1.1-py312h68727a3_0.conda
  sha256: 969b8e50922b592228390c25ac417c0761fd6f98fccad870ac5cc84f35da301a
  md5: 6998b34027ecc577efe4e42f4b022a98
  depends:
  - __glibc >=2.17,<3.0.a0
  - libgcc >=13
  - libstdcxx >=13
  - python >=3.12,<3.13.0a0
  - python_abi 3.12.* *_cp312
  license: Apache-2.0
  license_family: Apache
  purls:
  - pkg:pypi/msgpack?source=hash-mapping
  size: 102924
  timestamp: 1749813333354
- conda: https://conda.anaconda.org/conda-forge/noarch/munkres-1.1.4-pyhd8ed1ab_1.conda
  sha256: d09c47c2cf456de5c09fa66d2c3c5035aa1fa228a1983a433c47b876aa16ce90
  md5: 37293a85a0f4f77bbd9cf7aaefc62609
  depends:
  - python >=3.9
  license: Apache-2.0
  license_family: Apache
  purls:
  - pkg:pypi/munkres?source=hash-mapping
  size: 15851
  timestamp: 1749895533014
- conda: https://conda.anaconda.org/conda-forge/linux-64/muparser-2.3.4-h27087fc_0.tar.bz2
  sha256: 80704282f7770904d801a3853c39977c74b0145425a97d4899562b7b01cc74f6
  md5: bc681afe9acdedae7f8780ff190ac81b
  depends:
  - libgcc-ng >=12
  - libstdcxx-ng >=12
  license: MIT
  license_family: MIT
  purls: []
  size: 216720
  timestamp: 1668542554576
- conda: https://conda.anaconda.org/conda-forge/noarch/nbformat-5.10.4-pyhd8ed1ab_1.conda
  sha256: 7a5bd30a2e7ddd7b85031a5e2e14f290898098dc85bea5b3a5bf147c25122838
  md5: bbe1963f1e47f594070ffe87cdf612ea
  depends:
  - jsonschema >=2.6
  - jupyter_core >=4.12,!=5.0.*
  - python >=3.9
  - python-fastjsonschema >=2.15
  - traitlets >=5.1
  license: BSD-3-Clause
  license_family: BSD
  purls:
  - pkg:pypi/nbformat?source=hash-mapping
  size: 100945
  timestamp: 1733402844974
- conda: https://conda.anaconda.org/conda-forge/linux-64/ncurses-6.5-h2d0b736_3.conda
  sha256: 3fde293232fa3fca98635e1167de6b7c7fda83caf24b9d6c91ec9eefb4f4d586
  md5: 47e340acb35de30501a76c7c799c41d7
  depends:
  - __glibc >=2.17,<3.0.a0
  - libgcc >=13
  license: X11 AND BSD-3-Clause
  purls: []
  size: 891641
  timestamp: 1738195959188
- conda: https://conda.anaconda.org/conda-forge/noarch/nodeenv-1.9.1-pyhd8ed1ab_1.conda
  sha256: 3636eec0e60466a00069b47ce94b6d88b01419b6577d8e393da44bb5bc8d3468
  md5: 7ba3f09fceae6a120d664217e58fe686
  depends:
  - python >=3.9
  - setuptools
  license: BSD-3-Clause
  license_family: BSD
  purls:
  - pkg:pypi/nodeenv?source=hash-mapping
  size: 34574
  timestamp: 1734112236147
- conda: https://conda.anaconda.org/conda-forge/noarch/nomkl-1.0-h5ca1d4c_0.tar.bz2
  sha256: d38542a151a90417065c1a234866f97fd1ea82a81de75ecb725955ab78f88b4b
  md5: 9a66894dfd07c4510beb6b3f9672ccc0
  constrains:
  - mkl <0.a0
  license: BSD-3-Clause
  license_family: BSD
  purls: []
  size: 3843
  timestamp: 1582593857545
- conda: https://conda.anaconda.org/conda-forge/linux-64/nspr-4.37-h29cc59b_0.conda
  sha256: 472306630dcd49a221863b91bd89f5b8b81daf1b99adf1968c9f12021176d873
  md5: d73ccc379297a67ed921bd55b38a6c6a
  depends:
  - __glibc >=2.17,<3.0.a0
  - libgcc >=14
  - libstdcxx >=14
  license: MPL-2.0
  license_family: MOZILLA
  purls: []
  size: 230951
  timestamp: 1752841107697
- conda: https://conda.anaconda.org/conda-forge/linux-64/nss-3.114-hc3c8bcf_0.conda
  sha256: 3e45d030e590bb73c7dc6e48217ba944b126e5132d7ea70ef5ef7fd04e2063ac
  md5: 7d5713b9f8346d094ac046277db1c12b
  depends:
  - __glibc >=2.17,<3.0.a0
  - libgcc >=14
  - libsqlite >=3.50.2,<4.0a0
  - libstdcxx >=14
  - libzlib >=1.3.1,<2.0a0
  - nspr >=4.36,<5.0a0
  license: MPL-2.0
  license_family: MOZILLA
  purls: []
  size: 2029946
  timestamp: 1752827023147
- conda: https://conda.anaconda.org/conda-forge/linux-64/numexpr-2.10.2-py311h38b10cd_100.conda
  sha256: ed8383a500c7c68c5632d0a57b539237b94762d259d681f2473bf2766a7a4247
  md5: e7fdfe7d8b2e8d594c3d766ee8650a6c
  depends:
  - __glibc >=2.17,<3.0.a0
  - libgcc >=13
  - libstdcxx >=13
  - nomkl
  - numpy >=1.21,<3
  - numpy >=1.23.0
  - python >=3.11,<3.12.0a0
  - python_abi 3.11.* *_cp311
  license: MIT
  license_family: MIT
  purls:
  - pkg:pypi/numexpr?source=hash-mapping
  size: 200575
  timestamp: 1732612981942
- conda: https://conda.anaconda.org/conda-forge/linux-64/numpy-2.1.3-py311h71ddf71_0.conda
  sha256: d2fdae6b0e80c23248f0f6bf7b5e3b6e0f56f69f420e9f5da5a6aae2c95b1493
  md5: 1b3c543b0cc96310bcf0b825d5a68cb1
  depends:
  - __glibc >=2.17,<3.0.a0
  - libblas >=3.9.0,<4.0a0
  - libcblas >=3.9.0,<4.0a0
  - libgcc >=13
  - liblapack >=3.9.0,<4.0a0
  - libstdcxx >=13
  - python >=3.11,<3.12.0a0
  - python_abi 3.11.* *_cp311
  constrains:
  - numpy-base <0a0
  license: BSD-3-Clause
  license_family: BSD
  purls:
  - pkg:pypi/numpy?source=hash-mapping
  size: 8978113
  timestamp: 1730588531967
- conda: https://conda.anaconda.org/conda-forge/linux-64/occt-7.9.1-novtk_h185fe95_101.conda
  sha256: 5011e32d416f39b7531c55284afb4342d6ae90e273ca3086370380d86680eb69
  md5: c1eb3c035ca6fb2265bc97b4003f802a
  depends:
  - __glibc >=2.17,<3.0.a0
  - fontconfig >=2.15.0,<3.0a0
  - fonts-conda-ecosystem
  - freeimage >=3.18.0,<3.19.0a0
  - freetype
  - libfreetype >=2.13.3
  - libfreetype6 >=2.13.3
  - libgcc >=14
  - libgl >=1.7.0,<2.0a0
  - libstdcxx >=14
  - rapidjson
  - xorg-libx11 >=1.8.12,<2.0a0
  - xorg-libxt >=1.3.1,<2.0a0
  license: LGPL-2.1-only
  license_family: LGPL
  purls: []
  size: 25396227
  timestamp: 1754321253385
- conda: https://conda.anaconda.org/conda-forge/linux-64/openexr-3.3.5-h09fa569_0.conda
  sha256: db6bac8013542227eda2153b7473b10faef11fd2bae57591d1f729993109e152
  md5: f46ae82586acba0872546bd79261fafc
  depends:
  - libstdcxx >=14
  - libgcc >=14
  - __glibc >=2.17,<3.0.a0
  - libdeflate >=1.24,<1.25.0a0
  - libzlib >=1.3.1,<2.0a0
  - imath >=3.1.12,<3.1.13.0a0
  license: BSD-3-Clause
  license_family: BSD
  purls: []
  size: 1326814
  timestamp: 1753614941084
- conda: https://conda.anaconda.org/conda-forge/linux-64/openjpeg-2.5.3-h55fea9a_1.conda
  sha256: 0b7396dacf988f0b859798711b26b6bc9c6161dca21bacfd778473da58730afa
  md5: 01243c4aaf71bde0297966125aea4706
  depends:
  - __glibc >=2.17,<3.0.a0
  - libgcc >=14
  - libpng >=1.6.50,<1.7.0a0
  - libstdcxx >=14
  - libtiff >=4.7.0,<4.8.0a0
  - libzlib >=1.3.1,<2.0a0
  license: BSD-2-Clause
  license_family: BSD
  purls: []
  size: 357828
  timestamp: 1754297886899
- conda: https://conda.anaconda.org/conda-forge/linux-64/openldap-2.6.10-he970967_0.conda
  sha256: cb0b07db15e303e6f0a19646807715d28f1264c6350309a559702f4f34f37892
  md5: 2e5bf4f1da39c0b32778561c3c4e5878
  depends:
  - __glibc >=2.17,<3.0.a0
  - cyrus-sasl >=2.1.27,<3.0a0
  - krb5 >=1.21.3,<1.22.0a0
  - libgcc >=13
  - libstdcxx >=13
  - openssl >=3.5.0,<4.0a0
  license: OLDAP-2.8
  license_family: BSD
  purls: []
  size: 780253
  timestamp: 1748010165522
- conda: https://conda.anaconda.org/conda-forge/linux-64/openssl-3.5.2-h26f9b46_0.conda
  sha256: c9f54d4e8212f313be7b02eb962d0cb13a8dae015683a403d3accd4add3e520e
  md5: ffffb341206dd0dab0c36053c048d621
  depends:
  - __glibc >=2.17,<3.0.a0
  - ca-certificates
  - libgcc >=14
  license: Apache-2.0
  license_family: Apache
  purls: []
  size: 3128847
  timestamp: 1754465526100
- conda: https://conda.anaconda.org/conda-forge/noarch/orsopy-1.2.1-pyhd8ed1ab_1.conda
  sha256: ab2e2c8cac273488028874c3eb29064907814c06c2154495584d69353fbd73b8
  md5: 7793211c1838805e0e19af038fa132ab
  depends:
  - python >=3.9
  - pyyaml >=5.4.1
  license: MIT
  license_family: MIT
  purls:
  - pkg:pypi/orsopy?source=hash-mapping
  size: 1450066
  timestamp: 1736288858637
- conda: https://conda.anaconda.org/conda-forge/noarch/packageurl-python-0.17.5-pyhe01879c_0.conda
  sha256: ef22859509107445fa5afe875376a881f92e328402780c3efe31300bd0fc5feb
  md5: 2c90e0caab47deb4a89032a04ba51a95
  depends:
  - python >=3.9
  - python
  license: MIT
  purls:
  - pkg:pypi/packageurl-python?source=hash-mapping
  size: 28552
  timestamp: 1754490354500
- conda: https://conda.anaconda.org/conda-forge/noarch/packaging-25.0-pyh29332c3_1.conda
  sha256: 289861ed0c13a15d7bbb408796af4de72c2fe67e2bcb0de98f4c3fce259d7991
  md5: 58335b26c38bf4a20f399384c33cbcf9
  depends:
  - python >=3.8
  - python
  license: Apache-2.0
  license_family: APACHE
  purls:
  - pkg:pypi/packaging?source=hash-mapping
  size: 62477
  timestamp: 1745345660407
- conda: https://conda.anaconda.org/conda-forge/linux-64/pandas-2.3.1-py311hed34c8f_0.conda
  sha256: f9b19ac8eb0ac934ebf3eb84a1ac65099f3e2a62471cec13345243d848226ef7
  md5: 70b40d25020d03cc61ad9f1a76b90a7d
  depends:
  - __glibc >=2.17,<3.0.a0
  - libgcc >=14
  - libstdcxx >=14
  - numpy >=1.22.4
  - numpy >=1.23,<3
  - python >=3.11,<3.12.0a0
  - python-dateutil >=2.8.2
  - python-tzdata >=2022.7
  - python_abi 3.11.* *_cp311
  - pytz >=2020.1
  constrains:
  - lxml >=4.9.2
  - fastparquet >=2022.12.0
  - pandas-gbq >=0.19.0
  - xlsxwriter >=3.0.5
  - tabulate >=0.9.0
  - fsspec >=2022.11.0
  - xlrd >=2.0.1
  - zstandard >=0.19.0
  - numexpr >=2.8.4
  - blosc >=1.21.3
  - qtpy >=2.3.0
  - pyqt5 >=5.15.9
  - numba >=0.56.4
  - gcsfs >=2022.11.0
  - html5lib >=1.1
  - beautifulsoup4 >=4.11.2
  - pyarrow >=10.0.1
  - pyxlsb >=1.0.10
  - python-calamine >=0.1.7
  - xarray >=2022.12.0
  - matplotlib >=3.6.3
  - openpyxl >=3.1.0
  - sqlalchemy >=2.0.0
  - odfpy >=1.4.1
  - psycopg2 >=2.9.6
  - pyreadstat >=1.2.0
  - tzdata >=2022.7
  - pytables >=3.8.0
  - s3fs >=2022.11.0
  - scipy >=1.10.0
  - bottleneck >=1.3.6
  license: BSD-3-Clause
  license_family: BSD
  purls:
  - pkg:pypi/pandas?source=hash-mapping
  size: 15369643
  timestamp: 1752082224022
- pypi: https://files.pythonhosted.org/packages/c6/ac/dac4a63f978e4dcb3c6d3a78c4d8e0192a113d288502a1216950c41b1027/parso-0.8.4-py2.py3-none-any.whl
  name: parso
  version: 0.8.4
  sha256: a418670a20291dacd2dddc80c377c5c3791378ee1e8d12bffc35420643d43f18
  requires_dist:
  - flake8==5.0.4 ; extra == 'qa'
  - mypy==0.971 ; extra == 'qa'
  - types-setuptools==67.2.0.1 ; extra == 'qa'
  - docopt ; extra == 'testing'
  - pytest ; extra == 'testing'
  requires_python: '>=3.6'
- conda: https://conda.anaconda.org/conda-forge/linux-64/pcre2-10.45-hc749103_0.conda
  sha256: 27c4014f616326240dcce17b5f3baca3953b6bc5f245ceb49c3fa1e6320571eb
  md5: b90bece58b4c2bf25969b70f3be42d25
  depends:
  - __glibc >=2.17,<3.0.a0
  - bzip2 >=1.0.8,<2.0a0
  - libgcc >=13
  - libzlib >=1.3.1,<2.0a0
  license: BSD-3-Clause
  license_family: BSD
  purls: []
  size: 1197308
  timestamp: 1745955064657
- pypi: https://files.pythonhosted.org/packages/9e/c3/059298687310d527a58bb01f3b1965787ee3b40dce76752eda8b44e9a2c5/pexpect-4.9.0-py2.py3-none-any.whl
  name: pexpect
  version: 4.9.0
  sha256: 7236d1e080e4936be2dc3e326cec0af72acf9212a7e1d060210e70a47e253523
  requires_dist:
  - ptyprocess>=0.5
- conda: https://conda.anaconda.org/conda-forge/linux-64/pillow-11.3.0-py311h1322bbf_0.conda
  sha256: cf296d5185090f27ac4e3d73177ff865ca87307c815d759f3baa0f9c8680a250
  md5: 8b4568b1357f5ec5494e36b06076c3a1
  depends:
  - __glibc >=2.17,<3.0.a0
  - lcms2 >=2.17,<3.0a0
  - libfreetype >=2.13.3
  - libfreetype6 >=2.13.3
  - libgcc >=13
  - libjpeg-turbo >=3.1.0,<4.0a0
  - libtiff >=4.7.0,<4.8.0a0
  - libwebp-base >=1.5.0,<2.0a0
  - libxcb >=1.17.0,<2.0a0
  - libzlib >=1.3.1,<2.0a0
  - openjpeg >=2.5.3,<3.0a0
  - python >=3.11,<3.12.0a0
  - python_abi 3.11.* *_cp311
  - tk >=8.6.13,<8.7.0a0
  license: HPND
  purls:
  - pkg:pypi/pillow?source=hash-mapping
  size: 43054892
  timestamp: 1751482121228
- conda: https://conda.anaconda.org/conda-forge/linux-64/pillow-11.3.0-py313h8db990d_0.conda
  sha256: 73067c9a1ea4857ce9fb6788d404cd7d931ba323ad26eddf083c5b12dc8d73c0
  md5: 114a74a6e184101112fdffd3a1cb5b8f
  depends:
  - __glibc >=2.17,<3.0.a0
  - lcms2 >=2.17,<3.0a0
  - libfreetype >=2.13.3
  - libfreetype6 >=2.13.3
  - libgcc >=13
  - libjpeg-turbo >=3.1.0,<4.0a0
  - libtiff >=4.7.0,<4.8.0a0
  - libwebp-base >=1.5.0,<2.0a0
  - libxcb >=1.17.0,<2.0a0
  - libzlib >=1.3.1,<2.0a0
  - openjpeg >=2.5.3,<3.0a0
  - python >=3.13,<3.14.0a0
  - python_abi 3.13.* *_cp313
  - tk >=8.6.13,<8.7.0a0
  license: HPND
  purls:
  - pkg:pypi/pillow?source=hash-mapping
  size: 42651243
  timestamp: 1751482117433
- conda: https://conda.anaconda.org/conda-forge/noarch/pint-0.24.4-pyhe01879c_2.conda
  sha256: 0826610d55955ea4b274a6b2553902f285901cd0082aa20e139de5355f1a5acc
  md5: 7c7e5db36556343121c7baabcfdd85f6
  depends:
  - python >=3.9
  - platformdirs >=2.1.0
  - flexcache >=0.3
  - flexparser >=0.4
  - typing_extensions >=4.0.0
  - python
  constrains:
  - numpy >=1.23
  license: BSD-3-Clause
  license_family: BSD
  purls:
  - pkg:pypi/pint?source=hash-mapping
  size: 240361
  timestamp: 1753127340588
- conda: https://conda.anaconda.org/conda-forge/noarch/pip-25.2-pyh8b19718_0.conda
  sha256: ec9ed3cef137679f3e3a68e286c6efd52144684e1be0b05004d9699882dadcdd
  md5: dfce4b2af4bfe90cdcaf56ca0b28ddf5
  depends:
  - python >=3.9,<3.13.0a0
  - setuptools
  - wheel
  license: MIT
  license_family: MIT
  purls:
  - pkg:pypi/pip?source=compressed-mapping
  size: 1177168
  timestamp: 1753924973872
- conda: https://conda.anaconda.org/conda-forge/noarch/pip-api-0.0.34-pyhd8ed1ab_0.conda
  sha256: 2d0a1dc9695eb260400496c038e8a467d37d2fd04ecf9ec2e205a921d5adfa45
  md5: 8ea39496190b1a0f92f049685f97e8c7
  depends:
  - pip
  - python >=3.6
  license: Apache-2.0
  license_family: APACHE
  purls:
  - pkg:pypi/pip-api?source=hash-mapping
  size: 105443
  timestamp: 1720569935582
- conda: https://conda.anaconda.org/conda-forge/noarch/pip-audit-2.9.0-pyhd8ed1ab_0.conda
  sha256: ca93b41fd7367cdc7dd3487c740e1535b46b2e7228eb0a21217359abe334de7b
  md5: b7888afdd3117f8feb6c89efd441651e
  depends:
  - cachecontrol >=0.13.0
  - cyclonedx-python-lib >=5,<10
  - html5lib >=1.1
  - packaging >=23.0.0
  - pip-api >=0.0.28
  - pip-requirements-parser >=32.0.0
  - platformdirs >=4.2.0
  - python >=3.9
  - requests >=2.31.0
  - rich >=12.4
  - toml >=0.10
  license: Apache-2.0
  license_family: APACHE
  purls:
  - pkg:pypi/pip-audit?source=hash-mapping
  size: 49787
  timestamp: 1744112714963
- conda: https://conda.anaconda.org/conda-forge/noarch/pip-requirements-parser-32.0.1-pyhd8ed1ab_1.conda
  sha256: 9ecaab7699f8f013589964005f3504d051bae8f9946726385c2f238d2aa66954
  md5: 212766c9b600956a44725c3c9d504577
  depends:
  - packaging
  - pyparsing
  - python >=3.9
  license: MIT
  license_family: MIT
  purls:
  - pkg:pypi/pip-requirements-parser?source=hash-mapping
  size: 113962
  timestamp: 1734796725791
- conda: https://conda.anaconda.org/conda-forge/linux-64/pixman-0.46.4-h537e5f6_0.conda
  sha256: f1a4bed536f8860b4e67fcd17662884dfa364e515c195c6d2e41dbf70f19263b
  md5: b0674781beef9e302a17c330213ec41a
  depends:
  - __glibc >=2.17,<3.0.a0
  - libgcc >=14
  - libstdcxx >=14
  license: MIT
  license_family: MIT
  purls: []
  size: 410140
  timestamp: 1753105399719
- conda: https://conda.anaconda.org/conda-forge/noarch/platformdirs-4.3.8-pyhe01879c_0.conda
  sha256: 0f48999a28019c329cd3f6fd2f01f09fc32cc832f7d6bbe38087ddac858feaa3
  md5: 424844562f5d337077b445ec6b1398a7
  depends:
  - python >=3.9
  - python
  license: MIT
  license_family: MIT
  purls:
  - pkg:pypi/platformdirs?source=hash-mapping
  size: 23531
  timestamp: 1746710438805
- conda: https://conda.anaconda.org/conda-forge/noarch/pluggy-1.6.0-pyhd8ed1ab_0.conda
  sha256: a8eb555eef5063bbb7ba06a379fa7ea714f57d9741fe0efdb9442dbbc2cccbcc
  md5: 7da7ccd349dbf6487a7778579d2bb971
  depends:
  - python >=3.9
  license: MIT
  license_family: MIT
  purls:
  - pkg:pypi/pluggy?source=hash-mapping
  size: 24246
  timestamp: 1747339794916
- conda: https://conda.anaconda.org/conda-forge/noarch/ply-3.11-pyhd8ed1ab_3.conda
  sha256: bae453e5cecf19cab23c2e8929c6e30f4866d996a8058be16c797ed4b935461f
  md5: fd5062942bfa1b0bd5e0d2a4397b099e
  depends:
  - python >=3.9
  license: BSD-3-Clause
  license_family: BSD
  purls:
  - pkg:pypi/ply?source=hash-mapping
  size: 49052
  timestamp: 1733239818090
- conda: https://conda.anaconda.org/conda-forge/linux-64/poco-1.14.2-h0a6e815_0.conda
  sha256: 9975042d868a1ab8b2e37a5d20335dfb52b4b3b7b453df7f98cc2a6d6842caa5
  md5: 6c6302c4f159df4e2220ee011da27f7f
  depends:
  - __glibc >=2.17,<3.0.a0
  - libgcc >=13
  - libstdcxx >=13
  - openssl >=3.5.0,<4.0a0
  - unixodbc >=2.3.12,<2.4.0a0
  license: BSL-1.0
  license_family: OTHER
  purls: []
  size: 5190425
  timestamp: 1747060027562
- conda: https://conda.anaconda.org/conda-forge/noarch/pre-commit-4.2.0-pyha770c72_0.conda
  sha256: d0bd8cce5f31ae940934feedec107480c00f67e881bf7db9d50c6fc0216a2ee0
  md5: 17e487cc8b5507cd3abc09398cf27949
  depends:
  - cfgv >=2.0.0
  - identify >=1.0.0
  - nodeenv >=0.11.1
  - python >=3.9
  - pyyaml >=5.1
  - virtualenv >=20.10.0
  license: MIT
  license_family: MIT
  purls:
  - pkg:pypi/pre-commit?source=hash-mapping
  size: 195854
  timestamp: 1742475656293
- pypi: https://files.pythonhosted.org/packages/ce/4f/5249960887b1fbe561d9ff265496d170b55a735b76724f10ef19f9e40716/prompt_toolkit-3.0.51-py3-none-any.whl
  name: prompt-toolkit
  version: 3.0.51
  sha256: 52742911fde84e2d423e2f9a4cf1de7d7ac4e51958f648d9540e0fb8db077b07
  requires_dist:
  - wcwidth
  requires_python: '>=3.8'
- conda: https://conda.anaconda.org/conda-forge/linux-64/pthread-stubs-0.4-hb9d3cd8_1002.conda
  sha256: 9c88f8c64590e9567c6c80823f0328e58d3b1efb0e1c539c0315ceca764e0973
  md5: b3c17d95b5a10c6e64a21fa17573e70e
  depends:
  - __glibc >=2.17,<3.0.a0
  - libgcc >=13
  license: MIT
  license_family: MIT
  purls: []
  size: 8252
  timestamp: 1726802366959
- pypi: https://files.pythonhosted.org/packages/22/a6/858897256d0deac81a172289110f31629fc4cee19b6f01283303e18c8db3/ptyprocess-0.7.0-py2.py3-none-any.whl
  name: ptyprocess
  version: 0.7.0
  sha256: 4b41f3967fce3af57cc7e94b888626c18bf37a083e3651ca8feeb66d492fef35
- conda: https://conda.anaconda.org/conda-forge/linux-64/pulseaudio-client-17.0-hac146a9_1.conda
  sha256: d2377bb571932f2373f593b7b2fc3b9728dc6ae5b993b1b65d7f2c8bb39a0b49
  md5: 66b1fa9608d8836e25f9919159adc9c6
  depends:
  - __glibc >=2.17,<3.0.a0
  - dbus >=1.13.6,<2.0a0
  - libgcc >=13
  - libglib >=2.82.2,<3.0a0
  - libiconv >=1.18,<2.0a0
  - libsndfile >=1.2.2,<1.3.0a0
  - libsystemd0 >=257.4
  - libxcb >=1.17.0,<2.0a0
  constrains:
  - pulseaudio 17.0 *_1
  license: LGPL-2.1-or-later
  license_family: LGPL
  purls: []
  size: 764231
  timestamp: 1742507189208
- pypi: https://files.pythonhosted.org/packages/8e/37/efad0257dc6e593a18957422533ff0f87ede7c9c6ea010a2177d738fb82f/pure_eval-0.2.3-py3-none-any.whl
  name: pure-eval
  version: 0.2.3
  sha256: 1db8e35b67b3d218d818ae653e27f06c3aa420901fa7b081ca98cbedc874e0d0
  requires_dist:
  - pytest ; extra == 'tests'
- conda: https://conda.anaconda.org/conda-forge/noarch/py-serializable-2.1.0-pyhe01879c_0.conda
  sha256: 4ffd89066e900ce4dd46d1c0be0df301a93c05e98dc30bb1367b7b2900997af5
  md5: 3370ce91eb2bf86619891d1c1ee23420
  depends:
  - defusedxml >=0.7.1,<0.8.0
  - python >=3.9
  - python
  license: Apache-2.0
  license_family: APACHE
  purls:
  - pkg:pypi/py-serializable?source=hash-mapping
  size: 42545
  timestamp: 1753103948408
- conda: https://conda.anaconda.org/conda-forge/linux-64/pycifrw-4.4.6-py311h9ecbd09_2.conda
  sha256: 63a11b57d21ca1984208c52fbb2738b8a8b25f3b19fda7aefbabb51698b21ffc
  md5: 7a48efcab1be85bbf638ef90946b7f2d
  depends:
  - __glibc >=2.17,<3.0.a0
  - libgcc >=13
  - numpy
  - ply
  - python >=3.11,<3.12.0a0
  - python_abi 3.11.* *_cp311
  license: LicenseRef-PyCIFRW-PSF-2.0-like
  license_family: other
  purls:
  - pkg:pypi/pycifrw?source=hash-mapping
  size: 283299
  timestamp: 1725784616119
- conda: https://conda.anaconda.org/conda-forge/noarch/pycparser-2.22-pyh29332c3_1.conda
  sha256: 79db7928d13fab2d892592223d7570f5061c192f27b9febd1a418427b719acc6
  md5: 12c566707c80111f9799308d9e265aef
  depends:
  - python >=3.9
  - python
  license: BSD-3-Clause
  license_family: BSD
  purls:
  - pkg:pypi/pycparser?source=hash-mapping
  size: 110100
  timestamp: 1733195786147
- conda: https://conda.anaconda.org/conda-forge/noarch/pydantic-2.11.7-pyh3cfb1c2_0.conda
  sha256: ee7823e8bc227f804307169870905ce062531d36c1dcf3d431acd65c6e0bd674
  md5: 1b337e3d378cde62889bb735c024b7a2
  depends:
  - annotated-types >=0.6.0
  - pydantic-core 2.33.2
  - python >=3.9
  - typing-extensions >=4.6.1
  - typing-inspection >=0.4.0
  - typing_extensions >=4.12.2
  license: MIT
  license_family: MIT
  purls:
  - pkg:pypi/pydantic?source=hash-mapping
  size: 307333
  timestamp: 1749927245525
- conda: https://conda.anaconda.org/conda-forge/linux-64/pydantic-core-2.33.2-py311hdae7d1d_0.conda
  sha256: b48e5abb6debae4f559b08cdbaf0736c7806adc00c106ced2c98a622b7081d8f
  md5: 484d0d62d4b069d5372680309fc5f00c
  depends:
  - python
  - typing-extensions >=4.6.0,!=4.7.0
  - __glibc >=2.17,<3.0.a0
  - libgcc >=13
  - python_abi 3.11.* *_cp311
  constrains:
  - __glibc >=2.17
  license: MIT
  license_family: MIT
  purls:
  - pkg:pypi/pydantic-core?source=hash-mapping
  size: 1898139
  timestamp: 1746625319478
- conda: https://conda.anaconda.org/conda-forge/linux-64/pydantic-core-2.33.2-py313h4b2b08d_0.conda
  sha256: 754e3739e4b2a8856573e75829a1cccc0d16ee59dbee6ad594a70728a90e2854
  md5: 04b21004fe9316e29c92aa3accd528e5
  depends:
  - python
  - typing-extensions >=4.6.0,!=4.7.0
  - libgcc >=13
  - __glibc >=2.17,<3.0.a0
  - python_abi 3.13.* *_cp313
  constrains:
  - __glibc >=2.17
  license: MIT
  license_family: MIT
  purls:
  - pkg:pypi/pydantic-core?source=hash-mapping
  size: 1894157
  timestamp: 1746625309269
- conda: https://conda.anaconda.org/conda-forge/noarch/pydantic-settings-2.10.1-pyh3cfb1c2_0.conda
  sha256: e56b9a0320e3cab58b88f62ccdcd4bf7cd89ec348c878e1843d4d22315bfced1
  md5: a5f9c3e867917c62d796c20dba792cbd
  depends:
  - pydantic >=2.7.0
  - python >=3.9
  - python-dotenv >=0.21.0
  - typing-inspection >=0.4.0
  license: MIT
  license_family: MIT
  purls:
  - pkg:pypi/pydantic-settings?source=hash-mapping
  size: 38816
  timestamp: 1750801673349
- conda: https://conda.anaconda.org/conda-forge/noarch/pygments-2.19.2-pyhd8ed1ab_0.conda
  sha256: 5577623b9f6685ece2697c6eb7511b4c9ac5fb607c9babc2646c811b428fd46a
  md5: 6b6ece66ebcae2d5f326c77ef2c5a066
  depends:
  - python >=3.9
  license: BSD-2-Clause
  license_family: BSD
  purls:
  - pkg:pypi/pygments?source=hash-mapping
  size: 889287
  timestamp: 1750615908735
- conda: https://conda.anaconda.org/conda-forge/noarch/pyparsing-3.2.3-pyhe01879c_2.conda
  sha256: afe32182b1090911b64ac0f29eb47e03a015d142833d8a917defd65d91c99b74
  md5: aa0028616c0750c773698fdc254b2b8d
  depends:
  - python >=3.9
  - python
  license: MIT
  license_family: MIT
  purls:
  - pkg:pypi/pyparsing?source=compressed-mapping
  size: 102292
  timestamp: 1753873557076
- conda: https://conda.anaconda.org/conda-forge/linux-64/pyqt-5.15.11-py311he22028a_1.conda
  sha256: c2b568492db18dfaf9d920498bc338c657a2a5db65ed82287f73846ecea0fe66
  md5: bfd19c4ed7170fe34df119f5b225a5bf
  depends:
  - __glibc >=2.17,<3.0.a0
  - libegl >=1.7.0,<2.0a0
  - libgcc >=13
  - libgl >=1.7.0,<2.0a0
  - libopengl >=1.7.0,<2.0a0
  - libstdcxx >=13
  - pyqt5-sip 12.17.0 py311hfdbb021_1
  - python >=3.11,<3.12.0a0
  - python_abi 3.11.* *_cp311
  - qt-main >=5.15.15,<5.16.0a0
  - sip >=6.10.0,<6.11.0a0
  - xcb-util >=0.4.1,<0.5.0a0
  - xcb-util-image >=0.4.0,<0.5.0a0
  - xcb-util-keysyms >=0.4.1,<0.5.0a0
  - xcb-util-renderutil >=0.3.10,<0.4.0a0
  - xcb-util-wm >=0.4.2,<0.5.0a0
  - xorg-libice >=1.1.2,<2.0a0
  - xorg-libsm >=1.2.6,<2.0a0
  - xorg-libx11 >=1.8.12,<2.0a0
  - xorg-libxcomposite >=0.4.6,<1.0a0
  - xorg-libxdamage >=1.1.6,<2.0a0
  - xorg-libxext >=1.3.6,<2.0a0
  - xorg-libxxf86vm >=1.1.6,<2.0a0
  license: GPL-3.0-only
  license_family: GPL
  purls:
  - pkg:pypi/pyqt5?source=hash-mapping
  size: 5242946
  timestamp: 1749226326779
- conda: https://conda.anaconda.org/conda-forge/linux-64/pyqt5-sip-12.17.0-py311hfdbb021_1.conda
  sha256: f2fbe31a7bd423c2d473516de5a2f648f6cc598350d233d2459390a6da8b15bc
  md5: e5dfc88ced7eae4918db0dd17c28633f
  depends:
  - __glibc >=2.17,<3.0.a0
  - libgcc >=13
  - libstdcxx >=13
  - packaging
  - python >=3.11,<3.12.0a0
  - python_abi 3.11.* *_cp311
  - sip
  - toml
  license: GPL-3.0-only
  license_family: GPL
  purls:
  - pkg:pypi/pyqt5-sip?source=hash-mapping
  size: 84215
  timestamp: 1749224312844
- conda: https://conda.anaconda.org/conda-forge/linux-64/pyside6-6.9.1-py311h846acb3_0.conda
  sha256: e12c65ff50636191f2145117d1bb1b9f9d95e066fe89e1ad214958a92d7532cb
  md5: ad35b71ce948f1a2b5b1452a9cc46823
  depends:
  - __glibc >=2.17,<3.0.a0
  - libclang13 >=20.1.6
  - libegl >=1.7.0,<2.0a0
  - libgcc >=13
  - libgl >=1.7.0,<2.0a0
  - libopengl >=1.7.0,<2.0a0
  - libstdcxx >=13
  - libxml2 >=2.13.8,<2.14.0a0
  - libxslt >=1.1.39,<2.0a0
  - python >=3.11,<3.12.0a0
  - python_abi 3.11.* *_cp311
  - qt6-main 6.9.1.*
  - qt6-main >=6.9.1,<6.10.0a0
  license: LGPL-3.0-only
  license_family: LGPL
  purls:
  - pkg:pypi/pyside6?source=hash-mapping
  - pkg:pypi/shiboken6?source=hash-mapping
  size: 10156720
  timestamp: 1749047391642
- conda: https://conda.anaconda.org/conda-forge/noarch/pysocks-1.7.1-pyha55dd90_7.conda
  sha256: ba3b032fa52709ce0d9fd388f63d330a026754587a2f461117cac9ab73d8d0d8
  md5: 461219d1a5bd61342293efa2c0c90eac
  depends:
  - __unix
  - python >=3.9
  license: BSD-3-Clause
  license_family: BSD
  purls:
  - pkg:pypi/pysocks?source=hash-mapping
  size: 21085
  timestamp: 1733217331982
- conda: https://conda.anaconda.org/conda-forge/noarch/pytest-8.4.1-pyhd8ed1ab_0.conda
  sha256: 93e267e4ec35353e81df707938a6527d5eb55c97bf54c3b87229b69523afb59d
  md5: a49c2283f24696a7b30367b7346a0144
  depends:
  - colorama >=0.4
  - exceptiongroup >=1
  - iniconfig >=1
  - packaging >=20
  - pluggy >=1.5,<2
  - pygments >=2.7.2
  - python >=3.9
  - tomli >=1
  constrains:
  - pytest-faulthandler >=2
  license: MIT
  license_family: MIT
  purls:
  - pkg:pypi/pytest?source=hash-mapping
  size: 276562
  timestamp: 1750239526127
- conda: https://conda.anaconda.org/conda-forge/noarch/pytest-cov-6.2.1-pyhd8ed1ab_0.conda
  sha256: 3a9fc07be76bc67aef355b78816b5117bfe686e7d8c6f28b45a1f89afe104761
  md5: ce978e1b9ed8b8d49164e90a5cdc94cd
  depends:
  - coverage >=7.5
  - pytest >=4.6
  - python >=3.9
  - toml
  license: MIT
  license_family: MIT
  purls:
  - pkg:pypi/pytest-cov?source=hash-mapping
  size: 28216
  timestamp: 1749778064293
- conda: https://conda.anaconda.org/conda-forge/noarch/pytest-mock-3.14.1-pyhd8ed1ab_0.conda
  sha256: 907dd1cfd382ad355b86f66ad315979998520beb0b22600a8fba1de8ec434ce9
  md5: 11b313328806f1dfbab0eb1d219388c4
  depends:
  - pytest >=5.0
  - python >=3.9
  license: MIT
  license_family: MIT
  purls:
  - pkg:pypi/pytest-mock?source=hash-mapping
  size: 22452
  timestamp: 1748282249566
- conda: https://conda.anaconda.org/conda-forge/noarch/pytest-qt-4.5.0-pyhdecd6ff_0.conda
  sha256: 631ce3a732122c2d35ab32d176d3cb9506328dd681a1b4d2b06cf79cff4e24f7
  md5: 3ba6ddddb54258f0932371e494693213
  depends:
  - pluggy >=1.1
  - pytest
  - python >=3.9
  - typing_extensions
  license: MIT
  license_family: MIT
  purls:
  - pkg:pypi/pytest-qt?source=hash-mapping
  size: 38968
  timestamp: 1751412452245
- conda: https://conda.anaconda.org/conda-forge/noarch/pytest-xdist-3.8.0-pyhd8ed1ab_0.conda
  sha256: b7b58a5be090883198411337b99afb6404127809c3d1c9f96e99b59f36177a96
  md5: 8375cfbda7c57fbceeda18229be10417
  depends:
  - execnet >=2.1
  - pytest >=7.0.0
  - python >=3.9
  constrains:
  - psutil >=3.0
  license: MIT
  license_family: MIT
  purls:
  - pkg:pypi/pytest-xdist?source=hash-mapping
  size: 39300
  timestamp: 1751452761594
- conda: https://conda.anaconda.org/conda-forge/noarch/pytest-xvfb-3.1.1-pyhd8ed1ab_0.conda
  sha256: 051455ba089e5403d40422ec79e50d843cbe18760acd2b7b02e67b70b1bb6123
  md5: 63a8fab2a4e1d2d11d2e25636d4da012
  depends:
  - pytest >=2.8.1
  - python >=3.9
  - pyvirtualdisplay >=1.3
  - setuptools
  license: MIT
  license_family: MIT
  purls:
  - pkg:pypi/pytest-xvfb?source=hash-mapping
  size: 12540
  timestamp: 1741813316240
- conda: https://conda.anaconda.org/conda-forge/linux-64/python-3.11.13-h9e4cc4f_0_cpython.conda
  sha256: 9979a7d4621049388892489267139f1aa629b10c26601ba5dce96afc2b1551d4
  md5: 8c399445b6dc73eab839659e6c7b5ad1
  depends:
  - __glibc >=2.17,<3.0.a0
  - bzip2 >=1.0.8,<2.0a0
  - ld_impl_linux-64 >=2.36.1
  - libexpat >=2.7.0,<3.0a0
  - libffi >=3.4.6,<3.5.0a0
  - libgcc >=13
  - liblzma >=5.8.1,<6.0a0
  - libnsl >=2.0.1,<2.1.0a0
  - libsqlite >=3.50.0,<4.0a0
  - libuuid >=2.38.1,<3.0a0
  - libxcrypt >=4.4.36
  - libzlib >=1.3.1,<2.0a0
  - ncurses >=6.5,<7.0a0
  - openssl >=3.5.0,<4.0a0
  - readline >=8.2,<9.0a0
  - tk >=8.6.13,<8.7.0a0
  - tzdata
  constrains:
  - python_abi 3.11.* *_cp311
  license: Python-2.0
  purls: []
  size: 30629559
  timestamp: 1749050021812
- conda: https://conda.anaconda.org/conda-forge/linux-64/python-3.12.11-h9e4cc4f_0_cpython.conda
  sha256: 6cca004806ceceea9585d4d655059e951152fc774a471593d4f5138e6a54c81d
  md5: 94206474a5608243a10c92cefbe0908f
  depends:
  - __glibc >=2.17,<3.0.a0
  - bzip2 >=1.0.8,<2.0a0
  - ld_impl_linux-64 >=2.36.1
  - libexpat >=2.7.0,<3.0a0
  - libffi >=3.4.6,<3.5.0a0
  - libgcc >=13
  - liblzma >=5.8.1,<6.0a0
  - libnsl >=2.0.1,<2.1.0a0
  - libsqlite >=3.50.0,<4.0a0
  - libuuid >=2.38.1,<3.0a0
  - libxcrypt >=4.4.36
  - libzlib >=1.3.1,<2.0a0
  - ncurses >=6.5,<7.0a0
  - openssl >=3.5.0,<4.0a0
  - readline >=8.2,<9.0a0
  - tk >=8.6.13,<8.7.0a0
  - tzdata
  constrains:
  - python_abi 3.12.* *_cp312
  license: Python-2.0
  purls: []
  size: 31445023
  timestamp: 1749050216615
- conda: https://conda.anaconda.org/conda-forge/linux-64/python-3.13.5-hec9711d_102_cp313.conda
  build_number: 102
  sha256: c2cdcc98ea3cbf78240624e4077e164dc9d5588eefb044b4097c3df54d24d504
  md5: 89e07d92cf50743886f41638d58c4328
  depends:
  - __glibc >=2.17,<3.0.a0
  - bzip2 >=1.0.8,<2.0a0
  - ld_impl_linux-64 >=2.36.1
  - libexpat >=2.7.0,<3.0a0
  - libffi >=3.4.6,<3.5.0a0
  - libgcc >=13
  - liblzma >=5.8.1,<6.0a0
  - libmpdec >=4.0.0,<5.0a0
  - libsqlite >=3.50.1,<4.0a0
  - libuuid >=2.38.1,<3.0a0
  - libzlib >=1.3.1,<2.0a0
  - ncurses >=6.5,<7.0a0
  - openssl >=3.5.0,<4.0a0
  - python_abi 3.13.* *_cp313
  - readline >=8.2,<9.0a0
  - tk >=8.6.13,<8.7.0a0
  - tzdata
  license: Python-2.0
  purls: []
  size: 33273132
  timestamp: 1750064035176
  python_site_packages_path: lib/python3.13/site-packages
- conda: https://conda.anaconda.org/conda-forge/noarch/python-dateutil-2.9.0.post0-pyhe01879c_2.conda
  sha256: d6a17ece93bbd5139e02d2bd7dbfa80bee1a4261dced63f65f679121686bf664
  md5: 5b8d21249ff20967101ffa321cab24e8
  depends:
  - python >=3.9
  - six >=1.5
  - python
  license: Apache-2.0
  license_family: APACHE
  purls:
  - pkg:pypi/python-dateutil?source=hash-mapping
  size: 233310
  timestamp: 1751104122689
- conda: https://conda.anaconda.org/conda-forge/noarch/python-dotenv-1.1.1-pyhe01879c_0.conda
  sha256: 9a90570085bedf4c6514bcd575456652c47918ff3d7b383349e26192a4805cc8
  md5: a245b3c04afa11e2e52a0db91550da7c
  depends:
  - python >=3.9
  - python
  license: BSD-3-Clause
  license_family: BSD
  purls:
  - pkg:pypi/python-dotenv?source=hash-mapping
  size: 26031
  timestamp: 1750789290754
- conda: https://conda.anaconda.org/conda-forge/noarch/python-fastjsonschema-2.21.1-pyhd8ed1ab_0.conda
  sha256: 1b09a28093071c1874862422696429d0d35bd0b8420698003ac004746c5e82a2
  md5: 38e34d2d1d9dca4fb2b9a0a04f604e2c
  depends:
  - python >=3.9
  license: BSD-3-Clause
  license_family: BSD
  purls:
  - pkg:pypi/fastjsonschema?source=hash-mapping
  size: 226259
  timestamp: 1733236073335
- conda: https://conda.anaconda.org/conda-forge/noarch/python-tzdata-2025.2-pyhd8ed1ab_0.conda
  sha256: e8392a8044d56ad017c08fec2b0eb10ae3d1235ac967d0aab8bd7b41c4a5eaf0
  md5: 88476ae6ebd24f39261e0854ac244f33
  depends:
  - python >=3.9
  license: Apache-2.0
  license_family: APACHE
  purls:
  - pkg:pypi/tzdata?source=hash-mapping
  size: 144160
  timestamp: 1742745254292
- conda: https://conda.anaconda.org/conda-forge/noarch/python_abi-3.11-8_cp311.conda
  build_number: 8
  sha256: fddf123692aa4b1fc48f0471e346400d9852d96eeed77dbfdd746fa50a8ff894
  md5: 8fcb6b0e2161850556231336dae58358
  constrains:
  - python 3.11.* *_cpython
  license: BSD-3-Clause
  license_family: BSD
  purls: []
  size: 7003
  timestamp: 1752805919375
- conda: https://conda.anaconda.org/conda-forge/noarch/python_abi-3.12-8_cp312.conda
  build_number: 8
  sha256: 80677180dd3c22deb7426ca89d6203f1c7f1f256f2d5a94dc210f6e758229809
  md5: c3efd25ac4d74b1584d2f7a57195ddf1
  constrains:
  - python 3.12.* *_cpython
  license: BSD-3-Clause
  license_family: BSD
  purls: []
  size: 6958
  timestamp: 1752805918820
- conda: https://conda.anaconda.org/conda-forge/noarch/python_abi-3.13-8_cp313.conda
  build_number: 8
  sha256: 210bffe7b121e651419cb196a2a63687b087497595c9be9d20ebe97dd06060a7
  md5: 94305520c52a4aa3f6c2b1ff6008d9f8
  constrains:
  - python 3.13.* *_cp313
  license: BSD-3-Clause
  license_family: BSD
  purls: []
  size: 7002
  timestamp: 1752805902938
- conda: https://conda.anaconda.org/conda-forge/noarch/pytz-2025.2-pyhd8ed1ab_0.conda
  sha256: 8d2a8bf110cc1fc3df6904091dead158ba3e614d8402a83e51ed3a8aa93cdeb0
  md5: bc8e3267d44011051f2eb14d22fb0960
  depends:
  - python >=3.9
  license: MIT
  license_family: MIT
  purls:
  - pkg:pypi/pytz?source=hash-mapping
  size: 189015
  timestamp: 1742920947249
- conda: https://conda.anaconda.org/conda-forge/linux-64/pyvirtualdisplay-3.0-py311h38be061_3.tar.bz2
  sha256: a5945c1ddffe2ebfd264ee4da342a0ae673ee1d93e699be9aa3ec0567afcbd8e
  md5: a6d349a01ec93ae086e3cbb0d06bbe56
  depends:
  - pillow
  - python >=3.11,<3.12.0a0
  - python_abi 3.11.* *_cp311
  license: BSD-2-Clause
  license_family: BSD
  purls:
  - pkg:pypi/pyvirtualdisplay?source=hash-mapping
  size: 31929
  timestamp: 1667681434323
- conda: https://conda.anaconda.org/conda-forge/linux-64/pyyaml-6.0.2-py311h2dc5d0c_2.conda
  sha256: d107ad62ed5c62764fba9400f2c423d89adf917d687c7f2e56c3bfed605fb5b3
  md5: 014417753f948da1f70d132b2de573be
  depends:
  - __glibc >=2.17,<3.0.a0
  - libgcc >=13
  - python >=3.11,<3.12.0a0
  - python_abi 3.11.* *_cp311
  - yaml >=0.2.5,<0.3.0a0
  license: MIT
  license_family: MIT
  purls:
  - pkg:pypi/pyyaml?source=hash-mapping
  size: 213136
  timestamp: 1737454846598
- conda: https://conda.anaconda.org/conda-forge/linux-64/pyyaml-6.0.2-py312h178313f_2.conda
  sha256: 159cba13a93b3fe084a1eb9bda0a07afc9148147647f0d437c3c3da60980503b
  md5: cf2485f39740de96e2a7f2bb18ed2fee
  depends:
  - __glibc >=2.17,<3.0.a0
  - libgcc >=13
  - python >=3.12,<3.13.0a0
  - python_abi 3.12.* *_cp312
  - yaml >=0.2.5,<0.3.0a0
  license: MIT
  license_family: MIT
  purls:
  - pkg:pypi/pyyaml?source=hash-mapping
  size: 206903
  timestamp: 1737454910324
- conda: https://conda.anaconda.org/conda-forge/linux-64/pyyaml-6.0.2-py313h8060acc_2.conda
  sha256: 6826217690cfe92d6d49cdeedb6d63ab32f51107105d6a459d30052a467037a0
  md5: 50992ba61a8a1f8c2d346168ae1c86df
  depends:
  - __glibc >=2.17,<3.0.a0
  - libgcc >=13
  - python >=3.13,<3.14.0a0
  - python_abi 3.13.* *_cp313
  - yaml >=0.2.5,<0.3.0a0
  license: MIT
  license_family: MIT
  purls:
  - pkg:pypi/pyyaml?source=hash-mapping
  size: 205919
  timestamp: 1737454783637
- conda: https://conda.anaconda.org/conda-forge/linux-64/qhull-2020.2-h434a139_5.conda
  sha256: 776363493bad83308ba30bcb88c2552632581b143e8ee25b1982c8c743e73abc
  md5: 353823361b1d27eb3960efb076dfcaf6
  depends:
  - __glibc >=2.17,<3.0.a0
  - libgcc-ng >=12
  - libstdcxx-ng >=12
  license: LicenseRef-Qhull
  purls: []
  size: 552937
  timestamp: 1720813982144
- conda: https://conda.anaconda.org/conda-forge/linux-64/qt-main-5.15.15-hea1682b_4.conda
  sha256: 723a2afd0a1d15baf20117ba6fa5c03ecb161557c607ef542eb017ff422198f7
  md5: c054d7f22cc719e12c72d454b2328d6c
  depends:
  - __glibc >=2.17,<3.0.a0
  - alsa-lib >=1.2.14,<1.3.0a0
  - dbus >=1.13.6,<2.0a0
  - fontconfig >=2.15.0,<3.0a0
  - fonts-conda-ecosystem
  - gst-plugins-base >=1.24.11,<1.25.0a0
  - gstreamer >=1.24.11,<1.25.0a0
  - harfbuzz >=11.0.1
  - icu >=75.1,<76.0a0
  - krb5 >=1.21.3,<1.22.0a0
  - libclang-cpp20.1 >=20.1.4,<20.2.0a0
  - libclang13 >=20.1.4
  - libcups >=2.3.3,<2.4.0a0
  - libdrm >=2.4.124,<2.5.0a0
  - libegl >=1.7.0,<2.0a0
  - libevent >=2.1.12,<2.1.13.0a0
  - libexpat >=2.7.0,<3.0a0
  - libfreetype >=2.13.3
  - libfreetype6 >=2.13.3
  - libgcc >=13
  - libgl >=1.7.0,<2.0a0
  - libglib >=2.84.1,<3.0a0
  - libjpeg-turbo >=3.1.0,<4.0a0
  - libllvm20 >=20.1.4,<20.2.0a0
  - libpng >=1.6.47,<1.7.0a0
  - libpq >=17.5,<18.0a0
  - libsqlite >=3.49.2,<4.0a0
  - libstdcxx >=13
  - libxcb >=1.17.0,<2.0a0
  - libxkbcommon >=1.9.2,<2.0a0
  - libxml2 >=2.13.8,<2.14.0a0
  - libzlib >=1.3.1,<2.0a0
  - nspr >=4.36,<5.0a0
  - nss >=3.111,<4.0a0
  - openssl >=3.5.0,<4.0a0
  - pulseaudio-client >=17.0,<17.1.0a0
  - xcb-util >=0.4.1,<0.5.0a0
  - xcb-util-image >=0.4.0,<0.5.0a0
  - xcb-util-keysyms >=0.4.1,<0.5.0a0
  - xcb-util-renderutil >=0.3.10,<0.4.0a0
  - xcb-util-wm >=0.4.2,<0.5.0a0
  - xorg-libice >=1.1.2,<2.0a0
  - xorg-libsm >=1.2.6,<2.0a0
  - xorg-libx11 >=1.8.12,<2.0a0
  - xorg-libxdamage >=1.1.6,<2.0a0
  - xorg-libxext >=1.3.6,<2.0a0
  - xorg-libxxf86vm >=1.1.6,<2.0a0
  - zstd >=1.5.7,<1.6.0a0
  constrains:
  - qt 5.15.15
  license: LGPL-3.0-only
  license_family: LGPL
  purls: []
  size: 52525654
  timestamp: 1747033292625
- conda: https://conda.anaconda.org/conda-forge/linux-64/qt6-main-6.9.1-h6ac528c_2.conda
  sha256: 8795462e675b7235ad3e01ff3367722a37915c7084d0fb897b328b7e28a358eb
  md5: 34ccdb55340a25761efbac1ff1504091
  depends:
  - __glibc >=2.17,<3.0.a0
  - alsa-lib >=1.2.14,<1.3.0a0
  - dbus >=1.16.2,<2.0a0
  - double-conversion >=3.3.1,<3.4.0a0
  - fontconfig >=2.15.0,<3.0a0
  - fonts-conda-ecosystem
  - harfbuzz >=11.0.1
  - icu >=75.1,<76.0a0
  - krb5 >=1.21.3,<1.22.0a0
  - libclang-cpp20.1 >=20.1.8,<20.2.0a0
  - libclang13 >=20.1.8
  - libcups >=2.3.3,<2.4.0a0
  - libdrm >=2.4.125,<2.5.0a0
  - libegl >=1.7.0,<2.0a0
  - libfreetype >=2.13.3
  - libfreetype6 >=2.13.3
  - libgcc >=14
  - libgl >=1.7.0,<2.0a0
  - libglib >=2.84.2,<3.0a0
  - libjpeg-turbo >=3.1.0,<4.0a0
  - libllvm20 >=20.1.8,<20.2.0a0
  - libpng >=1.6.50,<1.7.0a0
  - libpq >=17.5,<18.0a0
  - libsqlite >=3.50.3,<4.0a0
  - libstdcxx >=14
  - libtiff >=4.7.0,<4.8.0a0
  - libwebp-base >=1.6.0,<2.0a0
  - libxcb >=1.17.0,<2.0a0
  - libxkbcommon >=1.10.0,<2.0a0
  - libxml2 >=2.13.8,<2.14.0a0
  - libzlib >=1.3.1,<2.0a0
  - openssl >=3.5.1,<4.0a0
  - pcre2 >=10.45,<10.46.0a0
  - wayland >=1.24.0,<2.0a0
  - xcb-util >=0.4.1,<0.5.0a0
  - xcb-util-cursor >=0.1.5,<0.2.0a0
  - xcb-util-image >=0.4.0,<0.5.0a0
  - xcb-util-keysyms >=0.4.1,<0.5.0a0
  - xcb-util-renderutil >=0.3.10,<0.4.0a0
  - xcb-util-wm >=0.4.2,<0.5.0a0
  - xorg-libice >=1.1.2,<2.0a0
  - xorg-libsm >=1.2.6,<2.0a0
  - xorg-libx11 >=1.8.12,<2.0a0
  - xorg-libxcomposite >=0.4.6,<1.0a0
  - xorg-libxcursor >=1.2.3,<2.0a0
  - xorg-libxdamage >=1.1.6,<2.0a0
  - xorg-libxext >=1.3.6,<2.0a0
  - xorg-libxrandr >=1.5.4,<2.0a0
  - xorg-libxtst >=1.2.5,<2.0a0
  - xorg-libxxf86vm >=1.1.6,<2.0a0
  - zstd >=1.5.7,<1.6.0a0
  constrains:
  - qt 6.9.1
  license: LGPL-3.0-only
  license_family: LGPL
  purls: []
  size: 53080009
  timestamp: 1753420196625
- conda: https://conda.anaconda.org/conda-forge/noarch/qtpy-2.4.3-pyhd8ed1ab_1.conda
  sha256: b17dd9d2ee7a4f60fb13712883cd2664aa1339df4b29eb7ae0f4423b31778b00
  md5: b49c000df5aca26d36b3f078ba85e03a
  depends:
  - packaging
  - python >=3.9
  license: MIT
  license_family: MIT
  purls:
  - pkg:pypi/qtpy?source=hash-mapping
  size: 63041
  timestamp: 1749167192680
- conda: https://conda.anaconda.org/conda-forge/linux-64/quasielasticbayes-0.3.0-py311h7bc6544_0.conda
  sha256: 3cee6b9ca27af0fb953489336435406543810a02bcca24542fcb09cfe710be53
  md5: 2fb677187bfe0a29d867cdccee02bf21
  depends:
  - __glibc >=2.17,<3.0.a0
  - libgcc >=13
  - libgfortran
  - libgfortran5 >=13.3.0
  - numpy >=1.19,<3
  - python >=3.11,<3.12.0a0
  - python_abi 3.11.* *_cp311
  license: BSD-3-Clause
  license_family: BSD
  purls:
  - pkg:pypi/quasielasticbayes?source=hash-mapping
  size: 501062
  timestamp: 1744214938538
- conda: https://conda.anaconda.org/conda-forge/noarch/quickbayes-1.0.2-pyhd8ed1ab_0.conda
  sha256: c80c55b9eef7a4a239c8ebe3dd2c41678ec17180586f77213bc4ff125f5bd25b
  md5: 97a1fb3fc31b0d3ca5e58dc3b34f70c6
  depends:
  - numpy
  - python >=3.9
  - scipy
  license: BSD-3-Clause
  license_family: BSD
  purls:
  - pkg:pypi/quickbayes?source=hash-mapping
  size: 38094
  timestamp: 1743692373820
- conda: https://conda.anaconda.org/conda-forge/linux-64/rapidjson-1.1.0.post20240409-h3f2d84a_2.conda
  sha256: f87f265263a1ddbc50b98e2c2bcaa2bac63da3acc09267815dd0f4bd614cd902
  md5: 65e2f30d532b4ae2063a424c185cc678
  depends:
  - libgcc >=13
  - libstdcxx >=13
  - libgcc >=13
  - __glibc >=2.17,<3.0.a0
  license: MIT
  license_family: MIT
  purls: []
  size: 156074
  timestamp: 1742820732296
- conda: https://conda.anaconda.org/conda-forge/noarch/readchar-4.2.1-pyhe01879c_0.conda
  sha256: e8eb7be6d307f1625c6e6c100270a2eea92e6e7cc45277cd26233ce107ea9f73
  md5: 7f24e776b0f2ffac7516e51e9d2c1e52
  depends:
  - python >=3.9
  - python
  license: MIT
  license_family: MIT
  purls:
  - pkg:pypi/readchar?source=hash-mapping
  size: 15139
  timestamp: 1750461053332
- conda: https://conda.anaconda.org/conda-forge/linux-64/readline-8.2-h8c095d6_2.conda
  sha256: 2d6d0c026902561ed77cd646b5021aef2d4db22e57a5b0178dfc669231e06d2c
  md5: 283b96675859b20a825f8fa30f311446
  depends:
  - libgcc >=13
  - ncurses >=6.5,<7.0a0
  license: GPL-3.0-only
  license_family: GPL
  purls: []
  size: 282480
  timestamp: 1740379431762
- conda: https://conda.anaconda.org/conda-forge/noarch/referencing-0.36.2-pyh29332c3_0.conda
  sha256: e20909f474a6cece176dfc0dc1addac265deb5fa92ea90e975fbca48085b20c3
  md5: 9140f1c09dd5489549c6a33931b943c7
  depends:
  - attrs >=22.2.0
  - python >=3.9
  - rpds-py >=0.7.0
  - typing_extensions >=4.4.0
  - python
  license: MIT
  license_family: MIT
  purls:
  - pkg:pypi/referencing?source=hash-mapping
  size: 51668
  timestamp: 1737836872415
- pypi: https://files.pythonhosted.org/packages/ee/2e/c689f274a92deffa03999a430505ff2aeace408fd681a90eafa92fdd6930/regex-2025.7.34-cp311-cp311-manylinux2014_x86_64.manylinux_2_17_x86_64.manylinux_2_28_x86_64.whl
  name: regex
  version: 2025.7.34
  sha256: 37555e4ae0b93358fa7c2d240a4291d4a4227cc7c607d8f85596cdb08ec0a083
  requires_python: '>=3.9'
- pypi: https://files.pythonhosted.org/packages/ee/f6/4716198dbd0bcc9c45625ac4c81a435d1c4d8ad662e8576dac06bab35b17/regex-2025.7.34-cp313-cp313-manylinux2014_x86_64.manylinux_2_17_x86_64.manylinux_2_28_x86_64.whl
  name: regex
  version: 2025.7.34
  sha256: d5273fddf7a3e602695c92716c420c377599ed3c853ea669c1fe26218867002f
  requires_python: '>=3.9'
- conda: https://conda.anaconda.org/conda-forge/noarch/requests-2.32.4-pyhd8ed1ab_0.conda
  sha256: 9866aaf7a13c6cfbe665ec7b330647a0fb10a81e6f9b8fee33642232a1920e18
  md5: f6082eae112814f1447b56a5e1f6ed05
  depends:
  - certifi >=2017.4.17
  - charset-normalizer >=2,<4
  - idna >=2.5,<4
  - python >=3.9
  - urllib3 >=1.21.1,<3
  constrains:
  - chardet >=3.0.2,<6
  license: Apache-2.0
  license_family: APACHE
  purls:
  - pkg:pypi/requests?source=hash-mapping
  size: 59407
  timestamp: 1749498221996
- conda: https://conda.anaconda.org/conda-forge/noarch/requests-toolbelt-1.0.0-pyhd8ed1ab_1.conda
  sha256: c0b815e72bb3f08b67d60d5e02251bbb0164905b5f72942ff5b6d2a339640630
  md5: 66de8645e324fda0ea6ef28c2f99a2ab
  depends:
  - python >=3.9
  - requests >=2.0.1,<3.0.0
  license: Apache-2.0
  license_family: APACHE
  purls:
  - pkg:pypi/requests-toolbelt?source=hash-mapping
  size: 44285
  timestamp: 1733734886897
- conda: https://conda.anaconda.org/conda-forge/noarch/rich-14.1.0-pyhe01879c_0.conda
  sha256: 3bda3cd6aa2ca8f266aeb8db1ec63683b4a7252d7832e8ec95788fb176d0e434
  md5: c41e49bd1f1479bed6c6300038c5466e
  depends:
  - markdown-it-py >=2.2.0
  - pygments >=2.13.0,<3.0.0
  - python >=3.9
  - typing_extensions >=4.0.0,<5.0.0
  - python
  license: MIT
  license_family: MIT
  purls:
  - pkg:pypi/rich?source=hash-mapping
  size: 201098
  timestamp: 1753436991345
- conda: https://conda.anaconda.org/conda-forge/noarch/roman-numerals-py-3.1.0-pyhd8ed1ab_0.conda
  sha256: 0116a9ca9bf3487e18979b58b2f280116dba55cb53475af7a6d835f7aa133db8
  md5: 5f0f24f8032c2c1bb33f59b75974f5fc
  depends:
  - python >=3.9
  license: 0BSD OR CC0-1.0
  purls:
  - pkg:pypi/roman-numerals-py?source=hash-mapping
  size: 13348
  timestamp: 1740240332327
- conda: https://conda.anaconda.org/conda-forge/linux-64/rpds-py-0.27.0-py311h902ca64_0.conda
  sha256: c32892bc6ec30f932424c6a02f2b6de1062581a1cc942127792ec7980ddc31aa
  md5: 397e7e07356db9425069fa86e8920404
  depends:
  - python
  - __glibc >=2.17,<3.0.a0
  - libgcc >=14
  - python_abi 3.11.* *_cp311
  constrains:
  - __glibc >=2.17
  license: MIT
  purls:
  - pkg:pypi/rpds-py?source=compressed-mapping
  size: 386391
  timestamp: 1754570119627
- conda: https://conda.anaconda.org/conda-forge/linux-64/rpds-py-0.27.0-py313h843e2db_0.conda
  sha256: e6ed8b8fa2a3280663ebf3c599cfff134ce8db1e77864f5f735c74e4e55601e7
  md5: 4126b8e1fcfaebfead4e059f64b16996
  depends:
  - python
  - __glibc >=2.17,<3.0.a0
  - libgcc >=14
  - python_abi 3.13.* *_cp313
  constrains:
  - __glibc >=2.17
  license: MIT
  purls:
  - pkg:pypi/rpds-py?source=compressed-mapping
  size: 388067
  timestamp: 1754570285552
- conda: https://conda.anaconda.org/conda-forge/linux-64/ruff-0.12.7-hf9daec2_0.conda
  noarch: python
  sha256: be3eb69d5f1bff60743289252dd37fc4369db01763cd0fb48e5cb0e340f665f9
  md5: e1775b6c7aae7ea99b3677b6bb8fcf1d
  depends:
  - python
  - __glibc >=2.17,<3.0.a0
  - libgcc >=14
  constrains:
  - __glibc >=2.17
  license: MIT
  license_family: MIT
  purls:
  - pkg:pypi/ruff?source=compressed-mapping
  size: 10481171
  timestamp: 1753906136472
- conda: https://conda.anaconda.org/conda-forge/linux-64/scipy-1.16.0-py311h2d3ef60_0.conda
  sha256: 52352d0f9388cf215c79690732e560bc6a33fb463a9176f6d2af6df84da8f4f7
  md5: 87f6abadb59e4b17fc3a7b666faa721f
  depends:
  - __glibc >=2.17,<3.0.a0
  - libblas >=3.9.0,<4.0a0
  - libcblas >=3.9.0,<4.0a0
  - libgcc >=13
  - libgfortran
  - libgfortran5 >=13.3.0
  - liblapack >=3.9.0,<4.0a0
  - libstdcxx >=13
  - numpy <2.6
  - numpy >=1.23,<3
  - numpy >=1.25.2
  - python >=3.11,<3.12.0a0
  - python_abi 3.11.* *_cp311
  license: BSD-3-Clause
  license_family: BSD
  purls:
  - pkg:pypi/scipy?source=hash-mapping
  size: 16924578
  timestamp: 1751148580997
- conda: https://conda.anaconda.org/conda-forge/noarch/seekpath-2.1.0-pyhd8ed1ab_1.conda
  sha256: ccbaec070e1534fa81f15dd3ef9eaf857504b73a6f030b15e6708794693b4862
  md5: 3e76fbd9c326b57ca42e3fc257582cec
  depends:
  - future >=0.15
  - numpy >=1.0
  - python >=3.9
  - spglib >=1.9.4
  license: MIT
  license_family: MIT
  purls:
  - pkg:pypi/seekpath?source=hash-mapping
  size: 55671
  timestamp: 1734291763871
- conda: https://conda.anaconda.org/conda-forge/noarch/setuptools-80.9.0-pyhff2d567_0.conda
  sha256: 972560fcf9657058e3e1f97186cc94389144b46dbdf58c807ce62e83f977e863
  md5: 4de79c071274a53dcaf2a8c749d1499e
  depends:
  - python >=3.9
  license: MIT
  license_family: MIT
  purls:
  - pkg:pypi/setuptools?source=hash-mapping
  size: 748788
  timestamp: 1748804951958
- conda: https://conda.anaconda.org/conda-forge/noarch/setuptools-scm-9.0.1-pyhd8ed1ab_0.conda
  sha256: 1f06e6280c74cb00d1b1c3383d58acc43aa84c60a2678d94c345a0ea74401b6c
  md5: 6c87f9ad6267cf3bfdec22f4b5a183bc
  depends:
  - importlib-metadata
  - packaging >=20.0
  - python >=3.9
  - setuptools >=45
  - tomli >=1.0.0
  - typing-extensions
  license: MIT
  license_family: MIT
  purls:
  - pkg:pypi/setuptools-scm?source=hash-mapping
  size: 49292
  timestamp: 1754411033642
- conda: https://conda.anaconda.org/conda-forge/noarch/shellingham-1.5.4-pyhd8ed1ab_1.conda
  sha256: 0557c090913aa63cdbe821dbdfa038a321b488e22bc80196c4b3b1aace4914ef
  md5: 7c3c2a0f3ebdea2bbc35538d162b43bf
  depends:
  - python >=3.9
  license: MIT
  license_family: MIT
  purls:
  - pkg:pypi/shellingham?source=hash-mapping
  size: 14462
  timestamp: 1733301007770
- conda: https://conda.anaconda.org/conda-forge/linux-64/sip-6.10.0-py311hfdbb021_0.conda
  sha256: 1eae0d5f0152714cdabb5cd3d480080e164b3fb5f7bd8208df7925d8e173d36b
  md5: 78e5e37d25d5ab01fb5e91b8653b8f6d
  depends:
  - __glibc >=2.17,<3.0.a0
  - libgcc >=13
  - libstdcxx >=13
  - packaging
  - ply
  - python >=3.11,<3.12.0a0
  - python_abi 3.11.* *_cp311
  - setuptools
  - tomli
  license: BSD-2-Clause
  license_family: BSD
  purls:
  - pkg:pypi/sip?source=hash-mapping
  size: 686578
  timestamp: 1745411313879
- conda: https://conda.anaconda.org/conda-forge/noarch/six-1.17.0-pyhe01879c_1.conda
  sha256: 458227f759d5e3fcec5d9b7acce54e10c9e1f4f4b7ec978f3bfd54ce4ee9853d
  md5: 3339e3b65d58accf4ca4fb8748ab16b3
  depends:
  - python >=3.9
  - python
  license: MIT
  license_family: MIT
  purls:
  - pkg:pypi/six?source=hash-mapping
  size: 18455
  timestamp: 1753199211006
- conda: https://conda.anaconda.org/conda-forge/noarch/snowballstemmer-3.0.1-pyhd8ed1ab_0.conda
  sha256: 17007a4cfbc564dc3e7310dcbe4932c6ecb21593d4fec3c68610720f19e73fb2
  md5: 755cf22df8693aa0d1aec1c123fa5863
  depends:
  - python >=3.9
  license: BSD-3-Clause
  license_family: BSD
  purls:
  - pkg:pypi/snowballstemmer?source=hash-mapping
  size: 73009
  timestamp: 1747749529809
- conda: https://conda.anaconda.org/conda-forge/noarch/sortedcontainers-2.4.0-pyhd8ed1ab_1.conda
  sha256: d1e3e06b5cf26093047e63c8cc77b70d970411c5cbc0cb1fad461a8a8df599f7
  md5: 0401a17ae845fa72c7210e206ec5647d
  depends:
  - python >=3.9
  license: Apache-2.0
  license_family: APACHE
  purls:
  - pkg:pypi/sortedcontainers?source=hash-mapping
  size: 28657
  timestamp: 1738440459037
- conda: https://conda.anaconda.org/conda-forge/linux-64/spglib-2.6.0-py311h9e811c2_0.conda
  sha256: 086ce5814db76a1564d5c28f100d06094baf92f21d3d761c1e179606288e20f1
  md5: 608f16d40409d797efd4e1f420031275
  depends:
  - __glibc >=2.17,<3.0.a0
  - importlib-resources
  - libgcc >=13
  - libgfortran
  - libgfortran5 >=13.3.0
  - libstdcxx >=13
  - numpy >=1.19,<3
  - python >=3.11,<3.12.0a0
  - python_abi 3.11.* *_cp311
  - typing-extensions
  license: BSD-3-Clause
  license_family: BSD
  purls:
  - pkg:pypi/spglib?source=hash-mapping
  size: 339661
  timestamp: 1741600170547
- conda: https://conda.anaconda.org/conda-forge/noarch/sphinx-8.2.3-pyhd8ed1ab_0.conda
  sha256: 995f58c662db0197d681fa345522fd9e7ac5f05330d3dff095ab2f102e260ab0
  md5: f7af826063ed569bb13f7207d6f949b0
  depends:
  - alabaster >=0.7.14
  - babel >=2.13
  - colorama >=0.4.6
  - docutils >=0.20,<0.22
  - imagesize >=1.3
  - jinja2 >=3.1
  - packaging >=23.0
  - pygments >=2.17
  - python >=3.11
  - requests >=2.30.0
  - roman-numerals-py >=1.0.0
  - snowballstemmer >=2.2
  - sphinxcontrib-applehelp >=1.0.7
  - sphinxcontrib-devhelp >=1.0.6
  - sphinxcontrib-htmlhelp >=2.0.6
  - sphinxcontrib-jsmath >=1.0.1
  - sphinxcontrib-qthelp >=1.0.6
  - sphinxcontrib-serializinghtml >=1.1.9
  license: BSD-2-Clause
  license_family: BSD
  purls:
  - pkg:pypi/sphinx?source=hash-mapping
  size: 1424416
  timestamp: 1740956642838
- pypi: https://files.pythonhosted.org/packages/1a/75/9f020e662bfe50213dfb81f42afc0a02be3dcb566e6212288ba3da3d031a/sphinx_qt_documentation-0.4.1-py3-none-any.whl
  name: sphinx-qt-documentation
  version: 0.4.1
  sha256: 5f756640507ba3ed00020ad23b39ee0e74f10d4518366d727995ef2f59b88894
  requires_dist:
  - docutils
  - sphinx
  - pre-commit ; extra == 'dev'
  - black ; extra == 'lint'
  - flake8 ; extra == 'lint'
  - pylint ; extra == 'lint'
  - pytest>=3.0.0 ; extra == 'test'
  - pytest-cov ; extra == 'test'
  requires_python: '>=3.6'
- conda: https://conda.anaconda.org/conda-forge/noarch/sphinx_rtd_theme-3.0.1-pyha770c72_0.conda
  sha256: b81e8b0a66dcff33f308909940c9127e51536b99a51167f3e7266e65e3473f7d
  md5: 740536f8a54250b1964e494c0bf5c9c3
  depends:
  - docutils >0.18,<0.22
  - python >=3.8
  - sphinx >=6,<9
  - sphinxcontrib-jquery >=4,<5
  license: MIT
  license_family: MIT
  purls:
  - pkg:pypi/sphinx-rtd-theme?source=hash-mapping
  size: 4630230
  timestamp: 1730015354284
- conda: https://conda.anaconda.org/conda-forge/noarch/sphinxcontrib-applehelp-2.0.0-pyhd8ed1ab_1.conda
  sha256: d7433a344a9ad32a680b881c81b0034bc61618d12c39dd6e3309abeffa9577ba
  md5: 16e3f039c0aa6446513e94ab18a8784b
  depends:
  - python >=3.9
  - sphinx >=5
  license: BSD-2-Clause
  license_family: BSD
  purls:
  - pkg:pypi/sphinxcontrib-applehelp?source=hash-mapping
  size: 29752
  timestamp: 1733754216334
- conda: https://conda.anaconda.org/conda-forge/noarch/sphinxcontrib-devhelp-2.0.0-pyhd8ed1ab_1.conda
  sha256: 55d5076005d20b84b20bee7844e686b7e60eb9f683af04492e598a622b12d53d
  md5: 910f28a05c178feba832f842155cbfff
  depends:
  - python >=3.9
  - sphinx >=5
  license: BSD-2-Clause
  license_family: BSD
  purls:
  - pkg:pypi/sphinxcontrib-devhelp?source=hash-mapping
  size: 24536
  timestamp: 1733754232002
- conda: https://conda.anaconda.org/conda-forge/noarch/sphinxcontrib-htmlhelp-2.1.0-pyhd8ed1ab_1.conda
  sha256: c1492c0262ccf16694bdcd3bb62aa4627878ea8782d5cd3876614ffeb62b3996
  md5: e9fb3fe8a5b758b4aff187d434f94f03
  depends:
  - python >=3.9
  - sphinx >=5
  license: BSD-2-Clause
  license_family: BSD
  purls:
  - pkg:pypi/sphinxcontrib-htmlhelp?source=hash-mapping
  size: 32895
  timestamp: 1733754385092
- conda: https://conda.anaconda.org/conda-forge/noarch/sphinxcontrib-jquery-4.1-pyhd8ed1ab_1.conda
  sha256: 69c08d18663b57ebc8e4187c64c8d29b10996bb465a515cd288d87b6f2f52a5e
  md5: 403185829255321ea427333f7773dd1f
  depends:
  - python >=3.9
  - sphinx >=1.8
  license: 0BSD AND MIT
  purls:
  - pkg:pypi/sphinxcontrib-jquery?source=hash-mapping
  size: 112964
  timestamp: 1734344603903
- conda: https://conda.anaconda.org/conda-forge/noarch/sphinxcontrib-jsmath-1.0.1-pyhd8ed1ab_1.conda
  sha256: 578bef5ec630e5b2b8810d898bbbf79b9ae66d49b7938bcc3efc364e679f2a62
  md5: fa839b5ff59e192f411ccc7dae6588bb
  depends:
  - python >=3.9
  license: BSD-2-Clause
  license_family: BSD
  purls:
  - pkg:pypi/sphinxcontrib-jsmath?source=hash-mapping
  size: 10462
  timestamp: 1733753857224
- conda: https://conda.anaconda.org/conda-forge/noarch/sphinxcontrib-qthelp-2.0.0-pyhd8ed1ab_1.conda
  sha256: c664fefae4acdb5fae973bdde25836faf451f41d04342b64a358f9a7753c92ca
  md5: 00534ebcc0375929b45c3039b5ba7636
  depends:
  - python >=3.9
  - sphinx >=5
  license: BSD-2-Clause
  license_family: BSD
  purls:
  - pkg:pypi/sphinxcontrib-qthelp?source=hash-mapping
  size: 26959
  timestamp: 1733753505008
- conda: https://conda.anaconda.org/conda-forge/noarch/sphinxcontrib-serializinghtml-1.1.10-pyhd8ed1ab_1.conda
  sha256: 64d89ecc0264347486971a94487cb8d7c65bfc0176750cf7502b8a272f4ab557
  md5: 3bc61f7161d28137797e038263c04c54
  depends:
  - python >=3.9
  - sphinx >=5
  license: BSD-2-Clause
  license_family: BSD
  purls:
  - pkg:pypi/sphinxcontrib-serializinghtml?source=hash-mapping
  size: 28669
  timestamp: 1733750596111
- pypi: https://files.pythonhosted.org/packages/f1/7b/ce1eafaf1a76852e2ec9b22edecf1daa58175c090266e9f6c64afcd81d91/stack_data-0.6.3-py3-none-any.whl
  name: stack-data
  version: 0.6.3
  sha256: d5558e0c25a4cb0853cddad3d77da9891a08cb85dd9f9f91b9f8cd66e511e695
  requires_dist:
  - executing>=1.2.0
  - asttokens>=2.1.0
  - pure-eval
  - pytest ; extra == 'tests'
  - typeguard ; extra == 'tests'
  - pygments ; extra == 'tests'
  - littleutils ; extra == 'tests'
  - cython ; extra == 'tests'
- conda: https://conda.anaconda.org/conda-forge/linux-64/tbb-2022.2.0-hb60516a_0.conda
  sha256: 39f1213d6bd25c4da529899d66d559634842aa42288ce7efa7f7fc8556a08f38
  md5: 14dbfb03c196042efb72df45f036f3aa
  depends:
  - __glibc >=2.17,<3.0.a0
  - libgcc >=14
  - libhwloc >=2.12.1,<2.12.2.0a0
  - libstdcxx >=14
  license: Apache-2.0
  license_family: APACHE
  purls: []
  size: 182946
  timestamp: 1753179082550
- conda: https://conda.anaconda.org/conda-forge/noarch/threadpoolctl-3.6.0-pyhecae5ae_0.conda
  sha256: 6016672e0e72c4cf23c0cf7b1986283bd86a9c17e8d319212d78d8e9ae42fdfd
  md5: 9d64911b31d57ca443e9f1e36b04385f
  depends:
  - python >=3.9
  license: BSD-3-Clause
  license_family: BSD
  purls:
  - pkg:pypi/threadpoolctl?source=hash-mapping
  size: 23869
  timestamp: 1741878358548
- pypi: https://files.pythonhosted.org/packages/78/17/853354204e1ca022d6b7d011ca7f3206c4f8faa3cc743e92609b49c1d83f/tinydb-4.8.2-py3-none-any.whl
  name: tinydb
  version: 4.8.2
  sha256: f97030ee5cbc91eeadd1d7af07ab0e48ceb04aa63d4a983adbaca4cba16e86c3
  requires_python: '>=3.8,<4.0'
- conda: https://conda.anaconda.org/conda-forge/linux-64/tk-8.6.13-noxft_hd72426e_102.conda
  sha256: a84ff687119e6d8752346d1d408d5cf360dee0badd487a472aa8ddedfdc219e1
  md5: a0116df4f4ed05c303811a837d5b39d8
  depends:
  - __glibc >=2.17,<3.0.a0
  - libgcc >=13
  - libzlib >=1.3.1,<2.0a0
  license: TCL
  license_family: BSD
  purls: []
  size: 3285204
  timestamp: 1748387766691
- conda: https://conda.anaconda.org/conda-forge/noarch/toml-0.10.2-pyhd8ed1ab_1.conda
  sha256: 34f3a83384ac3ac30aefd1309e69498d8a4aa0bf2d1f21c645f79b180e378938
  md5: b0dd904de08b7db706167240bf37b164
  depends:
  - python >=3.9
  license: MIT
  license_family: MIT
  purls:
  - pkg:pypi/toml?source=hash-mapping
  size: 22132
  timestamp: 1734091907682
- pypi: https://files.pythonhosted.org/packages/7f/fb/44ef7148ed5b55e519c7d205ba4281087fcf947d96a1e6d001ae6c1d4c34/toml_cli-0.8.1-py3-none-any.whl
  name: toml-cli
  version: 0.8.1
  sha256: ebd1672e2b512022c4db2ba01658bff17ec9bb868b64ddee29484d1517ce0d98
  requires_dist:
  - jmespath>=1.0.1
  - regex>=2020.7.14
  - tomlkit>=0.13.3
  - typer>=0.16.0
  requires_python: '>=3.10'
- conda: https://conda.anaconda.org/conda-forge/noarch/tomli-2.2.1-pyhe01879c_2.conda
  sha256: 040a5a05c487647c089ad5e05ad5aff5942830db2a4e656f1e300d73436436f1
  md5: 30a0a26c8abccf4b7991d590fe17c699
  depends:
  - python >=3.9
  - python
  license: MIT
  license_family: MIT
  purls:
  - pkg:pypi/tomli?source=compressed-mapping
  size: 21238
  timestamp: 1753796677376
- pypi: https://files.pythonhosted.org/packages/bd/75/8539d011f6be8e29f339c42e633aae3cb73bffa95dd0f9adec09b9c58e85/tomlkit-0.13.3-py3-none-any.whl
  name: tomlkit
  version: 0.13.3
  sha256: c89c649d79ee40629a9fda55f8ace8c6a1b42deb912b2a8fd8d942ddadb606b0
  requires_python: '>=3.8'
- conda: https://conda.anaconda.org/conda-forge/noarch/toolz-1.0.0-pyhd8ed1ab_1.conda
  sha256: eda38f423c33c2eaeca49ed946a8d3bf466cc3364970e083a65eb2fd85258d87
  md5: 40d0ed782a8aaa16ef248e68c06c168d
  depends:
  - python >=3.9
  license: BSD-3-Clause
  license_family: BSD
  purls:
  - pkg:pypi/toolz?source=hash-mapping
  size: 52475
  timestamp: 1733736126261
- conda: https://conda.anaconda.org/conda-forge/linux-64/tornado-6.5.1-py311h9ecbd09_0.conda
  sha256: 66cc98dbf7aafe11a4cb886a8278a559c1616c098ee9f36d41697eaeb0830a4d
  md5: 24e9f474abd101554b7a91313b9dfad6
  depends:
  - __glibc >=2.17,<3.0.a0
  - libgcc >=13
  - python >=3.11,<3.12.0a0
  - python_abi 3.11.* *_cp311
  license: Apache-2.0
  license_family: Apache
  purls:
  - pkg:pypi/tornado?source=hash-mapping
  size: 869342
  timestamp: 1748003427256
- conda: https://conda.anaconda.org/conda-forge/noarch/tqdm-4.67.1-pyhd8ed1ab_1.conda
  sha256: 11e2c85468ae9902d24a27137b6b39b4a78099806e551d390e394a8c34b48e40
  md5: 9efbfdc37242619130ea42b1cc4ed861
  depends:
  - colorama
  - python >=3.9
  license: MPL-2.0 or MIT
  purls:
  - pkg:pypi/tqdm?source=hash-mapping
  size: 89498
  timestamp: 1735661472632
- conda: https://conda.anaconda.org/conda-forge/noarch/traitlets-5.14.3-pyhd8ed1ab_1.conda
  sha256: f39a5620c6e8e9e98357507262a7869de2ae8cc07da8b7f84e517c9fd6c2b959
  md5: 019a7385be9af33791c989871317e1ed
  depends:
  - python >=3.9
  license: BSD-3-Clause
  license_family: BSD
  purls:
  - pkg:pypi/traitlets?source=hash-mapping
  size: 110051
  timestamp: 1733367480074
- conda: https://conda.anaconda.org/conda-forge/noarch/typer-0.16.0-pyh167b9f4_0.conda
  sha256: 1ca70f0c0188598f9425a947afb74914a068bee4b7c4586eabb1c3b02fbf669f
  md5: 985cc086b73bda52b2f8d66dcda460a1
  depends:
  - typer-slim-standard ==0.16.0 hf964461_0
  - python >=3.9
  - python
  license: MIT
  license_family: MIT
  purls:
  - pkg:pypi/typer?source=hash-mapping
  size: 77232
  timestamp: 1748304246569
- conda: https://conda.anaconda.org/conda-forge/noarch/typer-slim-0.16.0-pyhe01879c_0.conda
  sha256: 54f859ddf5d3216fb602f54990c3ccefc65a30d1d98c400b998e520310630df3
  md5: 0d0a6c08daccb968c8c8fa93070658e2
  depends:
  - python >=3.9
  - click >=8.0.0
  - typing_extensions >=3.7.4.3
  - python
  constrains:
  - typer 0.16.0.*
  - rich >=10.11.0
  - shellingham >=1.3.0
  license: MIT
  license_family: MIT
  purls:
  - pkg:pypi/typer-slim?source=hash-mapping
  size: 46798
  timestamp: 1748304246569
- conda: https://conda.anaconda.org/conda-forge/noarch/typer-slim-standard-0.16.0-hf964461_0.conda
  sha256: c35a0b232e9751ac871b733d4236eee887f64c3b1539ba86aecf175c3ac3dc02
  md5: c8fb6ddb4f5eb567d049f85b3f0c8019
  depends:
  - typer-slim ==0.16.0 pyhe01879c_0
  - rich
  - shellingham
  license: MIT
  license_family: MIT
  purls: []
  size: 5271
  timestamp: 1748304246569
- conda: https://conda.anaconda.org/conda-forge/noarch/typing-extensions-4.14.1-h4440ef1_0.conda
  sha256: 349951278fa8d0860ec6b61fcdc1e6f604e6fce74fabf73af2e39a37979d0223
  md5: 75be1a943e0a7f99fcf118309092c635
  depends:
  - typing_extensions ==4.14.1 pyhe01879c_0
  license: PSF-2.0
  license_family: PSF
  purls: []
  size: 90486
  timestamp: 1751643513473
- conda: https://conda.anaconda.org/conda-forge/noarch/typing-inspection-0.4.1-pyhd8ed1ab_0.conda
  sha256: 4259a7502aea516c762ca8f3b8291b0d4114e094bdb3baae3171ccc0900e722f
  md5: e0c3cd765dc15751ee2f0b03cd015712
  depends:
  - python >=3.9
  - typing_extensions >=4.12.0
  license: MIT
  license_family: MIT
  purls:
  - pkg:pypi/typing-inspection?source=hash-mapping
  size: 18809
  timestamp: 1747870776989
- conda: https://conda.anaconda.org/conda-forge/noarch/typing_extensions-4.14.1-pyhe01879c_0.conda
  sha256: 4f52390e331ea8b9019b87effaebc4f80c6466d09f68453f52d5cdc2a3e1194f
  md5: e523f4f1e980ed7a4240d7e27e9ec81f
  depends:
  - python >=3.9
  - python
  license: PSF-2.0
  license_family: PSF
  purls:
  - pkg:pypi/typing-extensions?source=hash-mapping
  size: 51065
  timestamp: 1751643513473
- conda: https://conda.anaconda.org/conda-forge/noarch/tzdata-2025b-h78e105d_0.conda
  sha256: 5aaa366385d716557e365f0a4e9c3fca43ba196872abbbe3d56bb610d131e192
  md5: 4222072737ccff51314b5ece9c7d6f5a
  license: LicenseRef-Public-Domain
  purls: []
  size: 122968
  timestamp: 1742727099393
- conda: https://conda.anaconda.org/conda-forge/linux-64/ukkonen-1.0.1-py311hd18a35c_5.conda
  sha256: 4542cc3093f480c7fa3e104bfd9e5b7daeff32622121be6847f9e839341b0790
  md5: 4e8447ca8558a203ec0577b4730073f3
  depends:
  - __glibc >=2.17,<3.0.a0
  - cffi
  - libgcc >=13
  - libstdcxx >=13
  - python >=3.11,<3.12.0a0
  - python_abi 3.11.* *_cp311
  license: MIT
  license_family: MIT
  purls:
  - pkg:pypi/ukkonen?source=hash-mapping
  size: 13858
  timestamp: 1725784165345
- conda: https://conda.anaconda.org/conda-forge/linux-64/ukkonen-1.0.1-py312h68727a3_5.conda
  sha256: 9fb020083a7f4fee41f6ece0f4840f59739b3e249f157c8a407bb374ffb733b5
  md5: f9664ee31aed96c85b7319ab0a693341
  depends:
  - __glibc >=2.17,<3.0.a0
  - cffi
  - libgcc >=13
  - libstdcxx >=13
  - python >=3.12,<3.13.0a0
  - python_abi 3.12.* *_cp312
  license: MIT
  license_family: MIT
  purls:
  - pkg:pypi/ukkonen?source=hash-mapping
  size: 13904
  timestamp: 1725784191021
- conda: https://conda.anaconda.org/conda-forge/noarch/uncertainties-3.2.3-pyhd8ed1ab_0.conda
  sha256: 6bee1d370931b1ef4105635c66fa9e2350c1d180e22de0ba031810752a20762b
  md5: 0ef430c64b59f8e67b0f668e26df2d00
  depends:
  - future
  - numpy
  - python >=3.9
  license: BSD-3-Clause
  license_family: BSD
  purls:
  - pkg:pypi/uncertainties?source=hash-mapping
  size: 56653
  timestamp: 1745274434534
- conda: https://conda.anaconda.org/conda-forge/linux-64/unicodedata2-16.0.0-py311h9ecbd09_0.conda
  sha256: e786fb0925515fffc83e393d2a0e2814eaf9be8a434f1982b399841a2c07980b
  md5: 51a12678b609f5794985fda8372b1a49
  depends:
  - __glibc >=2.17,<3.0.a0
  - libgcc >=13
  - python >=3.11,<3.12.0a0
  - python_abi 3.11.* *_cp311
  license: Apache-2.0
  license_family: Apache
  purls:
  - pkg:pypi/unicodedata2?source=hash-mapping
  size: 405017
  timestamp: 1736692662280
- conda: https://conda.anaconda.org/conda-forge/linux-64/unixodbc-2.3.12-h661eb56_0.conda
  sha256: 718eb807a5e6e6993ee06745cb2a25a6b353427485a6e50df01db99c6016a53f
  md5: a737e5c549c13fbb5590c581848b0446
  depends:
  - libedit >=3.1.20191231,<3.2.0a0
  - libgcc-ng >=12
  - libiconv >=1.17,<2.0a0
  - libstdcxx-ng >=12
  license: LGPL-2.1
  purls: []
  size: 281830
  timestamp: 1691504075258
- conda: https://conda.anaconda.org/conda-forge/noarch/urllib3-2.5.0-pyhd8ed1ab_0.conda
  sha256: 4fb9789154bd666ca74e428d973df81087a697dbb987775bc3198d2215f240f8
  md5: 436c165519e140cb08d246a4472a9d6a
  depends:
  - brotli-python >=1.0.9
  - h2 >=4,<5
  - pysocks >=1.5.6,<2.0,!=1.5.7
  - python >=3.9
  - zstandard >=0.18.0
  license: MIT
  license_family: MIT
  purls:
  - pkg:pypi/urllib3?source=hash-mapping
  size: 101735
  timestamp: 1750271478254
- conda: https://conda.anaconda.org/conda-forge/noarch/versioningit-3.3.0-pyhd8ed1ab_0.conda
  sha256: 4b9a3f6738ab6e241b12b2fe9258f7e051678b911ca0f0ab042becc29096ff51
  md5: 57b96d99ac0f5a548f7001618db6a561
  depends:
  - importlib-metadata >=3.6
  - packaging >=17.1
  - python >=3.9
  - tomli >=1.2,<3.0
  license: MIT
  license_family: MIT
  purls:
  - pkg:pypi/versioningit?source=hash-mapping
  size: 167034
  timestamp: 1751113901223
- conda: https://conda.anaconda.org/conda-forge/noarch/virtualenv-20.33.1-pyhd8ed1ab_0.conda
  sha256: 7b8328d79cb7ec19929ec955fe4dbb938d35da391a74a3974c47ca2622c64b04
  md5: 3f6ee060b1462c29b3442df71939a358
  depends:
  - distlib >=0.3.7,<1
  - filelock >=3.12.2,<4
  - platformdirs >=3.9.1,<5
  - python >=3.9
  license: MIT
  license_family: MIT
  purls:
  - pkg:pypi/virtualenv?source=compressed-mapping
  size: 4138678
  timestamp: 1754419391413
- conda: https://conda.anaconda.org/conda-forge/linux-64/wayland-1.24.0-h3e06ad9_0.conda
  sha256: ba673427dcd480cfa9bbc262fd04a9b1ad2ed59a159bd8f7e750d4c52282f34c
  md5: 0f2ca7906bf166247d1d760c3422cb8a
  depends:
  - __glibc >=2.17,<3.0.a0
  - libexpat >=2.7.0,<3.0a0
  - libffi >=3.4.6,<3.5.0a0
  - libgcc >=13
  - libstdcxx >=13
  license: MIT
  license_family: MIT
  purls: []
  size: 330474
  timestamp: 1751817998141
- pypi: https://files.pythonhosted.org/packages/fd/84/fd2ba7aafacbad3c4201d395674fc6348826569da3c0937e75505ead3528/wcwidth-0.2.13-py2.py3-none-any.whl
  name: wcwidth
  version: 0.2.13
  sha256: 3da69048e4540d84af32131829ff948f1e022c1c6bdb8d6102117aac784f6859
  requires_dist:
  - backports-functools-lru-cache>=1.2.1 ; python_full_version < '3.2'
- conda: https://conda.anaconda.org/conda-forge/noarch/webencodings-0.5.1-pyhd8ed1ab_3.conda
  sha256: 19ff205e138bb056a46f9e3839935a2e60bd1cf01c8241a5e172a422fed4f9c6
  md5: 2841eb5bfc75ce15e9a0054b98dcd64d
  depends:
  - python >=3.9
  license: BSD-3-Clause
  license_family: BSD
  purls:
  - pkg:pypi/webencodings?source=hash-mapping
  size: 15496
  timestamp: 1733236131358
- conda: https://conda.anaconda.org/conda-forge/noarch/wheel-0.45.1-pyhd8ed1ab_1.conda
  sha256: 1b34021e815ff89a4d902d879c3bd2040bc1bd6169b32e9427497fa05c55f1ce
  md5: 75cb7132eb58d97896e173ef12ac9986
  depends:
  - python >=3.9
  license: MIT
  license_family: MIT
  purls:
  - pkg:pypi/wheel?source=hash-mapping
  size: 62931
  timestamp: 1733130309598
- conda: https://conda.anaconda.org/conda-forge/noarch/wheel-filename-1.4.2-pyhe01879c_1.conda
  sha256: 7c3190fb2030f3bf978795474e014e242248e9bb32e847c5e397db7263a639b7
  md5: fdffe7f5ac47442a186e552f3b1d4293
  depends:
  - python >=3.9
  - python
  license: MIT
  license_family: MIT
  purls:
  - pkg:pypi/wheel-filename?source=hash-mapping
  size: 14084
  timestamp: 1752053508362
- pypi: https://files.pythonhosted.org/packages/ca/51/5447876806d1088a0f8f71e16542bf350918128d0a69437df26047c8e46f/widgetsnbextension-4.0.14-py3-none-any.whl
  name: widgetsnbextension
  version: 4.0.14
  sha256: 4875a9eaf72fbf5079dc372a51a9f268fc38d46f767cbf85c43a36da5cb9b575
  requires_python: '>=3.7'
- conda: https://conda.anaconda.org/conda-forge/linux-64/xcb-util-0.4.1-h4f16b4b_2.conda
  sha256: ad8cab7e07e2af268449c2ce855cbb51f43f4664936eff679b1f3862e6e4b01d
  md5: fdc27cb255a7a2cc73b7919a968b48f0
  depends:
  - __glibc >=2.17,<3.0.a0
  - libgcc >=13
  - libxcb >=1.17.0,<2.0a0
  license: MIT
  license_family: MIT
  purls: []
  size: 20772
  timestamp: 1750436796633
- conda: https://conda.anaconda.org/conda-forge/linux-64/xcb-util-cursor-0.1.5-hb9d3cd8_0.conda
  sha256: c7b35db96f6e32a9e5346f97adc968ef2f33948e3d7084295baebc0e33abdd5b
  md5: eb44b3b6deb1cab08d72cb61686fe64c
  depends:
  - __glibc >=2.17,<3.0.a0
  - libgcc >=13
  - libxcb >=1.13
  - libxcb >=1.16,<2.0.0a0
  - xcb-util-image >=0.4.0,<0.5.0a0
  - xcb-util-renderutil >=0.3.10,<0.4.0a0
  license: MIT
  license_family: MIT
  purls: []
  size: 20296
  timestamp: 1726125844850
- conda: https://conda.anaconda.org/conda-forge/linux-64/xcb-util-image-0.4.0-hb711507_2.conda
  sha256: 94b12ff8b30260d9de4fd7a28cca12e028e572cbc504fd42aa2646ec4a5bded7
  md5: a0901183f08b6c7107aab109733a3c91
  depends:
  - libgcc-ng >=12
  - libxcb >=1.16,<2.0.0a0
  - xcb-util >=0.4.1,<0.5.0a0
  license: MIT
  license_family: MIT
  purls: []
  size: 24551
  timestamp: 1718880534789
- conda: https://conda.anaconda.org/conda-forge/linux-64/xcb-util-keysyms-0.4.1-hb711507_0.conda
  sha256: 546e3ee01e95a4c884b6401284bb22da449a2f4daf508d038fdfa0712fe4cc69
  md5: ad748ccca349aec3e91743e08b5e2b50
  depends:
  - libgcc-ng >=12
  - libxcb >=1.16,<2.0.0a0
  license: MIT
  license_family: MIT
  purls: []
  size: 14314
  timestamp: 1718846569232
- conda: https://conda.anaconda.org/conda-forge/linux-64/xcb-util-renderutil-0.3.10-hb711507_0.conda
  sha256: 2d401dadc43855971ce008344a4b5bd804aca9487d8ebd83328592217daca3df
  md5: 0e0cbe0564d03a99afd5fd7b362feecd
  depends:
  - libgcc-ng >=12
  - libxcb >=1.16,<2.0.0a0
  license: MIT
  license_family: MIT
  purls: []
  size: 16978
  timestamp: 1718848865819
- conda: https://conda.anaconda.org/conda-forge/linux-64/xcb-util-wm-0.4.2-hb711507_0.conda
  sha256: 31d44f297ad87a1e6510895740325a635dd204556aa7e079194a0034cdd7e66a
  md5: 608e0ef8256b81d04456e8d211eee3e8
  depends:
  - libgcc-ng >=12
  - libxcb >=1.16,<2.0.0a0
  license: MIT
  license_family: MIT
  purls: []
  size: 51689
  timestamp: 1718844051451
- conda: https://conda.anaconda.org/conda-forge/linux-64/xkeyboard-config-2.45-hb9d3cd8_0.conda
  sha256: a5d4af601f71805ec67403406e147c48d6bad7aaeae92b0622b7e2396842d3fe
  md5: 397a013c2dc5145a70737871aaa87e98
  depends:
  - __glibc >=2.17,<3.0.a0
  - libgcc >=13
  - xorg-libx11 >=1.8.12,<2.0a0
  license: MIT
  license_family: MIT
  purls: []
  size: 392406
  timestamp: 1749375847832
- conda: https://conda.anaconda.org/conda-forge/linux-64/xorg-libice-1.1.2-hb9d3cd8_0.conda
  sha256: c12396aabb21244c212e488bbdc4abcdef0b7404b15761d9329f5a4a39113c4b
  md5: fb901ff28063514abb6046c9ec2c4a45
  depends:
  - __glibc >=2.17,<3.0.a0
  - libgcc >=13
  license: MIT
  license_family: MIT
  purls: []
  size: 58628
  timestamp: 1734227592886
- conda: https://conda.anaconda.org/conda-forge/linux-64/xorg-libsm-1.2.6-he73a12e_0.conda
  sha256: 277841c43a39f738927145930ff963c5ce4c4dacf66637a3d95d802a64173250
  md5: 1c74ff8c35dcadf952a16f752ca5aa49
  depends:
  - __glibc >=2.17,<3.0.a0
  - libgcc >=13
  - libuuid >=2.38.1,<3.0a0
  - xorg-libice >=1.1.2,<2.0a0
  license: MIT
  license_family: MIT
  purls: []
  size: 27590
  timestamp: 1741896361728
- conda: https://conda.anaconda.org/conda-forge/linux-64/xorg-libx11-1.8.12-h4f16b4b_0.conda
  sha256: 51909270b1a6c5474ed3978628b341b4d4472cd22610e5f22b506855a5e20f67
  md5: db038ce880f100acc74dba10302b5630
  depends:
  - __glibc >=2.17,<3.0.a0
  - libgcc >=13
  - libxcb >=1.17.0,<2.0a0
  license: MIT
  license_family: MIT
  purls: []
  size: 835896
  timestamp: 1741901112627
- conda: https://conda.anaconda.org/conda-forge/linux-64/xorg-libxau-1.0.12-hb9d3cd8_0.conda
  sha256: ed10c9283974d311855ae08a16dfd7e56241fac632aec3b92e3cfe73cff31038
  md5: f6ebe2cb3f82ba6c057dde5d9debe4f7
  depends:
  - __glibc >=2.17,<3.0.a0
  - libgcc >=13
  license: MIT
  license_family: MIT
  purls: []
  size: 14780
  timestamp: 1734229004433
- conda: https://conda.anaconda.org/conda-forge/linux-64/xorg-libxcomposite-0.4.6-hb9d3cd8_2.conda
  sha256: 753f73e990c33366a91fd42cc17a3d19bb9444b9ca5ff983605fa9e953baf57f
  md5: d3c295b50f092ab525ffe3c2aa4b7413
  depends:
  - __glibc >=2.17,<3.0.a0
  - libgcc >=13
  - xorg-libx11 >=1.8.10,<2.0a0
  - xorg-libxfixes >=6.0.1,<7.0a0
  license: MIT
  license_family: MIT
  purls: []
  size: 13603
  timestamp: 1727884600744
- conda: https://conda.anaconda.org/conda-forge/linux-64/xorg-libxcursor-1.2.3-hb9d3cd8_0.conda
  sha256: 832f538ade441b1eee863c8c91af9e69b356cd3e9e1350fff4fe36cc573fc91a
  md5: 2ccd714aa2242315acaf0a67faea780b
  depends:
  - __glibc >=2.17,<3.0.a0
  - libgcc >=13
  - xorg-libx11 >=1.8.10,<2.0a0
  - xorg-libxfixes >=6.0.1,<7.0a0
  - xorg-libxrender >=0.9.11,<0.10.0a0
  license: MIT
  license_family: MIT
  purls: []
  size: 32533
  timestamp: 1730908305254
- conda: https://conda.anaconda.org/conda-forge/linux-64/xorg-libxdamage-1.1.6-hb9d3cd8_0.conda
  sha256: 43b9772fd6582bf401846642c4635c47a9b0e36ca08116b3ec3df36ab96e0ec0
  md5: b5fcc7172d22516e1f965490e65e33a4
  depends:
  - __glibc >=2.17,<3.0.a0
  - libgcc >=13
  - xorg-libx11 >=1.8.10,<2.0a0
  - xorg-libxext >=1.3.6,<2.0a0
  - xorg-libxfixes >=6.0.1,<7.0a0
  license: MIT
  license_family: MIT
  purls: []
  size: 13217
  timestamp: 1727891438799
- conda: https://conda.anaconda.org/conda-forge/linux-64/xorg-libxdmcp-1.1.5-hb9d3cd8_0.conda
  sha256: 6b250f3e59db07c2514057944a3ea2044d6a8cdde8a47b6497c254520fade1ee
  md5: 8035c64cb77ed555e3f150b7b3972480
  depends:
  - __glibc >=2.17,<3.0.a0
  - libgcc >=13
  license: MIT
  license_family: MIT
  purls: []
  size: 19901
  timestamp: 1727794976192
- conda: https://conda.anaconda.org/conda-forge/linux-64/xorg-libxext-1.3.6-hb9d3cd8_0.conda
  sha256: da5dc921c017c05f38a38bd75245017463104457b63a1ce633ed41f214159c14
  md5: febbab7d15033c913d53c7a2c102309d
  depends:
  - __glibc >=2.17,<3.0.a0
  - libgcc >=13
  - xorg-libx11 >=1.8.10,<2.0a0
  license: MIT
  license_family: MIT
  purls: []
  size: 50060
  timestamp: 1727752228921
- conda: https://conda.anaconda.org/conda-forge/linux-64/xorg-libxfixes-6.0.1-hb9d3cd8_0.conda
  sha256: 2fef37e660985794617716eb915865ce157004a4d567ed35ec16514960ae9271
  md5: 4bdb303603e9821baf5fe5fdff1dc8f8
  depends:
  - __glibc >=2.17,<3.0.a0
  - libgcc >=13
  - xorg-libx11 >=1.8.10,<2.0a0
  license: MIT
  license_family: MIT
  purls: []
  size: 19575
  timestamp: 1727794961233
- conda: https://conda.anaconda.org/conda-forge/linux-64/xorg-libxi-1.8.2-hb9d3cd8_0.conda
  sha256: 1a724b47d98d7880f26da40e45f01728e7638e6ec69f35a3e11f92acd05f9e7a
  md5: 17dcc85db3c7886650b8908b183d6876
  depends:
  - __glibc >=2.17,<3.0.a0
  - libgcc >=13
  - xorg-libx11 >=1.8.10,<2.0a0
  - xorg-libxext >=1.3.6,<2.0a0
  - xorg-libxfixes >=6.0.1,<7.0a0
  license: MIT
  license_family: MIT
  purls: []
  size: 47179
  timestamp: 1727799254088
- conda: https://conda.anaconda.org/conda-forge/linux-64/xorg-libxrandr-1.5.4-hb9d3cd8_0.conda
  sha256: ac0f037e0791a620a69980914a77cb6bb40308e26db11698029d6708f5aa8e0d
  md5: 2de7f99d6581a4a7adbff607b5c278ca
  depends:
  - __glibc >=2.17,<3.0.a0
  - libgcc >=13
  - xorg-libx11 >=1.8.10,<2.0a0
  - xorg-libxext >=1.3.6,<2.0a0
  - xorg-libxrender >=0.9.11,<0.10.0a0
  license: MIT
  license_family: MIT
  purls: []
  size: 29599
  timestamp: 1727794874300
- conda: https://conda.anaconda.org/conda-forge/linux-64/xorg-libxrender-0.9.12-hb9d3cd8_0.conda
  sha256: 044c7b3153c224c6cedd4484dd91b389d2d7fd9c776ad0f4a34f099b3389f4a1
  md5: 96d57aba173e878a2089d5638016dc5e
  depends:
  - __glibc >=2.17,<3.0.a0
  - libgcc >=13
  - xorg-libx11 >=1.8.10,<2.0a0
  license: MIT
  license_family: MIT
  purls: []
  size: 33005
  timestamp: 1734229037766
- conda: https://conda.anaconda.org/conda-forge/linux-64/xorg-libxshmfence-1.3.3-hb9d3cd8_0.conda
  sha256: c0830fe9fa78d609cd9021f797307e7e0715ef5122be3f784765dad1b4d8a193
  md5: 9a809ce9f65460195777f2f2116bae02
  depends:
  - __glibc >=2.17,<3.0.a0
  - libgcc >=13
  license: MIT
  license_family: MIT
  purls: []
  size: 12302
  timestamp: 1734168591429
- conda: https://conda.anaconda.org/conda-forge/linux-64/xorg-libxt-1.3.1-hb9d3cd8_0.conda
  sha256: a8afba4a55b7b530eb5c8ad89737d60d60bc151a03fbef7a2182461256953f0e
  md5: 279b0de5f6ba95457190a1c459a64e31
  depends:
  - __glibc >=2.17,<3.0.a0
  - libgcc >=13
  - xorg-libice >=1.1.1,<2.0a0
  - xorg-libsm >=1.2.4,<2.0a0
  - xorg-libx11 >=1.8.10,<2.0a0
  license: MIT
  license_family: MIT
  purls: []
  size: 379686
  timestamp: 1731860547604
- conda: https://conda.anaconda.org/conda-forge/linux-64/xorg-libxtst-1.2.5-hb9d3cd8_3.conda
  sha256: 752fdaac5d58ed863bbf685bb6f98092fe1a488ea8ebb7ed7b606ccfce08637a
  md5: 7bbe9a0cc0df0ac5f5a8ad6d6a11af2f
  depends:
  - __glibc >=2.17,<3.0.a0
  - libgcc >=13
  - xorg-libx11 >=1.8.10,<2.0a0
  - xorg-libxext >=1.3.6,<2.0a0
  - xorg-libxi >=1.7.10,<2.0a0
  license: MIT
  license_family: MIT
  purls: []
  size: 32808
  timestamp: 1727964811275
- conda: https://conda.anaconda.org/conda-forge/linux-64/xorg-libxxf86vm-1.1.6-hb9d3cd8_0.conda
  sha256: 8a4e2ee642f884e6b78c20c0892b85dd9b2a6e64a6044e903297e616be6ca35b
  md5: 5efa5fa6243a622445fdfd72aee15efa
  depends:
  - __glibc >=2.17,<3.0.a0
  - libgcc >=13
  - xorg-libx11 >=1.8.10,<2.0a0
  - xorg-libxext >=1.3.6,<2.0a0
  license: MIT
  license_family: MIT
  purls: []
  size: 17819
  timestamp: 1734214575628
- conda: https://conda.anaconda.org/conda-forge/linux-64/yaml-0.2.5-h280c20c_3.conda
  sha256: 6d9ea2f731e284e9316d95fa61869fe7bbba33df7929f82693c121022810f4ad
  md5: a77f85f77be52ff59391544bfe73390a
  depends:
  - libgcc >=14
  - __glibc >=2.17,<3.0.a0
  license: MIT
  license_family: MIT
  purls: []
  size: 85189
  timestamp: 1753484064210
- conda: https://conda.anaconda.org/conda-forge/noarch/zipp-3.23.0-pyhd8ed1ab_0.conda
  sha256: 7560d21e1b021fd40b65bfb72f67945a3fcb83d78ad7ccf37b8b3165ec3b68ad
  md5: df5e78d904988eb55042c0c97446079f
  depends:
  - python >=3.9
  license: MIT
  license_family: MIT
  purls:
  - pkg:pypi/zipp?source=hash-mapping
  size: 22963
  timestamp: 1749421737203
- conda: https://conda.anaconda.org/conda-forge/linux-64/zlib-1.3.1-hb9d3cd8_2.conda
  sha256: 5d7c0e5f0005f74112a34a7425179f4eb6e73c92f5d109e6af4ddeca407c92ab
  md5: c9f075ab2f33b3bbee9e62d4ad0a6cd8
  depends:
  - __glibc >=2.17,<3.0.a0
  - libgcc >=13
  - libzlib 1.3.1 hb9d3cd8_2
  license: Zlib
  license_family: Other
  purls: []
  size: 92286
  timestamp: 1727963153079
- conda: https://conda.anaconda.org/conda-forge/linux-64/zstandard-0.23.0-py311h9ecbd09_2.conda
  sha256: 76d28240cc9fa0c3cb2cde750ecaf98716ce397afaf1ce90f8d18f5f43a122f1
  md5: ca02de88df1cc3cfc8f24766ff50cb3c
  depends:
  - __glibc >=2.17,<3.0.a0
  - cffi >=1.11
  - libgcc >=13
  - python >=3.11,<3.12.0a0
  - python_abi 3.11.* *_cp311
  license: BSD-3-Clause
  license_family: BSD
  purls:
  - pkg:pypi/zstandard?source=hash-mapping
  size: 731883
  timestamp: 1745869796301
- conda: https://conda.anaconda.org/conda-forge/linux-64/zstandard-0.23.0-py312h66e93f0_2.conda
  sha256: ff62d2e1ed98a3ec18de7e5cf26c0634fd338cb87304cf03ad8cbafe6fe674ba
  md5: 630db208bc7bbb96725ce9832c7423bb
  depends:
  - __glibc >=2.17,<3.0.a0
  - cffi >=1.11
  - libgcc >=13
  - python >=3.12,<3.13.0a0
  - python_abi 3.12.* *_cp312
  license: BSD-3-Clause
  license_family: BSD
  purls:
  - pkg:pypi/zstandard?source=hash-mapping
  size: 732224
  timestamp: 1745869780524
- conda: https://conda.anaconda.org/conda-forge/linux-64/zstandard-0.23.0-py313h536fd9c_2.conda
  sha256: ea9c542ef78c9e3add38bf1032e8ca5d18703114db353f6fca5c498f923f8ab8
  md5: a026ac7917310da90a98eac2c782723c
  depends:
  - __glibc >=2.17,<3.0.a0
  - cffi >=1.11
  - libgcc >=13
  - python >=3.13,<3.14.0a0
  - python_abi 3.13.* *_cp313
  license: BSD-3-Clause
  license_family: BSD
  purls:
  - pkg:pypi/zstandard?source=hash-mapping
  size: 736909
  timestamp: 1745869790689
- conda: https://conda.anaconda.org/conda-forge/linux-64/zstd-1.5.7-hb8e6e7a_2.conda
  sha256: a4166e3d8ff4e35932510aaff7aa90772f84b4d07e9f6f83c614cba7ceefe0eb
  md5: 6432cb5d4ac0046c3ac0a8a0f95842f9
  depends:
  - __glibc >=2.17,<3.0.a0
  - libgcc >=13
  - libstdcxx >=13
  - libzlib >=1.3.1,<2.0a0
  license: BSD-3-Clause
  license_family: BSD
  purls: []
  size: 567578
  timestamp: 1742433379869<|MERGE_RESOLUTION|>--- conflicted
+++ resolved
@@ -390,7 +390,7 @@
       - conda: https://conda.anaconda.org/conda-forge/noarch/rich-14.1.0-pyhe01879c_0.conda
       - conda: https://conda.anaconda.org/conda-forge/noarch/roman-numerals-py-3.1.0-pyhd8ed1ab_0.conda
       - conda: https://conda.anaconda.org/conda-forge/linux-64/rpds-py-0.27.0-py311h902ca64_0.conda
-      - conda: https://conda.anaconda.org/conda-forge/linux-64/ruff-0.12.7-hf9daec2_0.conda
+      - conda: https://conda.anaconda.org/conda-forge/linux-64/ruff-0.12.8-hf9daec2_0.conda
       - conda: https://conda.anaconda.org/conda-forge/linux-64/scipy-1.16.0-py311h2d3ef60_0.conda
       - conda: https://conda.anaconda.org/conda-forge/noarch/seekpath-2.1.0-pyhd8ed1ab_1.conda
       - conda: https://conda.anaconda.org/conda-forge/noarch/setuptools-80.9.0-pyhff2d567_0.conda
@@ -572,7 +572,7 @@
       - conda: https://conda.anaconda.org/conda-forge/noarch/requests-2.32.4-pyhd8ed1ab_0.conda
       - conda: https://conda.anaconda.org/conda-forge/noarch/rich-14.1.0-pyhe01879c_0.conda
       - conda: https://conda.anaconda.org/conda-forge/noarch/roman-numerals-py-3.1.0-pyhd8ed1ab_0.conda
-      - conda: https://conda.anaconda.org/conda-forge/linux-64/ruff-0.12.7-hf9daec2_0.conda
+      - conda: https://conda.anaconda.org/conda-forge/linux-64/ruff-0.12.8-hf9daec2_0.conda
       - conda: https://conda.anaconda.org/conda-forge/noarch/setuptools-80.9.0-pyhff2d567_0.conda
       - conda: https://conda.anaconda.org/conda-forge/noarch/six-1.17.0-pyhe01879c_1.conda
       - conda: https://conda.anaconda.org/conda-forge/noarch/snowballstemmer-3.0.1-pyhd8ed1ab_0.conda
@@ -1274,13 +1274,8 @@
   timestamp: 1739569648873
 - pypi: ./
   name: drtsans
-<<<<<<< HEAD
-  version: 1.17.0.dev13
-  sha256: 0cd9cd08991e7d7737ae334d7da749a10dda9e48a56775fa66dca66c82356b08
-=======
-  version: 1.17.0.dev9
+  version: 1.17.0.dev14
   sha256: e26a8174e29ce0174021f8ae844fcdd95092d33216e1b250508f740f2a993257
->>>>>>> 250b9048
   requires_dist:
   - docutils
   - h5py
@@ -4838,22 +4833,21 @@
   - pkg:pypi/rpds-py?source=compressed-mapping
   size: 388067
   timestamp: 1754570285552
-- conda: https://conda.anaconda.org/conda-forge/linux-64/ruff-0.12.7-hf9daec2_0.conda
+- conda: https://conda.anaconda.org/conda-forge/linux-64/ruff-0.12.8-hf9daec2_0.conda
   noarch: python
-  sha256: be3eb69d5f1bff60743289252dd37fc4369db01763cd0fb48e5cb0e340f665f9
-  md5: e1775b6c7aae7ea99b3677b6bb8fcf1d
+  sha256: a1489605292241b0f1d52cca9eab762e92ac8d37ed26ee7472b6637cc591889d
+  md5: cdd4c26d70310431c77a530174e4fe8e
   depends:
   - python
-  - __glibc >=2.17,<3.0.a0
   - libgcc >=14
+  - __glibc >=2.17,<3.0.a0
   constrains:
   - __glibc >=2.17
   license: MIT
-  license_family: MIT
-  purls:
-  - pkg:pypi/ruff?source=compressed-mapping
-  size: 10481171
-  timestamp: 1753906136472
+  purls:
+  - pkg:pypi/ruff?source=hash-mapping
+  size: 10492379
+  timestamp: 1754600833195
 - conda: https://conda.anaconda.org/conda-forge/linux-64/scipy-1.16.0-py311h2d3ef60_0.conda
   sha256: 52352d0f9388cf215c79690732e560bc6a33fb463a9176f6d2af6df84da8f4f7
   md5: 87f6abadb59e4b17fc3a7b666faa721f
