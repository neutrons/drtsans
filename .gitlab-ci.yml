variables:
  TEST_SCOPE: "unit"

# Run sequentially and stop if anyone stage fails
stages:
  - flake8
  - python2.7
  - python3.6
  - integration

flake8:
  variables:
    CI_DEBUG_TRACE: "true"
  stage: flake8
  allow_failure: true
  before_script:
    - sudo cp scripts/fix_runner_perms.sh /etc/cron.hourly/fix_runner_perms.sh
    - sudo chmod +x /etc/cron.hourly/fix_runner_perms.sh
  script:
<<<<<<< HEAD
    - flake8

.python2.7:
  variables:
    CI_DEBUG_TRACE: "true"
  stage: python2.7
  script:
    - source test_job.sh 2.7 ${TEST_SCOPE}

python3.6:
  variables:
    CI_DEBUG_TRACE: "true"
  stage: python3.6
=======
    - docker login --username=$CI_REGISTRY_USER --password=$CI_REGISTRY_PASSWORD $CI_REGISTRY
    - docker run -v $PWD:/opt/sans-backend -t code.ornl.gov:4567/sns-hfir-scse/docker-containers/mantid-framework-nightly/master bash -c "flake8 /opt/sans-backend"
    - sudo chown -R gitlab-runner .
  tags:
    - scse-mantid-builder

dockerbuild:
  stage: dockerbuild
  before_script:
    - docker system prune -f
    - docker image prune -af
    - sudo cp scripts/fix_runner_perms.sh /etc/cron.hourly/fix_runner_perms.sh
    - sudo chmod +x /etc/cron.hourly/fix_runner_perms.sh
  script:
    - docker login --username=$CI_REGISTRY_USER --password=$CI_REGISTRY_PASSWORD $CI_REGISTRY
    - docker pull code.ornl.gov:4567/sns-hfir-scse/docker-containers/mantid-framework-nightly/master
    - docker build -t $CONTAINER_URL .
    - docker push $CONTAINER_URL
    - sed -i "s|CONTAINER_URL|$CONTAINER_URL|" scripts/sans-backend-run.sh
    - sudo chown -R gitlab-runner .
  tags:
    - scse-mantid-builder
  artifacts:
    paths:
    - scripts/sans-backend-run.sh

docker-update-test:
  stage: docker-test
  dependencies: 
    - dockerbuild
  before_script:
    - sudo cp scripts/fix_runner_perms.sh /etc/cron.hourly/fix_runner_perms.sh
    - sudo chmod +x /etc/cron.hourly/fix_runner_perms.sh
>>>>>>> e7abca29
  script:
    - source test_job.sh 3.6 ${TEST_SCOPE}

<<<<<<< HEAD
integration:
  variables:
    CI_DEBUG_TRACE: "true"
  stage: integration
  script:
    - source test_job.sh 3.6 integration
=======
docker-no-update-test:
  stage: docker-test
  dependencies: 
    - dockerbuild
  before_script:
    - sudo cp scripts/fix_runner_perms.sh /etc/cron.hourly/fix_runner_perms.sh
    - sudo chmod +x /etc/cron.hourly/fix_runner_perms.sh
  script:
    - docker login --username=$CI_REGISTRY_USER --password=$CI_REGISTRY_PASSWORD $CI_REGISTRY
    - docker pull $CONTAINER_URL
    - sh -x scripts/sans-backend-run.sh scripts/docker-test.py
    - sudo chown -R gitlab-runner .
  tags:
    - scse-mantid-builder

code-unit-test:
  stage: code-test
  dependencies: 
    - dockerbuild
  allow_failure: true
  before_script:
    - sudo mkdir -p /SNS/EQSANS/shared/sans-backend/ || true
    - sudo mount -t nfs snsdata.ornl.gov:/stornext/snfs1/instruments/EQSANS/shared/sans-backend/ /SNS/EQSANS/shared/sans-backend || true
  script:
    - sudo rm -rf /tmp/sans-backend || true
    - sudo mkdir -p /tmp/sans-backend
    - sudo cp -r . /tmp/sans-backend
    - pushd /tmp/sans-backend
    - docker login --username=$CI_REGISTRY_USER --password=$CI_REGISTRY_PASSWORD $CI_REGISTRY
    - docker pull $CONTAINER_URL
    - docker run -v /SNS:/SNS -v $PWD:/opt/sans-backend -t $CONTAINER_URL bash -c "bash /opt/sans-backend/test_job.sh ${TEST_SCOPE}"
    - popd
  tags:
    - scse-mantid-builder

code-integration-test:
  stage: code-test
  dependencies: 
    - dockerbuild
  allow_failure: true
  before_script:
    - sudo mkdir -p /SNS/EQSANS/shared/sans-backend/ || true
    - sudo mount -t nfs snsdata.ornl.gov:/stornext/snfs1/instruments/EQSANS/shared/sans-backend/ /SNS/EQSANS/shared/sans-backend || true
  script:
    - sudo rm -rf /tmp/sans-backend || true
    - sudo mkdir -p /tmp/sans-backend
    - sudo cp -r . /tmp/sans-backend
    - pushd /tmp/sans-backend
    - docker login --username=$CI_REGISTRY_USER --password=$CI_REGISTRY_PASSWORD $CI_REGISTRY
    - docker pull $CONTAINER_URL
    - docker run -v /SNS:/SNS -v $PWD:/opt/sans-backend -t $CONTAINER_URL bash -c "bash /opt/sans-backend/test_job.sh integration"
    - popd
  tags:
    - scse-mantid-builder

script-host:
  stage: script-host
  dependencies: 
    - dockerbuild
  before_script:
    - sudo yum install -y httpd
    - sudo rm -f /etc/httpd/conf.d/welcome.conf
    - sudo systemctl restart httpd
    - sudo cp scripts/fix_runner_perms.sh /etc/cron.hourly/fix_runner_perms.sh
    - sudo chmod +x /etc/cron.hourly/fix_runner_perms.sh
  script:
    - sudo mkdir -p /var/www/html/sans-backend/$CI_COMMIT_REF_NAME
    - sudo ls -la /var/www/html/
    - sudo cp -f scripts/sans-backend-run.sh /var/www/html/sans-backend/$CI_COMMIT_REF_NAME/
    - sudo chmod -R 755 /var/www/html/
    - curl http://localhost/sans-backend/$CI_COMMIT_REF_NAME/sans-backend-run.sh
    - sudo chown -R gitlab-runner .
  tags:
    - scse-mantid-demo
>>>>>>> e7abca29
<|MERGE_RESOLUTION|>--- conflicted
+++ resolved
@@ -17,21 +17,6 @@
     - sudo cp scripts/fix_runner_perms.sh /etc/cron.hourly/fix_runner_perms.sh
     - sudo chmod +x /etc/cron.hourly/fix_runner_perms.sh
   script:
-<<<<<<< HEAD
-    - flake8
-
-.python2.7:
-  variables:
-    CI_DEBUG_TRACE: "true"
-  stage: python2.7
-  script:
-    - source test_job.sh 2.7 ${TEST_SCOPE}
-
-python3.6:
-  variables:
-    CI_DEBUG_TRACE: "true"
-  stage: python3.6
-=======
     - docker login --username=$CI_REGISTRY_USER --password=$CI_REGISTRY_PASSWORD $CI_REGISTRY
     - docker run -v $PWD:/opt/sans-backend -t code.ornl.gov:4567/sns-hfir-scse/docker-containers/mantid-framework-nightly/master bash -c "flake8 /opt/sans-backend"
     - sudo chown -R gitlab-runner .
@@ -65,18 +50,9 @@
   before_script:
     - sudo cp scripts/fix_runner_perms.sh /etc/cron.hourly/fix_runner_perms.sh
     - sudo chmod +x /etc/cron.hourly/fix_runner_perms.sh
->>>>>>> e7abca29
   script:
     - source test_job.sh 3.6 ${TEST_SCOPE}
 
-<<<<<<< HEAD
-integration:
-  variables:
-    CI_DEBUG_TRACE: "true"
-  stage: integration
-  script:
-    - source test_job.sh 3.6 integration
-=======
 docker-no-update-test:
   stage: docker-test
   dependencies: 
@@ -85,12 +61,7 @@
     - sudo cp scripts/fix_runner_perms.sh /etc/cron.hourly/fix_runner_perms.sh
     - sudo chmod +x /etc/cron.hourly/fix_runner_perms.sh
   script:
-    - docker login --username=$CI_REGISTRY_USER --password=$CI_REGISTRY_PASSWORD $CI_REGISTRY
-    - docker pull $CONTAINER_URL
-    - sh -x scripts/sans-backend-run.sh scripts/docker-test.py
-    - sudo chown -R gitlab-runner .
-  tags:
-    - scse-mantid-builder
+    - source test_job.sh 3.6 integration
 
 code-unit-test:
   stage: code-test
@@ -150,5 +121,4 @@
     - curl http://localhost/sans-backend/$CI_COMMIT_REF_NAME/sans-backend-run.sh
     - sudo chown -R gitlab-runner .
   tags:
-    - scse-mantid-demo
->>>>>>> e7abca29
+    - scse-mantid-demo