# flake8: noqa
from ._version import get_versions
__version__ = get_versions()['version']
del get_versions
#######
# Ordered alphabetically
#######
from .api import *
from .auto_wedge import *
from .beam_finder import *
from .instruments import *
from .momentum_transfer import *
from .reductionlog import *
from .resolution import *
<<<<<<< HEAD
from drtsans.sensitivity_correction_patch import *
from drtsans.sensitivity_correction_moving_detectors import *
=======
>>>>>>> 3ad364a8
from .sensitivity import *
from .solid_angle import *
from .thickness_normalization import *

# FIXME the functions done as strings can't be done via __all__ because module and function have same name
__all__ = ['convert_to_q', 'solid_angle_correction'] \
          + api.__all__ \
          + beam_finder.__all__ \
          + auto_wedge.__all__  \
          + instruments.__all__  \
          + reductionlog.__all__ \
          + thickness_normalization.__all__ \
          + resolution.__all__ \
          + sensitivity.__all__<|MERGE_RESOLUTION|>--- conflicted
+++ resolved
@@ -12,11 +12,6 @@
 from .momentum_transfer import *
 from .reductionlog import *
 from .resolution import *
-<<<<<<< HEAD
-from drtsans.sensitivity_correction_patch import *
-from drtsans.sensitivity_correction_moving_detectors import *
-=======
->>>>>>> 3ad364a8
 from .sensitivity import *
 from .solid_angle import *
 from .thickness_normalization import *
