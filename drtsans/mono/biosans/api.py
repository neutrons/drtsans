--- conflicted
+++ resolved
@@ -253,39 +253,6 @@
                 for btp_params in default_mask:
                     apply_mask(ws_name, **btp_params)
 
-<<<<<<< HEAD
-        dark_current_file_main = reduction_config["darkMainFileName"]
-        dark_current_file_wing = reduction_config["darkWingFileName"]
-        if dark_current_file_main and dark_current_file_wing:
-            # dark current for main detector
-            dark_current_main = dark_current_correction(dark_current_file_main,
-                                                        default_mask,
-                                                        instrument_name,
-                                                        ipts,
-                                                        load_params,
-                                                        path,
-                                                        prefix,
-                                                        wave_length_dict[meta_data.DARK_CURRENT],
-                                                        wave_length_spread_dict[meta_data.DARK_CURRENT],
-                                                        swd_value_dict[meta_data.DARK_CURRENT],
-                                                        sdd_value_dict[meta_data.DARK_CURRENT],
-                                                        smearing_pixel_size_x_dict[meta_data.DARK_CURRENT],
-                                                        smearing_pixel_size_y_dict[meta_data.DARK_CURRENT])
-            # dark current for wing detector
-            dark_current_wing = dark_current_correction(dark_current_file_wing,
-                                                        default_mask,
-                                                        instrument_name,
-                                                        ipts,
-                                                        load_params,
-                                                        path,
-                                                        prefix,
-                                                        wave_length_dict[meta_data.DARK_CURRENT],
-                                                        wave_length_spread_dict[meta_data.DARK_CURRENT],
-                                                        swd_value_dict[meta_data.DARK_CURRENT],
-                                                        sdd_value_dict[meta_data.DARK_CURRENT],
-                                                        smearing_pixel_size_x_dict[meta_data.DARK_CURRENT],
-                                                        smearing_pixel_size_y_dict[meta_data.DARK_CURRENT])
-=======
     dark_current_file_main = reduction_config["darkMainFileName"]
     dark_current_file_wing = reduction_config["darkWingFileName"]
     if dark_current_file_main and dark_current_file_wing:
@@ -297,8 +264,8 @@
                                                     load_params,
                                                     path,
                                                     prefix,
-                                                    wavelength,
-                                                    wavelength_spread_user,
+                                                    wave_length_dict[meta_data.DARK_CURRENT],
+                                                    wave_length_spread_dict[meta_data.DARK_CURRENT],
                                                     swd_value_dict[meta_data.DARK_CURRENT],
                                                     sdd_value_dict[meta_data.DARK_CURRENT],
                                                     smearing_pixel_size_x_dict[meta_data.DARK_CURRENT],
@@ -311,13 +278,12 @@
                                                     load_params,
                                                     path,
                                                     prefix,
-                                                    wavelength,
-                                                    wavelength_spread_user,
+                                                    wave_length_dict[meta_data.DARK_CURRENT],
+                                                    wave_length_spread_dict[meta_data.DARK_CURRENT],
                                                     swd_value_dict[meta_data.DARK_CURRENT],
                                                     sdd_value_dict[meta_data.DARK_CURRENT],
                                                     smearing_pixel_size_x_dict[meta_data.DARK_CURRENT],
                                                     smearing_pixel_size_y_dict[meta_data.DARK_CURRENT])
->>>>>>> 98a02a8a
 
     # load required processed_files
     sensitivity_main_ws_name = None
