""" BIOSANS API """
import copy
from datetime import datetime
import os
import numpy as np
import ast
from collections import namedtuple

from mantid.simpleapi import mtd, MaskDetectors

import drtsans
from drtsans import getWedgeSelection
from drtsans.path import registered_workspace
from drtsans.sensitivity import apply_sensitivity_correction, load_sensitivity_workspace
from drtsans.instruments import extract_run_number
from drtsans.samplelogs import SampleLogs
from drtsans.settings import namedtuplefy
from drtsans.plots import plot_IQmod, plot_IQazimuthal
from drtsans import subtract_background
from drtsans.reductionlog import savereductionlog
from drtsans.mono import biosans
from drtsans.mono.biosans import solid_angle_correction
from drtsans.mask_utils import apply_mask, load_mask
from drtsans.mono.load import load_events, transform_to_wavelength, set_init_uncertainties
from drtsans.mono.normalization import normalize_by_monitor, normalize_by_time
from drtsans.mono.dark_current import subtract_dark_current
from drtsans.transmission import apply_transmission_correction, calculate_transmission
from drtsans.thickness_normalization import normalize_by_thickness
from drtsans.iq import bin_all
from drtsans.save_ascii import save_ascii_binned_1D, save_ascii_binned_2D
from drtsans.path import allow_overwrite
from drtsans.dataobjects import IQmod
# from drtsans.mono.absolute_units import empty_beam_scaling
# from drtsans.mono.gpsans.attenuation import attenuation_factor

from drtsans.mono.meta_data import set_meta_data, get_sample_detector_offset
from drtsans.load import move_instrument


# Functions exposed to the general user (public) API
__all__ = ['prepare_data', 'load_all_files', 'plot_reduction_output',
           'prepare_data_workspaces', 'process_single_configuration',
           'reduce_single_configuration']

# silicon window to nominal position (origin) distance in meter
SI_WINDOW_NOMINAL_DISTANCE_METER = 0.071
SAMPLE_SI_META_NAME = 'CG3:CS:SampleToSi'


@namedtuplefy
def load_all_files(reduction_input, prefix='', load_params=None, path=None):
    """load all required files at the beginning, and transform them to histograms

    Parameters
    ----------
    reduction_input
    prefix
    load_params
    path: str or None
        Path to search the NeXus file

    Returns
    -------

    """
    instrument_name = reduction_input["instrumentName"]
    ipts = reduction_input["iptsNumber"]
    sample = reduction_input["runNumber"]
    sample_trans = reduction_input["transmission"]["runNumber"]
    bkgd = reduction_input["background"]["runNumber"]
    bkgd_trans = reduction_input["background"]["transmission"]["runNumber"]
    empty = reduction_input["emptyTrans"]["runNumber"]
    center = reduction_input["beamCenter"]["runNumber"]
    if reduction_input["configuration"]["useBlockedBeam"]:
        blocked_beam = reduction_input["configuration"]["BlockBeamRunNumber"]
    else:
        blocked_beam = None

    # sample offsets, etc
    if load_params is None:
        load_params = {}

    # Parse wave length and wave length spread
    try:
        wavelength = float(reduction_input["configuration"]["wavelength"])
        wavelength_spread_user = float(reduction_input["configuration"]["wavelengthSpread"])
    except ValueError:
        wavelength = wavelength_spread_user = None

    if reduction_input["configuration"]["useDefaultMask"]:
        default_mask = [ast.literal_eval(mask_par) for mask_par in reduction_input["configuration"]["DefaultMask"]]
    else:
        default_mask = []

    if path is None:
        path = f"/HFIR/{instrument_name}/IPTS-{ipts}/nexus"
    else:
        assert os.path.exists(path), 'NeXus file path {} does not exist'.format(path)

    # check for time/log slicing
    timeslice = reduction_input["configuration"].get("timeslice")
    logslice = reduction_input["configuration"].get("logslice")

    if timeslice and logslice:
        raise ValueError("Can't do both time slicing and log slicing")

    if timeslice or logslice:
        if len(sample.split(',')) > 1:
            raise ValueError("Can't do slicing on summed data sets")

    # sample thickness
    try:
        # thickness is written to sample log if it is defined...
        # FIXME - thickness is used in reduce_configuration... - shall these 2 places more unified?
        thickness = float(reduction_input['thickness'])
    except ValueError:
        thickness = None

    # sample aperture diameter in mm
    try:
        sample_aperture_diameter = float(reduction_input['configuration']['sampleApertureSize'])
    except ValueError:
        sample_aperture_diameter = None
    except KeyError:
        raise KeyError('Please add "sampleApertureSize" under top-level section in JSON file')

    # source aperture diameter in mm
    try:
        source_aperture_diameter = float(reduction_input['configuration']['sourceApertureDiameter'])
    except ValueError:
        source_aperture_diameter = None
    except KeyError:
        raise KeyError('Please add "sourceApertureDiameter" under top-level section in JSON file')

    # Pixel size: both X (width) and Y (height) shall be specified
    # Input is supposed to be millimeter (as instrument scientists)
    # Convert to meter as drt-sans standard
    try:
        pixel_size_x = float(reduction_input["configuration"]["pixel_size_x"]) * 1E-3
        pixel_size_y = float(reduction_input["configuration"]["pixel_size_y"]) * 1E-3
    except (KeyError, ValueError):
        pixel_size_x = pixel_size_y = None

    # print(">>>>>>> reduction_input")
    # print(reduction_input)

    # special loading case for sample to allow the slicing options
    logslice_data_dict = {}

    # Retrieve parameters for overwriting geometry related meta data
    try:
        # load configuration.SampleToSi (in millimeter) and convert to meter
        overwrite_swd = float(reduction_input['configuration'].get('SampleToSi')) * 1E-3
    except ValueError:
        overwrite_swd = None
    try:
        # load configuration.SampleDetectorDistance (in meter)
        overwrite_sdd = float(reduction_input['configuration'].get('SampleDetectorDistance'))
    except ValueError:
        overwrite_sdd = None

    print('[META-OVERWRITE] JSON Input = {}, {}'.format(overwrite_swd, overwrite_sdd))
    if timeslice or logslice:
        ws_name = f'{prefix}_{instrument_name}_{sample}_raw_histo_slice_group'
        if not registered_workspace(ws_name):
            filename = f"{path}/{instrument_name}_{sample.strip()}.nxs.h5"
            print(f"Loading filename {filename}")
            if timeslice:
                timesliceinterval = float(reduction_input["configuration"]["timesliceinterval"])
                logslicename = None
                logsliceinterval = None
            elif logslice:
                timesliceinterval = None
                logslicename = reduction_input["configuration"]["logslicename"]
                logsliceinterval = float(reduction_input["configuration"]["logsliceinterval"])
            biosans.load_and_split(filename, output_workspace=ws_name,
                                   time_interval=timesliceinterval,
                                   log_name=logslicename, log_value_interval=logsliceinterval,
                                   sample_to_si_name=SAMPLE_SI_META_NAME,
                                   si_nominal_distance=SI_WINDOW_NOMINAL_DISTANCE_METER,
                                   sample_to_si_value=overwrite_swd,
                                   sample_detector_distance_value=overwrite_sdd,
                                   **load_params)

            for _w in mtd[ws_name]:
                # Overwrite meta data
                set_meta_data(str(_w),
                              wave_length=wavelength,
                              wavelength_spread=wavelength_spread_user,
                              sample_thickness=thickness,
                              sample_aperture_diameter=sample_aperture_diameter,
                              source_aperture_diameter=source_aperture_diameter,
                              pixel_size_x=pixel_size_x,
                              pixel_size_y=pixel_size_y)
                # Transform X-axis to wave length with spread
                _w = transform_to_wavelength(_w)
                _w = set_init_uncertainties(_w)
                for btp_params in default_mask:
                    apply_mask(_w, **btp_params)

            if not (logslicename is None):
                for n in range(mtd[ws_name].getNumberOfEntries()):
                    samplelogs = SampleLogs(mtd[ws_name].getItem(n))
                    logslice_data_dict[str(n)] = {'data': list(samplelogs[logslicename].value),
                                                  'units': samplelogs[logslicename].units,
                                                  'name': logslicename}
    else:
        ws_name = f'{prefix}_{instrument_name}_{sample}_raw_histo'
        if not registered_workspace(ws_name):
            # Load event NeXus file
            filename = ','.join(f"{path}/{instrument_name}_{run.strip()}.nxs.h5" for run in sample.split(','))
            print(f"Loading filename {filename}")
            biosans.load_events_and_histogram(filename, output_workspace=ws_name,
                                              sample_to_si_name=SAMPLE_SI_META_NAME,
                                              si_nominal_distance=SI_WINDOW_NOMINAL_DISTANCE_METER,
                                              sample_to_si_value=overwrite_swd,
                                              sample_detector_distance_value=overwrite_sdd,
                                              **load_params)
            # Overwrite meta data
            set_meta_data(ws_name,
                          wave_length=wavelength,
                          wavelength_spread=wavelength_spread_user,
                          sample_thickness=thickness,
                          sample_aperture_diameter=sample_aperture_diameter,
                          source_aperture_diameter=source_aperture_diameter,
                          pixel_size_x=pixel_size_x,
                          pixel_size_y=pixel_size_y)
            # Re-transform to wave length if overwriting values are specified
            if wavelength and wavelength_spread_user:
                transform_to_wavelength(ws_name)
            print('[META] Wavelength is set to {} and {}'
                  ''.format(mtd[ws_name].readX(0)[0], mtd[ws_name].readX(0)[1]))
            # Apply mask
            for btp_params in default_mask:
                apply_mask(ws_name, **btp_params)

    reduction_input["logslice_data"] = logslice_data_dict

    # load all other files
    for run_number in [center, bkgd, empty, sample_trans, bkgd_trans, blocked_beam]:
        if run_number:
            ws_name = f'{prefix}_{instrument_name}_{run_number}_raw_histo'
            if not registered_workspace(ws_name):
                filename = ','.join(f"{path}/{instrument_name}_{run.strip()}.nxs.h5" for run in run_number.split(','))
                print(f"Loading filename {filename}")
<<<<<<< HEAD
                biosans.load_events_and_histogram(filename, output_workspace=ws_name,
                                                  sample_to_si_name=SAMPLE_SI_META_NAME,
                                                  si_nominal_distance=SI_WINDOW_NOMINAL_DISTANCE_METER,
                                                  **load_params)
=======
                biosans.load_events_and_histogram(filename, output_workspace=ws_name, **load_params)
                # Set the wave length and wave length spread
                if wavelength and wavelength_spread_user:
                    set_meta_data(ws_name,
                                  wave_length=wavelength,
                                  wavelength_spread=wavelength_spread_user,
                                  sample_thickness=None,
                                  sample_aperture_diameter=None,
                                  source_aperture_diameter=None,
                                  pixel_size_x=None,
                                  pixel_size_y=None)
                    # Transform X-axis to wave length with spread
                    transform_to_wavelength(ws_name)
>>>>>>> 63f00c31
                for btp_params in default_mask:
                    apply_mask(ws_name, **btp_params)

    # do the same for dark current if exists
    dark_current_main = None
    dark_current_wing = None
    if reduction_input["configuration"]["useDarkFileName"]:
        dark_current_file_main = reduction_input["configuration"]["darkMainFileName"]
        dark_current_file_wing = reduction_input["configuration"]["darkWingFileName"]
        if dark_current_file_main and dark_current_file_wing:
            run_number = extract_run_number(dark_current_file_main)
            ws_name = f'{prefix}_{instrument_name}_{run_number}_raw_histo'
            if not registered_workspace(ws_name):
                print(f"Loading filename {dark_current_file_main}")
<<<<<<< HEAD
                temp_name = os.path.join(path, '{}_{}.nxs.h5'.format(instrument_name, run_number))
                if os.path.exists(temp_name):
                    dark_current_file_main = temp_name
                    print('Dark current (main): {}'.format(dark_current_file_main))
                dark_current_main =\
                    biosans.load_events_and_histogram(dark_current_file_main,
                                                      output_workspace=ws_name,
                                                      sample_to_si_name=SAMPLE_SI_META_NAME,
                                                      si_nominal_distance=SI_WINDOW_NOMINAL_DISTANCE_METER,
                                                      **load_params)
=======
                biosans.load_events_and_histogram(dark_current_file_main, output_workspace=ws_name,
                                                  **load_params)
                # Set the wave length and wave length spread
                if wavelength and wavelength_spread_user:
                    set_meta_data(ws_name,
                                  wave_length=wavelength,
                                  wavelength_spread=wavelength_spread_user,
                                  sample_thickness=None,
                                  sample_aperture_diameter=None,
                                  source_aperture_diameter=None,
                                  pixel_size_x=None,
                                  pixel_size_y=None)
                    # Transform X-axis to wave length with spread
                    transform_to_wavelength(ws_name)
>>>>>>> 63f00c31
                for btp_params in default_mask:
                    apply_mask(ws_name, **btp_params)
                dark_current_main = mtd[ws_name]
            else:
                dark_current_main = mtd[ws_name]
            run_number = extract_run_number(dark_current_file_wing)
            ws_name = f'{prefix}_{instrument_name}_{run_number}_raw_histo'
            if not registered_workspace(ws_name):
                print(f"Loading filename {dark_current_file_wing}")
<<<<<<< HEAD
                temp_name = os.path.join(path, '{}_{}.nxs.h5'.format(instrument_name, run_number))
                if os.path.exists(temp_name):
                    dark_current_file_wing = temp_name
                    print('Dark current (wing): {}'.format(dark_current_file_wing))
                dark_current_wing =\
                    biosans.load_events_and_histogram(dark_current_file_wing,
                                                      output_workspace=ws_name,
                                                      sample_to_si_name=SAMPLE_SI_META_NAME,
                                                      si_nominal_distance=SI_WINDOW_NOMINAL_DISTANCE_METER,
                                                      **load_params)
=======
                dark_current_wing = biosans.load_events_and_histogram(dark_current_file_wing,
                                                                      output_workspace=ws_name,
                                                                      **load_params)
                # Set the wave length and wave length spread
                if wavelength and wavelength_spread_user:
                    set_meta_data(ws_name,
                                  wave_length=wavelength,
                                  wavelength_spread=wavelength_spread_user,
                                  sample_thickness=None,
                                  sample_aperture_diameter=None,
                                  source_aperture_diameter=None,
                                  pixel_size_x=None,
                                  pixel_size_y=None)
                    # Transform X-axis to wave length with spread
                    transform_to_wavelength(ws_name)
>>>>>>> 63f00c31
                for btp_params in default_mask:
                    apply_mask(ws_name, **btp_params)
                dark_current_main = mtd[ws_name]
            else:
                dark_current_wing = mtd[ws_name]

    # load required processed_files
    sensitivity_main_ws_name = None
    sensitivity_wing_ws_name = None
    if reduction_input["configuration"]["useSensitivityFileName"]:
        flood_file_main = reduction_input["configuration"]["sensitivityMainFileName"]
        flood_file_wing = reduction_input["configuration"]["sensitivityWingFileName"]
        if flood_file_main and flood_file_wing:
            sensitivity_main_ws_name = f'{prefix}_main_sensitivity'
            sensitivity_wing_ws_name = f'{prefix}_wing_sensitivity'
            if not registered_workspace(sensitivity_main_ws_name):
                print(f"Loading filename {flood_file_main}")
                load_sensitivity_workspace(flood_file_main, output_workspace=sensitivity_main_ws_name)
            if not registered_workspace(sensitivity_wing_ws_name):
                print(f"Loading filename {flood_file_wing}")
                load_sensitivity_workspace(flood_file_wing, output_workspace=sensitivity_wing_ws_name)

    mask_ws = None
    if reduction_input["configuration"]["useMaskFileName"]:
        custom_mask_file = reduction_input["configuration"]["maskFileName"]
        if custom_mask_file:
            mask_ws_name = f'{prefix}_mask'
            if not registered_workspace(mask_ws_name):
                print(f"Loading filename {custom_mask_file}")
                mask_ws = load_mask(custom_mask_file, output_workspace=mask_ws_name)
            else:
                mask_ws = mtd[mask_ws_name]
    print('Done loading')

    if registered_workspace(f'{prefix}_{instrument_name}_{sample}_raw_histo_slice_group'):
        raw_sample_ws = mtd[f'{prefix}_{instrument_name}_{sample}_raw_histo_slice_group']
        raw_sample_ws_list = [w for w in raw_sample_ws]
    else:
        raw_sample_ws_list = [mtd[f'{prefix}_{instrument_name}_{sample}_raw_histo']]
    raw_bkgd_ws = mtd[f'{prefix}_{instrument_name}_{bkgd}_raw_histo'] if bkgd else None
    raw_blocked_ws = mtd[f'{prefix}_{instrument_name}_{blocked_beam}_raw_histo'] if blocked_beam else None
    raw_center_ws = mtd[f'{prefix}_{instrument_name}_{center}_raw_histo']
    raw_empty_ws = mtd[f'{prefix}_{instrument_name}_{empty}_raw_histo'] if empty else None
    raw_sample_trans_ws = mtd[f'{prefix}_{instrument_name}_{sample_trans}_raw_histo'] if sample_trans else None
    raw_bkg_trans_ws = mtd[f'{prefix}_{instrument_name}_{bkgd_trans}_raw_histo'] if bkgd_trans else None
    sensitivity_main_ws = mtd[sensitivity_main_ws_name] if sensitivity_main_ws_name else None
    sensitivity_wing_ws = mtd[sensitivity_wing_ws_name] if sensitivity_wing_ws_name else None

    return dict(sample=raw_sample_ws_list,
                background=raw_bkgd_ws,
                center=raw_center_ws,
                empty=raw_empty_ws,
                sample_transmission=raw_sample_trans_ws,
                background_transmission=raw_bkg_trans_ws,
                blocked_beam=raw_blocked_ws,
                dark_current_main=dark_current_main,
                dark_current_wing=dark_current_wing,
                sensitivity_main=sensitivity_main_ws,
                sensitivity_wing=sensitivity_wing_ws,
                mask=mask_ws)


def prepare_data_workspaces(data,
                            center_x=None, center_y=None, center_y_wing=None,
                            dark_current=None,
                            flux_method=None,    # normalization (time/monitor)
                            mask_ws=None,        # apply a custom mask from workspace
                            mask_detector=None,  # main or wing
                            mask_panel=None,     # mask back or front panel
                            mask_btp=None,       # mask bank/tube/pixel
                            solid_angle=True,
                            sensitivity_workspace=None,
                            output_workspace=None):
    r"""
    Given a " raw"data workspace, this function provides the following:

        - centers the detector
        - subtracts dark current
        - normalize by time or monitor
        - applies masks
        - corrects for solid angle
        - corrects for sensitivity

    All steps are optional. data, mask_ws, dark_current are either None
    or histogram workspaces. This function does not load any file.

    Parameters
    ----------
    data: ~mantid.dataobjects.Workspace2D
        raw workspace (histogram)
    center_x: float
        Move the center of the detector to this X-coordinate. If :py:obj:`None`, the
        detector will be moved such that the X-coordinate of the intersection
        point between the neutron beam and the detector array will have ``x=0``.
    center_y: float
        Move the center of the detector to this Y-coordinate. If :py:obj:`None`, the
        detector will be moved such that the Y-coordinate of the intersection
        point between the neutron beam and the detector array will have ``y=0``.
    dark_current: ~mantid.dataobjects.Workspace2D
        histogram workspace containing the dark current measurement
    flux_method: str
        Method for flux normalization. Either 'monitor', or 'time'.
    mask_ws: ~mantid.dataobjects.Workspace2D
        Mask workspace
    mask_panel: str
        Either 'front' or 'back' to mask whole front or back panel.
    mask_btp: dict
        Additional properties to Mantid's MaskBTP algorithm
    solid_angle: bool
        Apply the solid angle correction
    sensitivity_workspace: str, ~mantid.api.MatrixWorkspace
        workspace containing previously calculated sensitivity correction. This
        overrides the sensitivity_filename if both are provided.
    output_workspace: str
        The output workspace name. If None will create data.name()+output_suffix

    Returns
    -------
    ~mantid.dataobjects.Workspace2D
        Reference to the processed workspace
    """
    if not output_workspace:
        output_workspace = str(data)
        output_workspace = output_workspace.replace('_raw_histo', '') + '_processed_histo'

    mtd[str(data)].clone(OutputWorkspace=output_workspace)  # name gets into workspace

    if center_x is not None and center_y is not None and center_y_wing is not None:
        biosans.center_detector(output_workspace, center_x=center_x, center_y=center_y, center_y_wing=center_y_wing)

    # Dark current
    if dark_current is not None:
        subtract_dark_current(output_workspace, dark_current)

    # Normalization
    if str(flux_method).lower() == 'monitor':
        normalize_by_monitor(output_workspace)
    elif str(flux_method).lower() == 'time':
        normalize_by_time(output_workspace)

    # Mask either detector
    if mask_detector is not None:
        MaskDetectors(output_workspace, ComponentList=mask_detector)

    # Additional masks
    if mask_btp is None:
        mask_btp = dict()
    apply_mask(output_workspace, panel=mask_panel, mask=mask_ws, **mask_btp)

    # Solid angle
    if solid_angle:
        solid_angle_correction(output_workspace)

    # Sensitivity
    if sensitivity_workspace is not None:
        apply_sensitivity_correction(output_workspace,
                                     sensitivity_workspace=sensitivity_workspace)

    return mtd[output_workspace]


def process_single_configuration(sample_ws_raw,
                                 sample_trans_ws=None,
                                 sample_trans_value=None,
                                 bkg_ws_raw=None,
                                 bkg_trans_ws=None,
                                 bkg_trans_value=None,
                                 blocked_ws_raw=None,
                                 theta_deppendent_transmission=True,
                                 center_x=None,
                                 center_y=None,
                                 center_y_wing=None,
                                 dark_current=None,
                                 flux_method=None,    # normalization (time/monitor)
                                 mask_ws=None,        # apply a custom mask from workspace
                                 mask_detector=None,
                                 mask_panel=None,     # mask back or front panel
                                 mask_btp=None,       # mask bank/tube/pixel
                                 solid_angle=True,
                                 sensitivity_workspace=None,
                                 output_workspace=None,
                                 output_suffix='',
                                 thickness=1.,
                                 absolute_scale_method='standard',
                                 empty_beam_ws=None,
                                 beam_radius=None,
                                 absolute_scale=1.,
                                 keep_processed_workspaces=True):
    r"""
    This function provides full data processing for a single experimental configuration,
    starting from workspaces (no data loading is happening inside this function)

    Parameters
    ----------
    sample_ws_raw: ~mantid.dataobjects.Workspace2D
        raw data histogram workspace
    sample_trans_ws: ~mantid.dataobjects.Workspace2D
        optional histogram workspace for sample transmission
    sample_trans_value: float
        optional value for sample transmission
    bkg_ws_raw: ~mantid.dataobjects.Workspace2D
        optional raw histogram workspace for background
    bkg_trans_ws: ~mantid.dataobjects.Workspace2D
        optional histogram workspace for background transmission
    bkg_trans_value: float
        optional value for background transmission
    blocked_ws_raw: ~mantid.dataobjects.Workspace2D
        optional histogram workspace for blocked beam
    theta_deppendent_transmission: bool
        flag to apply angle dependent transmission
    center_x: float
        x center for the beam
    center_y: float
        y center for the beam
    center_y_wing: float
        y center for the wing
    dark_current: ~mantid.dataobjects.Workspace2D
        dark current workspace
    flux_method: str
        normalization by time or monitor
    mask_ws: ~mantid.dataobjects.Workspace2D
        user defined mask
    mask_panel: str
        mask fron or back panel
    mask_btp: dict
        optional bank, tube, pixel to mask
    solid_angle: bool
        flag to apply solid angle
    sensitivity_workspace: ~mantid.dataobjects.Workspace2D
        workspace containing sensitivity
    output_workspace: str
        output workspace name
    output_suffix:str
        suffix for output workspace
    thickness: float
        sample thickness (cm)
    absolute_scale_method: str
        method to do absolute scaling (standard or direct_beam)
    empty_beam_ws: ~mantid.dataobjects.Workspace2D
        empty beam workspace for absolute scaling
    beam_radius: float
        beam radius for absolute scaling
    absolute_scale: float
        absolute scaling value for standard method
    keep_processed_workspaces: bool
        flag to keep the processed blocked beam and background workspaces

    Returns
    -------
    ~mantid.dataobjects.Workspace2D
        Reference to the processed workspace
    """
    if not output_workspace:
        output_workspace = output_suffix + '_sample'

    # create a common configuration for prepare data
    prepare_data_conf = {'center_x': center_x,
                         'center_y': center_y,
                         'center_y_wing': center_y_wing,
                         'dark_current': dark_current,
                         'flux_method': flux_method,
                         'mask_ws': mask_ws,
                         'mask_detector': mask_detector,
                         'mask_panel': mask_panel,
                         'mask_btp': mask_btp,
                         'solid_angle': solid_angle,
                         'sensitivity_workspace': sensitivity_workspace}

    # process blocked
    if blocked_ws_raw:
        blocked_ws_name = output_suffix + '_blocked'
        if not registered_workspace(blocked_ws_name):
            blocked_ws = prepare_data_workspaces(blocked_ws_raw,
                                                 output_workspace=blocked_ws_name,
                                                 **prepare_data_conf)
        else:
            blocked_ws = mtd[blocked_ws_name]

    # process sample
    sample_ws = prepare_data_workspaces(sample_ws_raw,
                                        output_workspace=output_workspace,
                                        **prepare_data_conf)
    if blocked_ws_raw:
        sample_ws = subtract_background(sample_ws, blocked_ws)
    # apply transmission to the sample
    transmission_dict = {}
    if sample_trans_ws or sample_trans_value:
        if sample_trans_value:
            transmission_dict = {'value': float(sample_trans_value),
                                 'error': ''}
        else:
            transmission_dict = {'value': sample_trans_ws.extractY(),
                                 'error': sample_trans_ws.extractE()}
        sample_ws = apply_transmission_correction(sample_ws,
                                                  trans_workspace=sample_trans_ws,
                                                  trans_value=sample_trans_value,
                                                  theta_dependent=theta_deppendent_transmission,
                                                  output_workspace=output_workspace)

    # process background, if not already processed
    background_transmission_dict = {}
    if bkg_ws_raw:
        bkgd_ws_name = output_suffix + '_background'
        if not registered_workspace(bkgd_ws_name):
            bkgd_ws = prepare_data_workspaces(bkg_ws_raw,
                                              output_workspace=bkgd_ws_name,
                                              **prepare_data_conf)
            if blocked_ws_raw:
                bkgd_ws = subtract_background(bkgd_ws, blocked_ws)
            # apply transmission to bkgd
            if bkg_trans_ws or bkg_trans_value:
                if bkg_trans_value:
                    background_transmission_dict = {'value': float(bkg_trans_value),
                                                    'error': ''}
                else:
                    background_transmission_dict = {'value': bkg_trans_ws.extractY(),
                                                    'error': bkg_trans_ws.extractE()}
                bkgd_ws = apply_transmission_correction(bkgd_ws,
                                                        trans_workspace=bkg_trans_ws,
                                                        trans_value=bkg_trans_value,
                                                        theta_dependent=theta_deppendent_transmission,
                                                        output_workspace=bkgd_ws_name)
        else:
            bkgd_ws = mtd[bkgd_ws_name]
        # subtract background
        sample_ws = subtract_background(sample_ws, bkgd_ws, output_workspace=output_workspace)

        if not keep_processed_workspaces:
            bkgd_ws.delete()

    if blocked_ws_raw and not keep_processed_workspaces:
        blocked_ws.delete()

    # finalize with absolute scale and thickness
    sample_ws = normalize_by_thickness(sample_ws, thickness)

    # standard method assumes absolute scale from outside
    if absolute_scale_method == 'direct_beam':
        # try:
        #     empty = mtd[str(empty_beam_ws)]
        # except KeyError:
        #     raise ValueError(f"Could not find empty beam {str(empty_beam_ws)}")
        #
        # ac, ace = attenuation_factor(empty)
        # sample_ws = empty_beam_scaling(sample_ws,
        #                                empty,
        #                                beam_radius=beam_radius,
        #                                unit='mm',
        #                                attenuator_coefficient=ac,
        #                                attenuator_error=ace,
        #                                output_workspace=output_workspace)
        raise NotImplementedError('This method is not yet implemented for BIOSANS')
    else:
        sample_ws *= absolute_scale

    return mtd[str(sample_ws)], {'sample': transmission_dict,
                                 'background': background_transmission_dict}


def plot_reduction_output(reduction_output, reduction_input, loglog=True, imshow_kwargs=None):
    output_dir = reduction_input["configuration"]["outputDir"]
    outputFilename = reduction_input["outputFilename"]
    output_suffix = ''

    bin1d_type = reduction_input["configuration"]["1DQbinType"]

    if imshow_kwargs is None:
        imshow_kwargs = {}
    for i, out in enumerate(reduction_output):
        if len(reduction_output) > 1:
            output_suffix = f'_{i}'

        wedges = reduction_input["configuration"]["wedges"] if bin1d_type == 'wedge' else None
        symmetric_wedges = reduction_input["configuration"].get("symmetric_wedges", True)

        qmin = qmax = None
        if bin1d_type == 'wedge' or bin1d_type == 'annular':
            try:
                qmin = float(reduction_input["configuration"]["Qmin"])
            except ValueError:
                pass
            try:
                qmax = float(reduction_input["configuration"]["Qmax"])
            except ValueError:
                pass

        filename = os.path.join(output_dir, '2D', f'{outputFilename}{output_suffix}_2D_main.png')
        plot_IQazimuthal(out.I2D_main, filename, backend='mpl',
                         imshow_kwargs=imshow_kwargs, title='Main',
                         wedges=wedges, symmetric_wedges=symmetric_wedges,
                         qmin=qmin, qmax=qmax)
        filename = os.path.join(output_dir, '2D', f'{outputFilename}{output_suffix}_2D_wing.png')
        plot_IQazimuthal(out.I2D_wing, filename, backend='mpl',
                         imshow_kwargs=imshow_kwargs, title='Wing',
                         wedges=wedges, symmetric_wedges=symmetric_wedges,
                         qmin=qmin, qmax=qmax)
        for j in range(len(out.I1D_main)):
            add_suffix = ""
            if len(out.I1D_main) > 1:
                add_suffix = f'_wedge_{j}'
            filename = os.path.join(output_dir, '1D', f'{outputFilename}{output_suffix}_1D{add_suffix}.png')
            plot_IQmod([out.I1D_main[j], out.I1D_wing[j], out.I1D_combined[j]],
                       filename, loglog=loglog, backend='mpl', errorbar_kwargs={'label': 'main,wing,both'})

    # allow overwrite
    allow_overwrite(os.path.join(output_dir, '1D'))
    allow_overwrite(os.path.join(output_dir, '2D'))


def reduce_single_configuration(loaded_ws, reduction_input, prefix=''):
    flux_method = reduction_input["configuration"]["normalization"]
    try:
        transmission_radius = float(reduction_input["configuration"]["mmRadiusForTransmission"])
    except ValueError:
        transmission_radius = None
    solid_angle = reduction_input["configuration"]["useSolidAngleCorrection"]
    sample_trans_value = reduction_input["transmission"]["value"]
    bkg_trans_value = reduction_input["background"]["transmission"]["value"]
    theta_deppendent_transmission = reduction_input["configuration"]["useThetaDepTransCorrection"]
    mask_panel = None
    if reduction_input["configuration"]["useMaskBackTubes"]:
        mask_panel = 'back'
    output_suffix = ''
    try:
        # thickness is written to sample log if it is defined...
        thickness = float(reduction_input['thickness'])
    except ValueError:
        thickness = 1.
    absolute_scale_method = reduction_input["configuration"]["absoluteScaleMethod"]
    try:
        beam_radius = float(reduction_input["configuration"]["DBScalingBeamRadius"])
    except ValueError:
        beam_radius = None
    try:
        absolute_scale = float(reduction_input["configuration"]["StandardAbsoluteScale"])
    except ValueError:
        absolute_scale = 1.

    output_dir = reduction_input["configuration"]["outputDir"]

    nxbins_main = int(reduction_input["configuration"]["numMainQxQyBins"])
    nybins_main = int(nxbins_main)
    nxbins_wing = int(reduction_input["configuration"]["numWingQxQyBins"])
    nybins_wing = int(nxbins_wing)
    bin1d_type = reduction_input["configuration"]["1DQbinType"]
    log_binning = reduction_input["configuration"]["QbinType"] == 'log'
    even_decades = reduction_input["configuration"].get("LogQBinsEvenDecade", False)
    decade_on_center = reduction_input["configuration"].get("LogQBinsDecadeCenter", False)
    try:
        nbins_main = int(reduction_input["configuration"].get("numMainQBins"))
    except (ValueError, KeyError, TypeError):
        nbins_main = None
    try:
        nbins_main_per_decade = int(reduction_input["configuration"].get("LogQBinsPerDecadeMain"))
    except (ValueError, KeyError, TypeError):
        nbins_main_per_decade = None
    try:
        nbins_wing = int(reduction_input["configuration"].get("numWingQBins"))
    except (ValueError, KeyError, TypeError):
        nbins_wing = None
    try:
        nbins_wing_per_decade = int(reduction_input["configuration"].get("LogQBinsPerDecadeWing"))
    except (ValueError, KeyError, TypeError):
        nbins_wing_per_decade = None
    outputFilename = reduction_input["outputFilename"]
    weighted_errors = reduction_input["configuration"]["useErrorWeighting"]
    try:
        qmin = float(reduction_input["configuration"]["Qmin"])
    except ValueError:
        qmin = None
    try:
        qmax = float(reduction_input["configuration"]["Qmax"])
    except ValueError:
        qmax = None
    try:
        annular_bin = float(reduction_input["configuration"]["AnnularAngleBin"])
    except ValueError:
        annular_bin = 1.
    wedges_min = np.fromstring(reduction_input["configuration"]["WedgeMinAngles"], sep=',')
    wedges_max = np.fromstring(reduction_input["configuration"]["WedgeMaxAngles"], sep=',')
    if len(wedges_min) != len(wedges_max):
        raise ValueError("The lengths of WedgeMinAngles and WedgeMaxAngles must be the same")
    wedges = list(zip(wedges_min, wedges_max))

    # automatically determine wedge binning if it wasn't explicitly set
    autoWedgeOpts = {}
    symmetric_wedges = True
    if bin1d_type == 'wedge':
        if wedges_min.size == 0:
            try:
                autoWedgeOpts = {'q_min': float(reduction_input['configuration']['autoWedgeQmin']),
                                 'q_delta': float(reduction_input['configuration']['autoWedgeQdelta']),
                                 'q_max': float(reduction_input['configuration']['autoWedgeQmax']),
                                 'azimuthal_delta': float(reduction_input['configuration']['autoWedgeAzimuthalDelta']),
                                 'peak_width': float(reduction_input['configuration'].get('autoWedgePeakWidth', 0.25)),
                                 'background_width': float(reduction_input['configuration']
                                                           .get('autoWedgeBackgroundWidth', 1.5)),
                                 'signal_to_noise_min': float(reduction_input['configuration']
                                                              .get('autoSignalToNoiseMin', 2.))}
                # auto-aniso returns all of the wedges
                symmetric_wedges = False
            except (KeyError, ValueError) as e:
                raise RuntimeError('Selected 1DQbinType="wedge", must either specify wedge angles or parameters '
                                   'for automatically determining them') from e

    xc, yc, yw = biosans.find_beam_center(loaded_ws.center)
    print("Center  =", xc, yc, yw)

    # empty beam transmission workspace
    if loaded_ws.empty is not None:
        empty_trans_ws_name = f'{prefix}_empty'
        empty_trans_ws = prepare_data_workspaces(loaded_ws.empty,
                                                 flux_method=flux_method,
                                                 mask_detector='wing_detector',
                                                 center_x=xc,
                                                 center_y=yc,
                                                 center_y_wing=yw,
                                                 solid_angle=False,
                                                 sensitivity_workspace=loaded_ws.sensitivity_main,
                                                 output_workspace=empty_trans_ws_name)
    else:
        empty_trans_ws = None

    # background transmission
    if loaded_ws.background_transmission is not None and empty_trans_ws is not None:
        bkgd_trans_ws_name = f'{prefix}_bkgd_trans'
        bkgd_trans_ws_processed = prepare_data_workspaces(loaded_ws.background_transmission,
                                                          flux_method=flux_method,
                                                          mask_detector='wing_detector',
                                                          center_x=xc,
                                                          center_y=yc,
                                                          center_y_wing=yw,
                                                          solid_angle=False,
                                                          sensitivity_workspace=loaded_ws.sensitivity_main,
                                                          output_workspace=bkgd_trans_ws_name)
        bkgd_trans_ws = calculate_transmission(bkgd_trans_ws_processed, empty_trans_ws,
                                               radius=transmission_radius, radius_unit="mm")
        print('Background transmission =', bkgd_trans_ws.extractY()[0, 0])
    else:
        bkgd_trans_ws = None

    # sample transmission
    if loaded_ws.sample_transmission is not None and empty_trans_ws is not None:
        sample_trans_ws_name = f'{prefix}_sample_trans'
        sample_trans_ws_processed = prepare_data_workspaces(loaded_ws.sample_transmission,
                                                            flux_method=flux_method,
                                                            mask_detector='wing_detector',
                                                            center_x=xc,
                                                            center_y=yc,
                                                            center_y_wing=yw,
                                                            solid_angle=False,
                                                            sensitivity_workspace=loaded_ws.sensitivity_main,
                                                            output_workspace=sample_trans_ws_name)
        sample_trans_ws = calculate_transmission(sample_trans_ws_processed, empty_trans_ws,
                                                 radius=transmission_radius, radius_unit="mm")
        print('Sample transmission =', sample_trans_ws.extractY()[0, 0])
    else:
        sample_trans_ws = None

    output = []
    detectordata = {}
    for i, raw_sample_ws in enumerate(loaded_ws.sample):
        name = "_slice_{}".format(i+1)
        if len(loaded_ws.sample) > 1:
            output_suffix = f'_{i}'

        processed_data_main, trans_main = process_single_configuration(raw_sample_ws,
                                                                       sample_trans_ws=sample_trans_ws,
                                                                       sample_trans_value=sample_trans_value,
                                                                       bkg_ws_raw=loaded_ws.background,
                                                                       bkg_trans_ws=bkgd_trans_ws,
                                                                       bkg_trans_value=bkg_trans_value,
                                                                       blocked_ws_raw=loaded_ws.blocked_beam,
                                                                       theta_deppendent_transmission=theta_deppendent_transmission,  # noqa E502
                                                                       center_x=xc, center_y=yc, center_y_wing=yw,
                                                                       dark_current=loaded_ws.dark_current_main,
                                                                       flux_method=flux_method,
                                                                       mask_detector='wing_detector',
                                                                       mask_ws=loaded_ws.mask,
                                                                       mask_panel=mask_panel,
                                                                       solid_angle=solid_angle,
                                                                       sensitivity_workspace=loaded_ws.sensitivity_main,  # noqa E502
                                                                       output_workspace=f'processed_data_main_{i}',
                                                                       output_suffix=output_suffix,
                                                                       thickness=thickness,
                                                                       absolute_scale_method=absolute_scale_method,
                                                                       empty_beam_ws=empty_trans_ws,
                                                                       beam_radius=beam_radius,
                                                                       absolute_scale=absolute_scale,
                                                                       keep_processed_workspaces=False)
        processed_data_wing, trans_wing = process_single_configuration(raw_sample_ws,
                                                                       sample_trans_ws=sample_trans_ws,
                                                                       sample_trans_value=sample_trans_value,
                                                                       bkg_ws_raw=loaded_ws.background,
                                                                       bkg_trans_ws=bkgd_trans_ws,
                                                                       bkg_trans_value=bkg_trans_value,
                                                                       blocked_ws_raw=loaded_ws.blocked_beam,
                                                                       theta_deppendent_transmission=theta_deppendent_transmission,  # noqa E502
                                                                       center_x=xc, center_y=yc, center_y_wing=yw,
                                                                       dark_current=loaded_ws.dark_current_wing,
                                                                       flux_method=flux_method,
                                                                       mask_detector='detector1',
                                                                       mask_ws=loaded_ws.mask,
                                                                       mask_panel=mask_panel,
                                                                       solid_angle=solid_angle,
                                                                       sensitivity_workspace=loaded_ws.sensitivity_wing,  # noqa E502
                                                                       output_workspace=f'processed_data_wing_{i}',
                                                                       output_suffix=output_suffix,
                                                                       thickness=thickness,
                                                                       absolute_scale_method=absolute_scale_method,
                                                                       empty_beam_ws=empty_trans_ws,
                                                                       beam_radius=beam_radius,
                                                                       absolute_scale=absolute_scale,
                                                                       keep_processed_workspaces=False)

        # binning
        iq1d_main_in = biosans.convert_to_q(processed_data_main, mode='scalar')
        iq2d_main_in = biosans.convert_to_q(processed_data_main, mode='azimuthal')
        if bool(autoWedgeOpts):  # determine wedges automatically from the main detector
            wedges = getWedgeSelection(iq2d_main_in, **autoWedgeOpts)
            print('found wedge angles:')
            peak_wedge, back_wedge = wedges
            print('    peak:      ', peak_wedge)
            print('    background:', back_wedge)
            del peak_wedge, back_wedge

        # set the found wedge values to the reduction input, this will allow correct plotting
        reduction_input["configuration"]["wedges"] = wedges
        reduction_input["configuration"]["symmetric_wedges"] = symmetric_wedges

        iq2d_main_out, iq1d_main_out = bin_all(iq2d_main_in, iq1d_main_in, nxbins_main, nybins_main,
                                               n1dbins=nbins_main, n1dbins_per_decade=nbins_main_per_decade,
                                               decade_on_center=decade_on_center,
                                               bin1d_type=bin1d_type, log_scale=log_binning,
                                               even_decade=even_decades, qmin=qmin, qmax=qmax,
                                               annular_angle_bin=annular_bin, wedges=wedges,
                                               symmetric_wedges=symmetric_wedges,
                                               error_weighted=weighted_errors)
        iq1d_wing_in = biosans.convert_to_q(processed_data_wing, mode='scalar')
        iq2d_wing_in = biosans.convert_to_q(processed_data_wing, mode='azimuthal')
        iq2d_wing_out, iq1d_wing_out = bin_all(iq2d_wing_in, iq1d_wing_in, nxbins_wing, nybins_wing,
                                               n1dbins=nbins_wing, n1dbins_per_decade=nbins_wing_per_decade,
                                               decade_on_center=decade_on_center,
                                               bin1d_type=bin1d_type, log_scale=log_binning,
                                               even_decade=even_decades, qmin=qmin, qmax=qmax,
                                               annular_angle_bin=annular_bin, wedges=wedges,
                                               symmetric_wedges=symmetric_wedges,
                                               error_weighted=weighted_errors)

        # save ASCII files
        filename = os.path.join(output_dir, '2D', f'{outputFilename}{output_suffix}_2D_main.dat')
        save_ascii_binned_2D(filename, "I(Qx,Qy)", iq2d_main_out)
        filename = os.path.join(output_dir, '2D', f'{outputFilename}{output_suffix}_2D_wing.dat')
        save_ascii_binned_2D(filename, "I(Qx,Qy)", iq2d_wing_out)

        iq1d_combined_out = []
        for j in range(len(iq1d_main_out)):
            add_suffix = ""
            if len(iq1d_main_out) > 1:
                add_suffix = f'_wedge_{j}'
            ascii_1D_filename = os.path.join(output_dir, '1D',
                                             f'{outputFilename}{output_suffix}_1D_main{add_suffix}.txt')
            save_ascii_binned_1D(ascii_1D_filename, "I(Q)", iq1d_main_out[j])
            ascii_1D_filename = os.path.join(output_dir, '1D',
                                             f'{outputFilename}{output_suffix}_1D_wing{add_suffix}.txt')
            save_ascii_binned_1D(ascii_1D_filename, "I(Q)", iq1d_wing_out[j])
            try:
                OLT_Qmin = float(reduction_input["configuration"]["overlapStitchQmin"])
            except ValueError:
                OLT_Qmin = iq1d_wing_in.mod_q.min()
            try:
                OLT_Qmax = float(reduction_input["configuration"]["overlapStitchQmax"])
            except ValueError:
                OLT_Qmax = iq1d_main_in.mod_q.max()

            try:
                iq_output_both = biosans.stitch_profiles(profiles=[iq1d_main_out[j], iq1d_wing_out[j]],
                                                         overlaps=[OLT_Qmin, OLT_Qmax],
                                                         target_profile_index=0)

                ascii_1D_filename = os.path.join(output_dir, '1D',
                                                 f'{outputFilename}{output_suffix}_1D_both{add_suffix}.txt')
                save_ascii_binned_1D(ascii_1D_filename, "I(Q)", iq_output_both)
            except ZeroDivisionError:
                iq_output_both = IQmod(intensity=[], error=[], mod_q=[])
            iq1d_combined_out.append(iq_output_both)
        IofQ_output = namedtuple('IofQ_output', ['I2D_main', 'I2D_wing', 'I1D_main', 'I1D_wing', 'I1D_combined'])
        current_output = IofQ_output(I2D_main=iq2d_main_out,
                                     I2D_wing=iq2d_wing_out,
                                     I1D_main=iq1d_main_out,
                                     I1D_wing=iq1d_wing_out,
                                     I1D_combined=iq1d_combined_out)
        output.append(current_output)

        _inside_detectordata = {}
        if iq_output_both.intensity.size > 0:
            _inside_detectordata = {'combined': {'iq': [iq_output_both]}}
        else:
            _inside_detectordata = {}
        index = 0
        for _iq1d_main, _iq1d_wing, _iq2d_main, _iq2d_wing in zip(iq1d_main_out, iq1d_wing_out,
                                                                  [iq2d_main_out], [iq2d_wing_out]):
            _inside_detectordata["main_{}".format(index)] = {'iq': [_iq1d_main],
                                                             'iqxqy': _iq2d_main}
            _inside_detectordata["wing_{}".format(index)] = {'iq': [_iq1d_wing],
                                                             'iqxqy': _iq2d_wing}

        detectordata[name] = _inside_detectordata

    # save reduction log

    filename = os.path.join(reduction_input["configuration"]["outputDir"],
                            outputFilename + f'_reduction_log{output_suffix}.hdf')
    starttime = datetime.now().isoformat()
    # try:
    #     pythonfile = __file__
    # except NameError:
    #     pythonfile = "Launched from notebook"
    reductionparams = {'data': copy.deepcopy(reduction_input)}
    specialparameters = {'beam_center': {'x': xc,
                                         'y': yc,
                                         'y_wing': yw},
                         'sample_transmission': {'main': trans_main['sample'],
                                                 'wing': trans_wing['sample']},
                         'background_transmission': {'main': trans_main['background'],
                                                     'wing': trans_wing['background']}
                         }

    samplelogs = {'main': SampleLogs(processed_data_main),
                  'wing': SampleLogs(processed_data_wing)}
    logslice_data_dict = reduction_input['logslice_data']

    savereductionlog(filename=filename,
                     detectordata=detectordata,
                     reductionparams=reductionparams,
                     # pythonfile=pythonfile,
                     starttime=starttime,
                     specialparameters=specialparameters,
                     logslicedata=logslice_data_dict,
                     samplelogs=samplelogs,
                     )

    # change permissions to all files to allow overwrite
    allow_overwrite(reduction_input["configuration"]["outputDir"])
    allow_overwrite(os.path.join(reduction_input["configuration"]["outputDir"], '1D'))
    allow_overwrite(os.path.join(reduction_input["configuration"]["outputDir"], '2D'))

    return output


def prepare_data(data,
                 mask_detector=None,
                 detector_offset=0, sample_offset=0,
                 center_x=None, center_y=None, center_y_wing=None,
                 dark_current=None,
                 flux_method=None,
                 mask=None, mask_panel=None, btp=dict(),
                 solid_angle=True,
                 sensitivity_file_path=None, sensitivity_workspace=None,
                 wave_length=None, wavelength_spread=None,
                 sample_aperture_diameter=None, sample_thickness=None,
                 source_aperture_diameter=None,
                 pixel_size_x=None, pixel_size_y=None,
                 output_workspace=None, output_suffix='', **kwargs):
    r"""
    Load a BIOSANS data file and bring the data to a point where it can be used. This includes applying basic
    corrections that are always applied regardless of whether the data is background or scattering data.

    Parameters
    ----------
    data: int, str, ~mantid.api.IEventWorkspace
        Run number as int or str, file path, :py:obj:`~mantid.api.IEventWorkspace`
    mask_detector: str
        Name of an instrument component to mask
    detector_offset: float
        Additional translation of the detector along Z-axis, in mili-meters.
    sample_offset: float
        Additional translation of the sample along the Z-axis, in mili-meters.
    center_x: float
        Move the center of the detector to this X-coordinate. If :py:obj:`None`, the
        detector will be moved such that the X-coordinate of the intersection
        point between the neutron beam and the detector array will have ``x=0``.
    center_y: float
        Move the center of the detector to this Y-coordinate. If :py:obj:`None`, the
        detector will be moved such that the Y-coordinate of the intersection
        point between the neutron beam and the detector array will have ``y=0``.
    center_y_wing: float
        Move the center of the wing detector to this Y-coordinate. If :py:obj:`None`, the
        detector will be moved such that the Y-coordinate of the intersection
        point between the neutron beam and the detector array will have ``y=0``.
    dark_current: int, str, ~mantid.api.IEventWorkspace
        Run number as int or str, file path, :py:obj:`~mantid.api.IEventWorkspace`
    flux_method: str
        Method for flux normalization. Either 'monitor', or 'time'.
    panel: str
        Either 'front' or 'back' to mask a whole panel
    mask_panel: str
        Either 'front' or 'back' to mask whole front or back panel.
    mask: mask file path, MaskWorkspace, list
        Additional mask to be applied. If `list`, it is a list of
        detector ID's.
    btp: dict
        Additional properties to Mantid's MaskBTP algorithm
    solid_angle: bool
        Apply the solid angle correction
    sensitivity_file_path: str
        file containing previously calculated sensitivity correction
    sensitivity_workspace: str, ~mantid.api.MatrixWorkspace
        workspace containing previously calculated sensitivity correction. This
        overrides the sensitivity_filename if both are provided.
    wave_length: float, None
        wave length in Angstrom
    wavelength_spread: float, None
        wave length spread in Angstrom
    sample_aperture_diameter: float, None
        sample aperture diameter in mm
    sample_thickness: None, float
        sample thickness in unit cm
    source_aperture_diameter: float, None
        source aperture size radius in unit mm
    pixel_size_x: float, None
        pixel size in x direction in unit as meter
    pixel_size_y: float, None
        pixel size in Y direction in unit as meter
    output_workspace: str
        Name of the output workspace. If not supplied, will be determined from the supplied value of ``data``.
    output_suffix: str
        If the ``output_workspace`` is not specified, this is appended to the automatically generated
        output workspace name.

    Returns
    -------
    ~mantid.api.IEventWorkspace
        Reference to the events workspace
    """
    # Detector offset and sample offset are disabled
    if abs(detector_offset) > 1E-8 or abs(sample_offset) > 1E-8:
        raise RuntimeError('biosans.api.prepare_data does not work with detector_offset or sample_offset')

    # Load event without moving detector and sample after loading NeXus and instrument
    ws = load_events(data, overwrite_instrument=True, output_workspace=output_workspace, output_suffix=output_suffix,
                     detector_offset=0., sample_offset=0.)

    # Reset the offset
    sample_offset, detector_offset = get_sample_detector_offset(ws, SAMPLE_SI_META_NAME,
                                                                SI_WINDOW_NOMINAL_DISTANCE_METER)
    # Translate instrument with offsets
    move_instrument(ws, sample_offset, detector_offset)

    ws_name = str(ws)
    transform_to_wavelength(ws_name)
    set_init_uncertainties(ws_name)

    if center_x is not None and center_y is not None and center_y_wing is not None:
        biosans.center_detector(ws_name, center_x=center_x,
                                center_y=center_y,
                                center_y_wing=center_y_wing)

    # Mask either detector
    if mask_detector is not None:
        MaskDetectors(ws_name, ComponentList=mask_detector)

    # Dark current
    if dark_current is not None:
        if mtd.doesExist(str(dark_current)):
            dark_ws = mtd[str(dark_current)]
        else:
            dark_ws = load_events(dark_current, overwrite_instrument=True)
            dark_ws = transform_to_wavelength(dark_ws)
            dark_ws = set_init_uncertainties(dark_ws)
        subtract_dark_current(ws_name, dark_ws)

    # Normalization
    if str(flux_method).lower() == 'monitor':
        normalize_by_monitor(ws_name)
    elif str(flux_method).lower() == 'time':
        normalize_by_time(ws_name)

    # Additional masks
    apply_mask(ws_name, panel=mask_panel, mask=mask, **btp)

    # Solid angle
    if solid_angle:
        if solid_angle is True:
            solid_angle_correction(ws_name)
        else:  # assume the solid_angle parameter is a workspace
            solid_angle_correction(ws_name, solid_angle_ws=solid_angle)
    # Sensitivity
    if sensitivity_file_path is not None or sensitivity_workspace is not None:
        drtsans.apply_sensitivity_correction(ws_name, sensitivity_filename=sensitivity_file_path,
                                             sensitivity_workspace=sensitivity_workspace)

    # Overwrite meta data
    set_meta_data(ws_name, wave_length, wavelength_spread,
                  sample_offset,
                  sample_aperture_diameter, sample_thickness,
                  source_aperture_diameter,
                  pixel_size_x, pixel_size_y)

    return mtd[ws_name]<|MERGE_RESOLUTION|>--- conflicted
+++ resolved
@@ -243,53 +243,9 @@
             if not registered_workspace(ws_name):
                 filename = ','.join(f"{path}/{instrument_name}_{run.strip()}.nxs.h5" for run in run_number.split(','))
                 print(f"Loading filename {filename}")
-<<<<<<< HEAD
                 biosans.load_events_and_histogram(filename, output_workspace=ws_name,
                                                   sample_to_si_name=SAMPLE_SI_META_NAME,
                                                   si_nominal_distance=SI_WINDOW_NOMINAL_DISTANCE_METER,
-                                                  **load_params)
-=======
-                biosans.load_events_and_histogram(filename, output_workspace=ws_name, **load_params)
-                # Set the wave length and wave length spread
-                if wavelength and wavelength_spread_user:
-                    set_meta_data(ws_name,
-                                  wave_length=wavelength,
-                                  wavelength_spread=wavelength_spread_user,
-                                  sample_thickness=None,
-                                  sample_aperture_diameter=None,
-                                  source_aperture_diameter=None,
-                                  pixel_size_x=None,
-                                  pixel_size_y=None)
-                    # Transform X-axis to wave length with spread
-                    transform_to_wavelength(ws_name)
->>>>>>> 63f00c31
-                for btp_params in default_mask:
-                    apply_mask(ws_name, **btp_params)
-
-    # do the same for dark current if exists
-    dark_current_main = None
-    dark_current_wing = None
-    if reduction_input["configuration"]["useDarkFileName"]:
-        dark_current_file_main = reduction_input["configuration"]["darkMainFileName"]
-        dark_current_file_wing = reduction_input["configuration"]["darkWingFileName"]
-        if dark_current_file_main and dark_current_file_wing:
-            run_number = extract_run_number(dark_current_file_main)
-            ws_name = f'{prefix}_{instrument_name}_{run_number}_raw_histo'
-            if not registered_workspace(ws_name):
-                print(f"Loading filename {dark_current_file_main}")
-<<<<<<< HEAD
-                temp_name = os.path.join(path, '{}_{}.nxs.h5'.format(instrument_name, run_number))
-                if os.path.exists(temp_name):
-                    dark_current_file_main = temp_name
-                    print('Dark current (main): {}'.format(dark_current_file_main))
-                dark_current_main =\
-                    biosans.load_events_and_histogram(dark_current_file_main,
-                                                      output_workspace=ws_name,
-                                                      sample_to_si_name=SAMPLE_SI_META_NAME,
-                                                      si_nominal_distance=SI_WINDOW_NOMINAL_DISTANCE_METER,
-                                                      **load_params)
-=======
-                biosans.load_events_and_histogram(dark_current_file_main, output_workspace=ws_name,
                                                   **load_params)
                 # Set the wave length and wave length spread
                 if wavelength and wavelength_spread_user:
@@ -303,31 +259,30 @@
                                   pixel_size_y=None)
                     # Transform X-axis to wave length with spread
                     transform_to_wavelength(ws_name)
->>>>>>> 63f00c31
                 for btp_params in default_mask:
                     apply_mask(ws_name, **btp_params)
-                dark_current_main = mtd[ws_name]
-            else:
-                dark_current_main = mtd[ws_name]
-            run_number = extract_run_number(dark_current_file_wing)
+
+    # do the same for dark current if exists
+    dark_current_main = None
+    dark_current_wing = None
+    if reduction_input["configuration"]["useDarkFileName"]:
+        dark_current_file_main = reduction_input["configuration"]["darkMainFileName"]
+        dark_current_file_wing = reduction_input["configuration"]["darkWingFileName"]
+        if dark_current_file_main and dark_current_file_wing:
+            run_number = extract_run_number(dark_current_file_main)
             ws_name = f'{prefix}_{instrument_name}_{run_number}_raw_histo'
             if not registered_workspace(ws_name):
-                print(f"Loading filename {dark_current_file_wing}")
-<<<<<<< HEAD
+                print(f"Loading filename {dark_current_file_main}")
+                # identify to use exact given path to NeXus or use OnCat instead
                 temp_name = os.path.join(path, '{}_{}.nxs.h5'.format(instrument_name, run_number))
                 if os.path.exists(temp_name):
-                    dark_current_file_wing = temp_name
-                    print('Dark current (wing): {}'.format(dark_current_file_wing))
-                dark_current_wing =\
-                    biosans.load_events_and_histogram(dark_current_file_wing,
-                                                      output_workspace=ws_name,
-                                                      sample_to_si_name=SAMPLE_SI_META_NAME,
-                                                      si_nominal_distance=SI_WINDOW_NOMINAL_DISTANCE_METER,
-                                                      **load_params)
-=======
-                dark_current_wing = biosans.load_events_and_histogram(dark_current_file_wing,
-                                                                      output_workspace=ws_name,
-                                                                      **load_params)
+                    dark_current_file_main = temp_name
+                    print('Dark current (main): {}'.format(dark_current_file_main))
+                biosans.load_events_and_histogram(dark_current_file_main,
+                                                  output_workspace=ws_name,
+                                                  sample_to_si_name=SAMPLE_SI_META_NAME,
+                                                  si_nominal_distance=SI_WINDOW_NOMINAL_DISTANCE_METER,
+                                                  **load_params)
                 # Set the wave length and wave length spread
                 if wavelength and wavelength_spread_user:
                     set_meta_data(ws_name,
@@ -340,10 +295,42 @@
                                   pixel_size_y=None)
                     # Transform X-axis to wave length with spread
                     transform_to_wavelength(ws_name)
->>>>>>> 63f00c31
                 for btp_params in default_mask:
                     apply_mask(ws_name, **btp_params)
                 dark_current_main = mtd[ws_name]
+            else:
+                dark_current_main = mtd[ws_name]
+
+            # dark current for wing detector
+            run_number = extract_run_number(dark_current_file_wing)
+            ws_name = f'{prefix}_{instrument_name}_{run_number}_raw_histo'
+            if not registered_workspace(ws_name):
+                print(f"Loading filename {dark_current_file_wing}")
+                # identify to use exact given path to NeXus or use OnCat instead
+                temp_name = os.path.join(path, '{}_{}.nxs.h5'.format(instrument_name, run_number))
+                if os.path.exists(temp_name):
+                    dark_current_file_wing = temp_name
+                    print('Dark current (wing): {}'.format(dark_current_file_wing))
+                biosans.load_events_and_histogram(dark_current_file_wing,
+                                                  output_workspace=ws_name,
+                                                  sample_to_si_name=SAMPLE_SI_META_NAME,
+                                                  si_nominal_distance=SI_WINDOW_NOMINAL_DISTANCE_METER,
+                                                  **load_params)
+                # Set the wave length and wave length spread
+                if wavelength and wavelength_spread_user:
+                    set_meta_data(ws_name,
+                                  wave_length=wavelength,
+                                  wavelength_spread=wavelength_spread_user,
+                                  sample_thickness=None,
+                                  sample_aperture_diameter=None,
+                                  source_aperture_diameter=None,
+                                  pixel_size_x=None,
+                                  pixel_size_y=None)
+                    # Transform X-axis to wave length with spread
+                    transform_to_wavelength(ws_name)
+                for btp_params in default_mask:
+                    apply_mask(ws_name, **btp_params)
+                dark_current_wing = mtd[ws_name]
             else:
                 dark_current_wing = mtd[ws_name]
 
