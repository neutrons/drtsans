--- conflicted
+++ resolved
@@ -51,14 +51,10 @@
         self._run_start = None
         self._run_stop = None
 
-<<<<<<< HEAD
         # run number
         self._run_number = None
 
-    def generate_event_nexus(self, target_nexus, num_banks):
-=======
     def generate_event_nexus(self, target_nexus):
->>>>>>> fbf324d3
         """Generate event NeXus properly
 
         num_banks: int
@@ -124,12 +120,7 @@
         -------
 
         """
-<<<<<<< HEAD
-        # Load meta data and convert to NeXus format
-        spice_log_dict, pt_number = self.retrieve_meta_data(xml_file_name)
-=======
-        spice_log_dict = self._retrieve_meta_data(xml_file_name, das_log_map)
->>>>>>> fbf324d3
+        spice_log_dict, pt_number = self._retrieve_meta_data(xml_file_name, das_log_map)
         self._das_logs = self.convert_log_units(spice_log_dict)
 
         # output workspace name
@@ -187,33 +178,10 @@
 
         Returns
         -------
-<<<<<<< HEAD
-        tuple
-            (1) dict with key: Nexus das log name, value: (log value, log unit)  (2) int for pt number
-
-        """
-        # 'attenuator': 'attenuator_pos',
-        # TODO FIXME This is very instrument-dependent!
-        # <dcal pos="5.00000" units="mm" description="Detector Calibration Bar (mm)" type="FLOAT32">5.000005</dcal>
-        # FIXME - shall source-distance written as  source-aperture-sample-aperture
-        das_spice_log_map = {'CG2:CS:SampleToSi': ('sample_to_flange', 'mm', float),   # same
-                             'sample_detector_distance': ('sdd', 'm', float),  # same
-                             'wavelength': ('lambda', 'angstroms', float),  # angstroms -> A
-                             'wavelength_spread': ('dlambda', 'fraction', float),  # fraction -> None
-                             'source_aperture_diameter': ('source_aperture_size', 'mm', float),  # same
-                             'sample_aperture_diameter': ('sample_aperture_size', 'mm', float),  # same
-                             'detector_trans_Readback': ('detector_trans', 'mm', float),  # same
-                             'source_distance': ('source_distance', 'm', float),  # same
-                             'beamtrap_diameter': ('beamtrap_diameter', 'mm', float),   # not there
-                             'dcal_Readback': ('dcal', 'mm', float)  # same unit mm
-                             }
-
-=======
         ~dict
             key: Nexus das log name, value: (log value, log unit). if das log is not found, value will be None
 
         """
->>>>>>> fbf324d3
         # Load SPICE file
         spice_reader = SpiceXMLParser(spice_file_name)
 
@@ -234,16 +202,10 @@
 
             das_log_values[nexus_log_name] = value, unit
 
-<<<<<<< HEAD
-        # Attenuator is special
-        das_log_values['attenuator'] = spice_reader.read_attenuator()
-
         # Get pt number
         pt_number, unit = spice_reader.get_node_value('Scan_Point_Number', int)
 
-=======
         # Close file
->>>>>>> fbf324d3
         spice_reader.close()
 
         return das_log_values, pt_number
