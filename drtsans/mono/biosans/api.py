--- conflicted
+++ resolved
@@ -102,6 +102,10 @@
         raise KeyError('Please add "sampleApertureSize" under "configuration" section in JSON file')
 
     # source aperture diameter in mm
+
+    print("---> reduction_input")
+    print(reduction_input)
+
     try:
         source_aperture_diameter = float(reduction_input['configuration']['sourceApertureDiameter'])
     except ValueError:
@@ -158,19 +162,7 @@
             for btp_params in default_mask:
                 apply_mask(ws_name, **btp_params)
 
-<<<<<<< HEAD
     reduction_input["logslice_data"] = logslice_data_dict
-=======
-        # Overwrite meta data
-        set_meta_data(ws_name,
-                      wave_length=wavelength,
-                      wavelength_spread=wavelengthSpread,
-                      sample_thickness=thickness,
-                      sample_aperture_diameter=sample_aperture_diameter,
-                      source_aperture_diameter=source_aperture_diameter,
-                      pixel_size_x=None,
-                      pixel_size_y=None)
->>>>>>> d855b16b
 
     # load all other files
     for run_number in [center, bkgd, empty, sample_trans, bkgd_trans, blocked_beam]:
