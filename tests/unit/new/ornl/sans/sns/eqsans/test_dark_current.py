--- conflicted
+++ resolved
@@ -19,24 +19,7 @@
         return dict(data=data, dark=dark)
 
 
-<<<<<<< HEAD
-def test_normalise_to_workspace(wss, refd):
-=======
-def test_duration(wss):
-    for lk in ('start_time', 'proton_charge'):
-        assert dkc.duration(wss['dark'], lk).value == approx(7200.0, abs=1.0)
-    with pytest.raises(AttributeError):
-        dkc.duration(wss['dark'], log_key='timer')
-
-
-def test_counts_in_detector(wss):
-    y, e = dkc.counts_in_detector(wss['dark'])
-    assert max(y) == 67.0
-    assert (y[0], e[0]) == (0.0, 1.0)
-
-
 def test_normalise_to_workspace(wss, reference_dir):
->>>>>>> b1dd854f
     _w0 = dkc.normalise_to_workspace(wss['dark'], wss['data'],
                                      output_workspace=uwd())
     _w1 = SumSpectra(_w0, OutputWorkspace=uwd())
