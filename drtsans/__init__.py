--- conflicted
+++ resolved
@@ -19,12 +19,7 @@
 from .thickness_normalization import *
 
 # FIXME the functions done as strings can't be done via __all__ because module and function have same name
-<<<<<<< HEAD
-__all__ = ['convert_to_q', 'solid_angle_correction'] + api.__all__ + beam_finder.__all__ + auto_wedge.__all__ +\
-          instruments.__all__ + reductionlog.__all__ + sensitivity.__all__ + thickness_normalization.__all__ +\
-          resolution.__all__
-=======
-__all__ = ['convert_to_q', 'solid_angle_correction'] + api.__all__ + beam_finder.__all__ + instruments.__all__ + \
-          reductionlog.__all__ + sensitivity_correction_patch.__all__ + thickness_normalization.__all__ + \
-          resolution.__all__ + sensitivity.__all__ + sensitivity_correction_moving_detectors.__all__
->>>>>>> 0fd50177
+__all__ = ['convert_to_q', 'solid_angle_correction'] + api.__all__ + beam_finder.__all__  + auto_wedge.__all__ +\
+          instruments.__all__ + reductionlog.__all__ + sensitivity_correction_patch.__all__ +\
+          thickness_normalization.__all__ + resolution.__all__ + sensitivity.__all__ +\
+          sensitivity_correction_moving_detectors.__all__