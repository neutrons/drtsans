--- conflicted
+++ resolved
@@ -4,14 +4,10 @@
   - conda-forge
   - defaults
 dependencies:
-<<<<<<< HEAD
   # base
   - pip
   - setuptools >= 42
   # packaging
-=======
-  - mantid=6.8
->>>>>>> 64d3afb4
   - anaconda-client
   - boa
   - build
