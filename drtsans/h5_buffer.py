# Read an arbitrary h5 file in order to study its structure
# Goal: reveal and duplicate a CANSAS file such that it can be imported by SASVIEW
import numpy as np
from enum import Enum
import h5py


def parse_h5_entry(h5_entry):
    """Parse an HDF5 entry and generate an HDFNode object including all the sub entries

    Parameters
    ----------
    h5_entry: ~h5py._hl.dataset.Dataset, ~h5py._hl.group.Group, ~h5py._hl.files.File
        h5py entries including data set, group and file

    Returns
    -------
    HDFNode
        an HDFNode

    """
    # Create entry node instance
    entry_node = None
    for h5_entry_type, buffer_node_class in [(h5py._hl.files.File, FileNode),
                                             (h5py._hl.group.Group, GroupNode),
                                             (h5py._hl.files.File, DataSetNode)]:
        if isinstance(h5_entry, h5_entry_type):
            # generate node
            entry_node = buffer_node_class()
            # parse
            entry_node.parse_h5_entry(h5_entry)
            break
    # Check
    if entry_node is None:
        raise RuntimeError('HDF entry of type {} is not supported'.format(type(h5_entry)))

    return entry_node


class HDFNode(object):
    """
    an HDF node with more information
    """
    def __init__(self, name=None):
        """initialization

        Parameters
        ----------
        name: str, None
            entry name
        """
        self._name = name

        # Set attributes and etc
        self._attributes = dict()

        return

    def parse_h5_entry(self, h5_entry):
        """Parse an HDF5 entry

        Parameters
        ----------
        h5_entry

        Returns
        -------

        """
        # Parse attributes
        # Reset data structure
        self._attributes = dict()

        # parse attributes
        for attr_name in h5_entry.attrs:
            # returned h5_attribute in fact is attribute name
            self._attributes[attr_name] = h5_entry.attrs[attr_name]

<<<<<<< HEAD
        return
=======
        # child or value
        try:
            # h5py._hl.group.Group
            children_names = h5_entry.keys()
            value = None
        except AttributeError:
            # h5py._hl.dataset.Dataset
            value = h5_entry[()]
            children_names = list()

        return attr_dict, value, children_names
>>>>>>> 6cf37e4e

    @property
    def name(self):
        return self._name

    def write(self, input):
        """

        Parameters
        ----------
        input: str, ~h5py._hl.group.Group, ~h5py._hl.files.File
            Node to input

        Returns
        -------

        """
        raise NotImplementedError('Virtual method to write {}'.format(input))

    def write_attributes(self, curr_entry):

        # attributes
        for attr_name in self._attributes:
            curr_entry.attrs[attr_name] = self._attributes[attr_name]


class GroupNode(HDFNode):
    """
    Node for an HDF Group
    """
    def __init__(self):
        """
        Initialization
        """
        super(GroupNode, self).__init__()

        self._children = list()

    def parse_h5_entry(self, h5_entry):
        """Parse HDF5 entry

        Parameters
        ----------
        h5_entry: ~h5py._hl.group.Group
            hdf5 entry

        Returns
        -------
        None

        """
<<<<<<< HEAD
        # Parse in general way
        super(GroupNode, self).parse_h5_entry(h5_entry)

        # parse children
        children_names = h5_entry.keys()
        for child_name in children_names:
            child_node = parse_h5_entry(h5_entry[child_name])
            self._children.append(child_node)

    def write(self, parent_entry):
        """Write buffer node to an HDF entry

        Parameters
        ----------
        parent_entry:  ~h5py._hl.dataset.Dataset, ~h5py._hl.group.Group, ~h5py._hl.files.File
            parent HDF node

        Returns
        -------
=======
        # print('Create entry: {}'.format(self._name))
        if self._name.endswith('_spectrum_sample'):
            print('SKIP!!!!!  Node {}'.format(self._name))
            return
>>>>>>> 6cf37e4e

        """
        # create group or data set
        # h5py._hl.group.Group only
        curr_entry = parent_entry.create_group(self._name)
        # write
        self.write_attributes(curr_entry)

    def write_content(self, curr_entry):
        # write child
        for child in self._children:
            child.write(curr_entry)

        # attributes
        self.write_attributes(curr_entry)


class FileNode(GroupNode):
    """
    Node for an HDF file
    """
    def __init__(self):
        """
        Initialization
        """
        super(FileNode, self).__init__()

    def write(self, file_name):
        """Write to a file

        Parameters
        ----------
        file_name: str
            Name of file to write to

        Returns
        -------

        """
        # create file node
        curr_entry = h5py.File(file_name, 'w')
        # write
        self.write_content(curr_entry)
        # close
        curr_entry.close()


class DataSetNode(HDFNode):
    """
    Node for data set
    """
    def __init__(self):
        """
        Initialization
        """
        super(DataSetNode, self).__init__()

        self._value = None

    def parse_h5_entry(self, h5_entry):
        """Parse HDF5 entry

        Parameters
        ----------
        h5_entry: ~h5py._hl.group.Group
            hdf5 entry

        Returns
        -------
        None

        """
        # Parse in general way
        super(DataSetNode, self).parse_h5_entry(h5_entry)

        # Parse value
        self._value = h5_entry.value

    def write(self, parent_entry):
        """Write buffer node to an HDF entry

        Parameters
        ----------
        parent_entry:  ~h5py._hl.group.Group, ~h5py._hl.files.File
            parent HDF node

        Returns
        -------

        """
        # Generate current entry and set the data
        curr_entry = parent_entry.create_dataset(self._name, data=self._value)

        self.write_attributes(curr_entry)<|MERGE_RESOLUTION|>--- conflicted
+++ resolved
@@ -76,39 +76,23 @@
             # returned h5_attribute in fact is attribute name
             self._attributes[attr_name] = h5_entry.attrs[attr_name]
 
-<<<<<<< HEAD
-        return
-=======
-        # child or value
-        try:
-            # h5py._hl.group.Group
-            children_names = h5_entry.keys()
-            value = None
-        except AttributeError:
-            # h5py._hl.dataset.Dataset
-            value = h5_entry[()]
-            children_names = list()
-
-        return attr_dict, value, children_names
->>>>>>> 6cf37e4e
-
     @property
     def name(self):
         return self._name
 
-    def write(self, input):
-        """
-
-        Parameters
-        ----------
-        input: str, ~h5py._hl.group.Group, ~h5py._hl.files.File
+    def write(self, inputs):
+        """
+
+        Parameters
+        ----------
+        inputs: str, ~h5py._hl.group.Group, ~h5py._hl.files.File
             Node to input
 
         Returns
         -------
 
         """
-        raise NotImplementedError('Virtual method to write {}'.format(input))
+        raise NotImplementedError('Virtual method to write {}'.format(inputs))
 
     def write_attributes(self, curr_entry):
 
@@ -142,7 +126,6 @@
         None
 
         """
-<<<<<<< HEAD
         # Parse in general way
         super(GroupNode, self).parse_h5_entry(h5_entry)
 
@@ -162,19 +145,12 @@
 
         Returns
         -------
-=======
-        # print('Create entry: {}'.format(self._name))
-        if self._name.endswith('_spectrum_sample'):
-            print('SKIP!!!!!  Node {}'.format(self._name))
-            return
->>>>>>> 6cf37e4e
-
         """
         # create group or data set
         # h5py._hl.group.Group only
         curr_entry = parent_entry.create_group(self._name)
         # write
-        self.write_attributes(curr_entry)
+        self.write_content(curr_entry)
 
     def write_content(self, curr_entry):
         # write child
