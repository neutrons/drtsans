--- conflicted
+++ resolved
@@ -1239,32 +1239,10 @@
     #     pythonfile = __file__
     # except NameError:
     #     pythonfile = "Launched from notebook"
-<<<<<<< HEAD
-    reductionparams = {'data': copy.deepcopy(reduction_input)}
-    specialparameters = {'beam_center': {'x': xc, 'y': yc, 'y_wing': yw},
-                         'fit results': fit_results,
-                         'sample_transmission': {'main': trans_main['sample'],
-                                                 'wing': trans_wing['sample']},
-                         'background_transmission': {'main': trans_main['background'],
-                                                     'wing': trans_wing['background']}
-                         }
-
-    samplelogs = {'main': SampleLogs(processed_data_main), 'wing': SampleLogs(processed_data_wing)}
-    logslice_data_dict = reduction_input['logslice_data']
-
-    savereductionlog(filename=filename,
-                     detectordata=detectordata,
-                     reductionparams=reductionparams,
-                     # pythonfile=pythonfile,
-                     starttime=starttime,
-                     specialparameters=specialparameters,
-                     logslicedata=logslice_data_dict,
-                     samplelogs=samplelogs,
-                     )
-=======
     reductionparams = {"data": copy.deepcopy(reduction_input)}
     specialparameters = {
         "beam_center": {"x": xc, "y": yc, "y_wing": yw},
+        "fit results": fit_results,
         "sample_transmission": {
             "main": trans_main["sample"],
             "wing": trans_wing["sample"],
@@ -1291,7 +1269,6 @@
         logslicedata=logslice_data_dict,
         samplelogs=samplelogs,
     )
->>>>>>> 7f7b1ec3
 
     # change permissions to all files to allow overwrite
     allow_overwrite(reduction_config["outputDir"])
