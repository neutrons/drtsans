#!/bin/bash

set -x

<<<<<<< HEAD
N_SUB=8  # number of python subprocesses

module load mantid/master_py${PYTHON_VERSION}

virtualenv -p python${PYTHON_VERSION} testenv${PYTHON_VERSION}
source testenv${PYTHON_VERSION}/bin/activate
=======
TEST_SCOPE=$1  # 'unit' or 'integration'
>>>>>>> 9c91e28f

N_SUB=8  # number of python subprocesses
#source /etc/profiles.d/modules.sh
#module load mantid/ORNL_SANS_py3.6
source activate mantid
cd /opt/sans-backend
pytest -v /opt/sans-backend/tests/${TEST_SCOPE}<|MERGE_RESOLUTION|>--- conflicted
+++ resolved
@@ -2,16 +2,7 @@
 
 set -x
 
-<<<<<<< HEAD
-N_SUB=8  # number of python subprocesses
-
-module load mantid/master_py${PYTHON_VERSION}
-
-virtualenv -p python${PYTHON_VERSION} testenv${PYTHON_VERSION}
-source testenv${PYTHON_VERSION}/bin/activate
-=======
 TEST_SCOPE=$1  # 'unit' or 'integration'
->>>>>>> 9c91e28f
 
 N_SUB=8  # number of python subprocesses
 #source /etc/profiles.d/modules.sh
