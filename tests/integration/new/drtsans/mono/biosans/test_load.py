--- conflicted
+++ resolved
@@ -91,7 +91,6 @@
         assert pixel_size_y == pytest.approx(2.34567 * 1.E-3, 1.E-7), \
             '{}-th workspace: Pixel size X {} (m) shall be equal to 2.34567 mm'.format(ws_index, pixel_size_y)
 
-<<<<<<< HEAD
     # Check center wave length and spread
     for ws_index, ws in enumerate([sample_run, beam_center_run, bkgd_run, empty_trans_run]):
         sample_log_i = SampleLogs(ws)
@@ -114,7 +113,7 @@
         assert wave_length_spread == pytest.approx(0.1323529411, 1.E-7), \
             '{}-th workspace: wave length spread {} shall be equal to 0.13235294 angstrom' \
             ''.format(ws_index, wave_length_spread)
-=======
+
     # Verify that if some meta-data is changed that it gets applied correctly on reload, use thickness as test
     # First check the current value
     thickness = SampleLogs(sample_run).single_value('sample_thickness')
@@ -130,7 +129,6 @@
     thickness = SampleLogs(sample_run).single_value('sample_thickness')
     assert thickness == pytest.approx(0.2), '{} has a wrong thickness {}' \
                               .format(str(sample_run), thickness)
->>>>>>> 98a02a8a
 
 
 def generate_test_json(sens_nxs_dir):
