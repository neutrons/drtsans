--- conflicted
+++ resolved
@@ -5,13 +5,9 @@
 import json
 import os
 import sys
-<<<<<<< HEAD
 from drtsans.mono.load import load_events
 from drtsans.mask_utils import circular_mask_from_beam_center, apply_mask
-
-=======
 import drtsans.mono.gpsans as gp
->>>>>>> a191ae5f
 import numpy as np
 import matplotlib.pyplot as plt
 import matplotlib.colors as colors
