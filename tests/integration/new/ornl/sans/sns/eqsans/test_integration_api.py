--- conflicted
+++ resolved
@@ -7,11 +7,7 @@
 
 # public API
 from ornl.sans.sns import eqsans
-<<<<<<< HEAD
 from ornl.sans import solid_angle_correction as sac
-from ornl.settings import unique_workspace_name as uwn
-=======
->>>>>>> 0db4a71d
 
 # protected API
 from ornl.settings import (namedtuplefy, unique_workspace_name as uwn)
