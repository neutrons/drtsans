import pytest

# https://docs.mantidproject.org/nightly/algorithms/LoadHFIRSANS-v1.html
# https://docs.mantidproject.org/nightly/algorithms/FindCenterOfMassPosition-v2.html
# https://docs.mantidproject.org/nightly/algorithms/MoveInstrumentComponent-v1.htm
from mantid.simpleapi import (FindCenterOfMassPosition, LoadHFIRSANS,
                              MoveInstrumentComponent)
from drtsans.mono.biosans import beam_finder
from drtsans.samplelogs import SampleLogs

# Note for testing beam center: The FindCenterOfMassPosition algorithm
# needs some pixels outside the given examples, to be able to perform
# the iterative approach. So, for a 2x2 example, we need a 4x4 instrument
# to pad with zeros on each side


def _verify_pixel(wksp, index, position, counts):
    assert wksp.readY(index)[0] == counts, 'wksp_index={}'.format(index)
    assert wksp.detectorInfo().position(index) == pytest.approx(position), 'wksp_index={}'.format(index)


@pytest.mark.parametrize('generic_workspace',
                         [{'intensities': [[0,   0,    0,    0,    0,    0,    0,    0,   0, 0],
                                           [0, 173,  261,  327,  334,  307,  226,  146,  52, 0],
                                           [0, 351,  548,  740,  879,  958,  862,  503, 287, 0],
                                           [0, 317,  526,  663,  881,  896,  839,  583, 354, 0],
                                           [0, 685, 1173, 1380, 1726, 1635, 1383, 1022, 589, 0],
                                           [0, 300,  474,  592,  696,  783,  746,  541, 416, 0],
                                           [0, 327,  505,  716,  817,  842,  798,  674, 471, 0],
                                           [0, 134,  201,  269,  310,  292,  226,  148,  74, 0],
                                           [0,  51,   58,  101,  154,  138,  168,  104,  64, 0],
                                           [0,   0,    0,    0,    0,    0,    0,   0,    0, 0]],
                           'xc': 0.53075, 'dx': 0.0055,  # meters
                           'yc': 0.54675, 'dy': 0.0045,  # meters
                           'zc': 15.5}],  # meters
                         indirect=True)
def test_beam_finder_excel(generic_workspace):
    r"""
    Testing section 3.1 in the master document
    Functions to test: drtsans.mono.biosans.find_beam_center

    Underlying Mantid algorithms:
      FindCenterOfMassPosition https://docs.mantidproject.org/nightly/algorithms/FindCenterOfMassPosition-v2.html
    This is different detector position from :func:`test_beam_finder_excel2`, but otherwise the same
    dev - Pete Peterson <petersonpf@ornl.gov>
    SME - Venky Pingali <pingalis@ornl.gov>
    """
    ws = generic_workspace  # friendly name
    SampleLogs(ws).insert('wavelength', 6.0, 'Angstrom')

    # verify the data is in correctly
    _verify_pixel(ws, 11, [0.5500, 0.5310, 15.5], 173)
    _verify_pixel(ws, 21, [0.5445, 0.5310, 15.5], 351)
    _verify_pixel(ws, 31, [0.5390, 0.5310, 15.5], 317)
    _verify_pixel(ws, 81, [0.5115, 0.5310, 15.5], 51)
    _verify_pixel(ws, 88, [0.5115, 0.5625, 15.5], 64)

    # run the function to calculate the beam center
    x, y, y_gravity = beam_finder.find_beam_center(ws, sample_det_cent_main_detector=15.5,
                                                   sample_det_cent_wing_detector=1.13)

    # within .1mm
    assert x == pytest.approx(0.5331, abs=0.0001)
    assert y == pytest.approx(0.5468, abs=0.0001)
    assert y_gravity == pytest.approx(0.54675 + 0.002694 + 0.0135, abs=0.0001)


@pytest.mark.parametrize('generic_workspace',
                         [{'intensities': [[0,   0,    0,    0,    0,    0,    0,    0,   0, 0],
                                           [0, 173,  261,  327,  334,  307,  226,  146,  52, 0],
                                           [0, 351,  548,  740,  879,  958,  862,  503, 287, 0],
                                           [0, 317,  526,  663,  881,  896,  839,  583, 354, 0],
                                           [0, 685, 1173, 1380, 1726, 1635, 1383, 1022, 589, 0],
                                           [0, 300,  474,  592,  696,  783,  746,  541, 416, 0],
                                           [0, 327,  505,  716,  817,  842,  798,  674, 471, 0],
                                           [0, 134,  201,  269,  310,  292,  226,  148,  74, 0],
                                           [0,  51,   58,  101,  154,  138,  168,  104,  64, 0],
                                           [0,   0,    0,    0,    0,    0,    0,   0,    0, 0]],
                           'xc': 0.01075, 'dx': 0.0055,  # meters
                           'yc': -0.01025, 'dy': 0.0045,  # meters
                           'zc': 15.5}],  # meters
                         indirect=True)
def test_beam_finder_excel2(generic_workspace):
    r"""
    Testing section 3.1 in the master document
    Functions to test: drtsans.mono.biosans.find_beam_center

    Underlying Mantid algorithms:
      FindCenterOfMassPosition https://docs.mantidproject.org/nightly/algorithms/FindCenterOfMassPosition-v2.html
    This is different detector position from :func:`test_beam_finder_excel`, but otherwise the same
    dev - Pete Peterson <petersonpf@ornl.gov>
    SME - Venky Pingali <pingalis@ornl.gov>
    """
    ws = generic_workspace  # friendly name
    SampleLogs(ws).insert('wavelength', 6.0, 'Angstrom')

    # verify the data is in correctly
    _verify_pixel(ws, 11, [0.0300, -0.0260, 15.5], 173)
    _verify_pixel(ws, 21, [0.0245, -0.0260, 15.5], 351)
    _verify_pixel(ws, 31, [0.0190, -0.0260, 15.5], 317)
    _verify_pixel(ws, 81, [-0.0085, -0.0260, 15.5], 51)
    _verify_pixel(ws, 88, [-0.0085,  0.0055, 15.5], 64)

    # run the function to calculate the beam center
    x, y, y_gravity = beam_finder.find_beam_center(ws, sample_det_cent_main_detector=15.5,
                                                   sample_det_cent_wing_detector=1.13)

    # within .1mm
    assert x == pytest.approx(0.0131, abs=0.0001)
    assert y == pytest.approx(-0.0102, abs=0.0001)
    assert y_gravity == pytest.approx(-0.0102 + 0.002694 + 0.0135, abs=0.0001)


def test_beam_finder(biosans_f):
    '''
    Test with the new beam finder

    1. Find the beamcenter x,y
    2. Move detector1 x,y according to beamcenter x,y
    3. Find gravity
    4. Move wing_detector y according to Gravity
    '''

    ws = LoadHFIRSANS(Filename=biosans_f['beamcenter'])

    # 0.00144037741238 -0.0243732351545 -0.0267
    x, y, y_gravity = beam_finder.find_beam_center(ws)

    assert x == pytest.approx(0.0014, abs=1e-3)
    assert y == pytest.approx(-0.0243, abs=1e-3)
<<<<<<< HEAD
    assert y_gravity == pytest.approx(-0.0216, abs=1e-3)
    # The position of the main detector and wing detector is retrieved
    # The geometry of the detector setup is accessed through a workspace handle.
    # To access the detector geometry we must go through the instrument and
    # The vectors returned by getPos() act like 3D vectors and can be added
    # and subtracted in a manner one would expect.
=======
    assert y_gravity == pytest.approx(-0.0216 + 0.0135, abs=1e-3)

>>>>>>> 8fdf2ba4
    instrument = ws.getInstrument()
    pos_main = instrument.getComponentByName("detector1").getPos()
    pos_wing = instrument.getComponentByName("wing_detector").getPos()

    # Let's center the instrument and get the new center:
    # Move down and left because the beam center currently located at (center_x, center_y), by translating
    # the beam center by an amount (-center_x, -center_y), the beam center is relocated to the origin of coordinates
    # on the XY-plane
    MoveInstrumentComponent(
        Workspace=ws, ComponentName='detector1', X=-x, Y=-y)
    # The position of the main detector and wing detector is retrieved after
    # relocating the beam center on the main detector to the origin of coordinates
    pos_main_1 = instrument.getComponentByName("detector1").getPos()
    pos_wing_1 = instrument.getComponentByName("wing_detector").getPos()

    assert pos_main[0] - pos_main_1[0] == x
    assert pos_main[1] - pos_main_1[1] == y
    assert pos_wing == pos_wing_1  # we did not touch it

    # Now let's correct the wing detector for the gravity drop
    # Relative movement up words
    MoveInstrumentComponent(
        Workspace=ws, ComponentName='wing_detector', X=-x, Y=-y_gravity)
    # The position of the main detector and wing detector is retrieved after
    # relocating the beam center on the wing detector to the origin of coordinates
    pos_main_2 = instrument.getComponentByName("detector1").getPos()
    pos_wing_2 = instrument.getComponentByName("wing_detector").getPos()

    assert pos_main_1 == pos_main_2
    assert pos_wing_2[1] == pytest.approx(pos_main_2[1] + (abs(y_gravity) - abs(y)), abs=1e-3)

    # After the re-centring we should be at (0,0)
    # Note that to give the same results we need to enter the center
    # estimates as the previous results!
    center = FindCenterOfMassPosition(InputWorkspace=ws,
                                      CenterX=-x, CenterY=-y)
    x1, y1 = center
    # Tolerance 1e-3 == millimeters
    assert x1 == pytest.approx(0.0, abs=1e-3)
    assert y1 == pytest.approx(0.0, abs=1e-3)

    # let's the test our wrap function. The results should be the same.
    x2, y2, y_gravity2 = beam_finder.find_beam_center(ws, centering_options=dict(CenterX=-x, CenterY=-y))

    assert x2 == pytest.approx(0.0, abs=1e-3) == x1
    assert y2 == pytest.approx(0.0, abs=1e-3) == y1
    assert y_gravity2 == pytest.approx(0.0 + y_gravity - y, abs=1e-3)
    assert abs(y_gravity2) > abs(y2)


if __name__ == '__main__':
    pytest.main([__file__])<|MERGE_RESOLUTION|>--- conflicted
+++ resolved
@@ -128,17 +128,12 @@
 
     assert x == pytest.approx(0.0014, abs=1e-3)
     assert y == pytest.approx(-0.0243, abs=1e-3)
-<<<<<<< HEAD
     assert y_gravity == pytest.approx(-0.0216, abs=1e-3)
     # The position of the main detector and wing detector is retrieved
     # The geometry of the detector setup is accessed through a workspace handle.
     # To access the detector geometry we must go through the instrument and
     # The vectors returned by getPos() act like 3D vectors and can be added
     # and subtracted in a manner one would expect.
-=======
-    assert y_gravity == pytest.approx(-0.0216 + 0.0135, abs=1e-3)
-
->>>>>>> 8fdf2ba4
     instrument = ws.getInstrument()
     pos_main = instrument.getComponentByName("detector1").getPos()
     pos_wing = instrument.getComponentByName("wing_detector").getPos()
