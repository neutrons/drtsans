from drtsans.instruments import extract_run_number, instrument_enum_name, InstrumentEnumName
from drtsans.path import abspath
from drtsans.path import exists as path_exists
from drtsans.samplelogs import SampleLogs
from drtsans.settings import amend_config
import h5py
# https://docs.mantidproject.org/nightly/api/python/mantid/api/AnalysisDataServiceImpl.html
from mantid.simpleapi import mtd
# https://docs.mantidproject.org/nightly/algorithms/LoadEventNexus-v1.html
from mantid.simpleapi import LoadEventNexus

__all__ = ['load_events']


<<<<<<< HEAD
def __monitor_counts(filename, monitor_name='monitor1'):
    '''Get the total number of counts in a single monitor

    Parameters
    ----------
    filename: str
        Absolute path to file to be read
    monitor_name: str
        Name of the monitor to determine the total counts of
    '''
    counts = 0  # default value is zero
    with h5py.File(filename, 'r') as handle:
        if monitor_name not in handle['entry']:
            raise RuntimeError('File "{}" does not contain /entry/{}'.format(filename, monitor_name))
        # open the monitor group
        nxmonitor = handle['entry'][monitor_name]

        # get the number of counts from the total counts array or the monitor array
        if 'total_counts' in nxmonitor:
            counts = nxmonitor['total_counts'][0]
        else:
            counts = nxmonitor['event_time_offset'].shape[0]
    return int(counts)


def load_events(run, data_dir=None, output_workspace=None, overwrite_instrument=True, output_suffix='', **kwargs):
=======
def load_events(run, data_dir=None, output_workspace=None, overwrite_instrument=True, output_suffix='',
                reuse_workspace=False, **kwargs):
>>>>>>> bb00ab24
    r"""
    Load an event Nexus file produced by the instruments at ORNL.

    Parameters
    ----------
    run: str, ~mantid.api.IEventWorkspace
        Examples: ``CG3_55555``, ``CG355555`` or file path.
    output_workspace: str
        If not specified it will be ``BIOSANS_55555`` determined from the supplied value of ``run``.
    data_dir: str, list
        Additional data search directories
    overwrite_instrument: bool, str
        If not :py:obj:`False`, ignore the instrument embedeed in the Nexus file. If :py:obj:`True`, use the
        latest instrument definition file (IDF) available in Mantid. If ``str``, then it should be the filepath to the
        desired IDF.
    output_suffix: str
        If the ``output_workspace`` is not specified, this is appended to the automatically generated
        output workspace name.
    reuse_workspace: bool
        When true, return the ``output_workspace`` if it already exists
    kwargs: dict
        Additional positional arguments for :ref:`LoadEventNexus <algm-LoadEventNexus-v1>`.

    Returns
    -------
    ~mantid.api.IEventWorkspace
        Reference to the events workspace
    """
    instrument_unique_name = instrument_enum_name(run)  # determine which SANS instrument
    run_number = extract_run_number(run) if isinstance(run, str) else ''
    filename = run if path_exists(run) else '{}{}'.format(instrument_unique_name, run_number)

    # create default name for output workspace
    if (output_workspace is None) or (not output_workspace) or (output_workspace == 'None'):
        output_workspace = '{}_{}{}'.format(instrument_unique_name, run_number, output_suffix)

    # determine if this is a monochromatic measurement
    is_mono = (instrument_unique_name == InstrumentEnumName.BIOSANS) or \
              (instrument_unique_name == InstrumentEnumName.GPSANS)

    if reuse_workspace and mtd.doesExist(output_workspace):
        # if it exists skip loading
        return mtd[output_workspace]
    else:
        # load the data into the appropriate workspace
        with amend_config({'default.instrument': str(instrument_unique_name)}, data_dir=data_dir):
            # not loading the instrument xml from the nexus file will use the correct one that is inside mantid
            kwargs['LoadNexusInstrumentXML'] = not overwrite_instrument
            LoadEventNexus(Filename=filename, OutputWorkspace=output_workspace, **kwargs)

    # insert monitor counts for monochromatic instruments
    if is_mono:
        # determine the fully qualified file path
        if 'Filename' in mtd[output_workspace].run():
            # from the existing workspace
            filename = str(mtd[output_workspace].run()['Filename'].value)
        else:
            # use archive search
            filename = str(abspath(filename))

        # create new log with the monitor counts
        SampleLogs(output_workspace).insert('monitor', __monitor_counts(filename))

    return mtd[output_workspace]<|MERGE_RESOLUTION|>--- conflicted
+++ resolved
@@ -12,7 +12,6 @@
 __all__ = ['load_events']
 
 
-<<<<<<< HEAD
 def __monitor_counts(filename, monitor_name='monitor1'):
     '''Get the total number of counts in a single monitor
 
@@ -38,11 +37,8 @@
     return int(counts)
 
 
-def load_events(run, data_dir=None, output_workspace=None, overwrite_instrument=True, output_suffix='', **kwargs):
-=======
 def load_events(run, data_dir=None, output_workspace=None, overwrite_instrument=True, output_suffix='',
                 reuse_workspace=False, **kwargs):
->>>>>>> bb00ab24
     r"""
     Load an event Nexus file produced by the instruments at ORNL.
 
