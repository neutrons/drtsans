""" BIOSANS API """
import copy
from datetime import datetime
import os
import numpy as np
import ast
from collections import namedtuple

from mantid.simpleapi import mtd, MaskDetectors

import drtsans
from drtsans.path import registered_workspace
from drtsans.sensitivity import apply_sensitivity_correction, load_sensitivity_workspace
from drtsans.instruments import extract_run_number
from drtsans.samplelogs import SampleLogs
from drtsans.settings import namedtuplefy
from drtsans.plots import plot_IQmod, plot_IQazimuthal
from drtsans import subtract_background
from drtsans.reductionlog import savereductionlog
from drtsans.mono import biosans
from drtsans.mono.biosans import solid_angle_correction
from drtsans.mask_utils import apply_mask, load_mask
from drtsans.mono.load import load_events, transform_to_wavelength
from drtsans.mono.normalization import normalize_by_monitor, normalize_by_time
from drtsans.mono.dark_current import subtract_dark_current
from drtsans.mono.meta_data import set_meta_data
from drtsans.transmission import apply_transmission_correction, calculate_transmission
from drtsans.thickness_normalization import normalize_by_thickness
from drtsans.iq import bin_all
from drtsans.save_ascii import save_ascii_binned_1D, save_ascii_binned_2D
# from drtsans.mono.absolute_units import empty_beam_scaling
# from drtsans.mono.gpsans.attenuation import attenuation_factor

# Functions exposed to the general user (public) API
__all__ = ['prepare_data', 'load_all_files', 'plot_reduction_output',
           'prepare_data_workspaces', 'process_single_configuration',
           'reduce_single_configuration']


@namedtuplefy
def load_all_files(reduction_input, prefix='', load_params=None):
    """
    load all required files at the beginning, and transform them to histograms
    """
    instrument_name = reduction_input["instrumentName"]
    ipts = reduction_input["iptsNumber"]
    sample = reduction_input["runNumber"]
    sample_trans = reduction_input["transmission"]["runNumber"]
    bkgd = reduction_input["background"]["runNumber"]
    bkgd_trans = reduction_input["background"]["transmission"]["runNumber"]
    empty = reduction_input["emptyTrans"]["runNumber"]
    center = reduction_input["beamCenter"]["runNumber"]
    if reduction_input["configuration"]["useBlockedBeam"]:
        blocked_beam = reduction_input["configuration"]["BlockBeamFileName"]
    else:
        blocked_beam = None

    # sample offsets, etc
    if load_params is None:
        load_params = {}
    wavelength = reduction_input["configuration"]["wavelength"]
    wavelengthSpread = reduction_input["configuration"]["wavelengthSpread"]
    if wavelength and wavelengthSpread:
        load_params["wavelengthinstrumentName"] = wavelength
        load_params["wavelengthSpread"] = wavelengthSpread

    if reduction_input["configuration"]["useDefaultMask"]:
        default_mask = [ast.literal_eval(mask_par) for mask_par in reduction_input["configuration"]["DefaultMask"]]
    else:
        default_mask = []

    path = f"/HFIR/{instrument_name}/IPTS-{ipts}/nexus"

    # check for time/log slicing
    timeslice = reduction_input["configuration"].get("timeslice")
    logslice = reduction_input["configuration"].get("logslice")

    if timeslice and logslice:
        raise ValueError("Can't do both time slicing and log slicing")

    if timeslice or logslice:
        if len(sample.split(',')) > 1:
            raise ValueError("Can't do slicing on summed data sets")

    # special loading case for sample to allow the slicing options
    ws_name = f'{prefix}_{instrument_name}_{sample}_raw_histo'
    if not registered_workspace(ws_name):
        if timeslice or logslice:
            filename = f"{path}/{instrument_name}_{sample.strip()}.nxs.h5"
            print(f"Loading filename {filename}")
            if timeslice:
                timesliceinterval = float(reduction_input["configuration"]["timesliceinterval"])
                logslicename = None
                logsliceinterval = None
            elif logslice:
                timesliceinterval = None
                logslicename = reduction_input["configuration"]["logslicename"]
                logsliceinterval = float(reduction_input["configuration"]["logsliceinterval"])
            biosans.load_and_split(filename, output_workspace=ws_name,
                                   time_interval=timesliceinterval,
                                   log_name=logslicename, log_value_interval=logsliceinterval,
                                   **load_params)
            for _w in mtd[ws_name]:
                _w = transform_to_wavelength(_w)
                for btp_params in default_mask:
<<<<<<< HEAD
                    apply_mask(_w, **btp_params)
=======
                    biosans.api.apply_mask(_w, **btp_params)
>>>>>>> 2b7a4255
        else:
            filename = ','.join(f"{path}/{instrument_name}_{run.strip()}.nxs.h5" for run in sample.split(','))
            print(f"Loading filename {filename}")
            biosans.load_events_and_histogram(filename, output_workspace=ws_name, **load_params)
            for btp_params in default_mask:
<<<<<<< HEAD
                apply_mask(ws_name, **btp_params)
=======
                biosans.api.apply_mask(ws_name, **btp_params)
>>>>>>> 2b7a4255

    # load all other files
    for run_number in [center, bkgd, empty, sample_trans, bkgd_trans, blocked_beam]:
        if run_number:
            ws_name = f'{prefix}_{instrument_name}_{run_number}_raw_histo'
            if not registered_workspace(ws_name):
                filename = ','.join(f"{path}/{instrument_name}_{run.strip()}.nxs.h5" for run in run_number.split(','))
                print(f"Loading filename {filename}")
                biosans.load_events_and_histogram(filename, output_workspace=ws_name, **load_params)
                for btp_params in default_mask:
                    apply_mask(ws_name, **btp_params)

    # do the same for dark current if exists
    dark_current_main = None
    dark_current_wing = None
    if reduction_input["configuration"]["useDarkFileName"]:
        dark_current_file_main = reduction_input["configuration"]["darkMainFileName"]
        dark_current_file_wing = reduction_input["configuration"]["darkWingFileName"]
        if dark_current_file_main and dark_current_file_wing:
            run_number = extract_run_number(dark_current_file_main)
            ws_name = f'{prefix}_{instrument_name}_{run_number}_raw_histo'
            if not registered_workspace(ws_name):
                print(f"Loading filename {dark_current_file_main}")
                dark_current_main = biosans.load_events_and_histogram(dark_current_file_main,
                                                                      output_workspace=ws_name,
                                                                      **load_params)
                for btp_params in default_mask:
                    apply_mask(ws_name, **btp_params)
            else:
                dark_current_main = mtd[ws_name]
            run_number = extract_run_number(dark_current_file_wing)
            ws_name = f'{prefix}_{instrument_name}_{run_number}_raw_histo'
            if not registered_workspace(ws_name):
                print(f"Loading filename {dark_current_file_wing}")
                dark_current_wing = biosans.load_events_and_histogram(dark_current_file_wing,
                                                                      output_workspace=ws_name,
                                                                      **load_params)
                for btp_params in default_mask:
                    apply_mask(ws_name, **btp_params)
            else:
                dark_current_wing = mtd[ws_name]

    # load required processed_files
    sensitivity_main_ws_name = None
    sensitivity_wing_ws_name = None
    if reduction_input["configuration"]["useSensitivityFileName"]:
        flood_file_main = reduction_input["configuration"]["sensitivityMainFileName"]
        flood_file_wing = reduction_input["configuration"]["sensitivityWingFileName"]
        if flood_file_main and flood_file_wing:
            sensitivity_main_ws_name = f'{prefix}_main_sensitivity'
            sensitivity_wing_ws_name = f'{prefix}_wing_sensitivity'
            if not registered_workspace(sensitivity_main_ws_name):
                print(f"Loading filename {flood_file_main}")
                load_sensitivity_workspace(flood_file_main, output_workspace=sensitivity_main_ws_name)
            if not registered_workspace(sensitivity_wing_ws_name):
                print(f"Loading filename {flood_file_wing}")
                load_sensitivity_workspace(flood_file_wing, output_workspace=sensitivity_wing_ws_name)

    mask_ws = None
    if reduction_input["configuration"]["useMaskFileName"]:
        custom_mask_file = reduction_input["configuration"]["maskFileName"]
        if custom_mask_file:
            mask_ws_name = f'{prefix}_mask'
            if not registered_workspace(mask_ws_name):
                print(f"Loading filename {custom_mask_file}")
                mask_ws = load_mask(custom_mask_file, output_workspace=mask_ws_name)
            else:
                mask_ws = mtd[mask_ws_name]
    print('Done loading')

    raw_sample_ws = mtd[f'{prefix}_{instrument_name}_{sample}_raw_histo']
    if raw_sample_ws.id() == 'WorkspaceGroup':
        raw_sample_ws_list = [w for w in raw_sample_ws]
    else:
        raw_sample_ws_list = [raw_sample_ws]
    raw_bkgd_ws = mtd[f'{prefix}_{instrument_name}_{bkgd}_raw_histo'] if bkgd else None
    raw_blocked_ws = mtd[f'{prefix}_{instrument_name}_{blocked_beam}_raw_histo'] if blocked_beam else None
    raw_center_ws = mtd[f'{prefix}_{instrument_name}_{center}_raw_histo']
    raw_empty_ws = mtd[f'{prefix}_{instrument_name}_{empty}_raw_histo'] if empty else None
    raw_sample_trans_ws = mtd[f'{prefix}_{instrument_name}_{sample_trans}_raw_histo'] if sample_trans else None
    raw_bkg_trans_ws = mtd[f'{prefix}_{instrument_name}_{bkgd_trans}_raw_histo'] if bkgd_trans else None
    sensitivity_main_ws = mtd[sensitivity_main_ws_name] if sensitivity_main_ws_name else None
    sensitivity_wing_ws = mtd[sensitivity_wing_ws_name] if sensitivity_wing_ws_name else None

    return dict(sample=raw_sample_ws_list,
                background=raw_bkgd_ws,
                center=raw_center_ws,
                empty=raw_empty_ws,
                sample_transmission=raw_sample_trans_ws,
                background_transmission=raw_bkg_trans_ws,
                blocked_beam=raw_blocked_ws,
                dark_current_main=dark_current_main,
                dark_current_wing=dark_current_wing,
                sensitivity_main=sensitivity_main_ws,
                sensitivity_wing=sensitivity_wing_ws,
                mask=mask_ws)


def prepare_data_workspaces(data,
                            center_x=None, center_y=None, center_y_wing=None,
                            dark_current=None,
                            flux_method=None,    # normalization (time/monitor)
                            mask_ws=None,        # apply a custom mask from workspace
                            mask_detector=None,  # main or wing
                            mask_panel=None,     # mask back or front panel
                            mask_btp=None,       # mask bank/tube/pixel
                            solid_angle=True,
                            sensitivity_workspace=None,
                            output_workspace=None,
                            output_suffix='', **kwargs):
    r"""
    Given a " raw"data workspace, this function provides the following:

        - centers the detector
        - subtracts dark current
        - normalize by time or monitor
        - applies masks
        - corrects for solid angle
        - corrects for sensitivity

    All steps are optional. data, mask_ws, dark_current are either None
    or histogram workspaces. This function does not load any file.

    Parameters
    ----------
    data: ~mantid.dataobjects.Workspace2D
        raw workspace (histogram)
    center_x: float
        Move the center of the detector to this X-coordinate. If :py:obj:`None`, the
        detector will be moved such that the X-coordinate of the intersection
        point between the neutron beam and the detector array will have ``x=0``.
    center_y: float
        Move the center of the detector to this Y-coordinate. If :py:obj:`None`, the
        detector will be moved such that the Y-coordinate of the intersection
        point between the neutron beam and the detector array will have ``y=0``.
    dark_current: ~mantid.dataobjects.Workspace2D
        histogram workspace containing the dark current measurement
    flux_method: str
        Method for flux normalization. Either 'monitor', or 'time'.
    mask_ws: ~mantid.dataobjects.Workspace2D
        Mask workspace
    mask_panel: str
        Either 'front' or 'back' to mask whole front or back panel.
    mask_btp: dict
        Additional properties to Mantid's MaskBTP algorithm
    solid_angle: bool
        Apply the solid angle correction
    sensitivity_workspace: str, ~mantid.api.MatrixWorkspace
        workspace containing previously calculated sensitivity correction. This
        overrides the sensitivity_filename if both are provided.
    output_workspace: str
        The output workspace name. If None will create data.name()+output_suffix
    output_suffix: str
        replace '_raw_histo' in the output workspace name.
        If empty, the default is '_processed_histo'

    Returns
    -------
    ~mantid.dataobjects.Workspace2D
        Reference to the processed workspace
    """
    if not output_workspace:
        output_workspace = str(data)
        output_workspace.replace('_raw_histo', '') + '_processed_histo'

    mtd[str(data)].clone(OutputWorkspace=output_workspace)  # name gets into workspace

    if center_x is not None and center_y is not None and center_y_wing is not None:
        biosans.center_detector(output_workspace, center_x=center_x, center_y=center_y, center_y_wing=center_y_wing)

    # Dark current
    if dark_current is not None:
        subtract_dark_current(output_workspace, dark_current)

    # Normalization
    if str(flux_method).lower() == 'monitor':
        normalize_by_monitor(output_workspace)
    elif str(flux_method).lower() == 'time':
        normalize_by_time(output_workspace)

    # Mask either detector
    if mask_detector is not None:
        MaskDetectors(output_workspace, ComponentList=mask_detector)

    # Additional masks
    if mask_btp is None:
        mask_btp = dict()
    apply_mask(output_workspace, panel=mask_panel, mask=mask_ws, **mask_btp)

    # Solid angle
    if solid_angle:
        solid_angle_correction(output_workspace)

    # Sensitivity
    if sensitivity_workspace is not None:
        apply_sensitivity_correction(output_workspace,
                                     sensitivity_workspace=sensitivity_workspace)

    return mtd[output_workspace]


def process_single_configuration(sample_ws_raw,
                                 sample_trans_ws=None,
                                 sample_trans_value=None,
                                 bkg_ws_raw=None,
                                 bkg_trans_ws=None,
                                 bkg_trans_value=None,
                                 blocked_ws_raw=None,
                                 theta_deppendent_transmission=True,
                                 center_x=None,
                                 center_y=None,
                                 center_y_wing=None,
                                 dark_current=None,
                                 flux_method=None,    # normalization (time/monitor)
                                 mask_ws=None,        # apply a custom mask from workspace
                                 mask_detector=None,
                                 mask_panel=None,     # mask back or front panel
                                 mask_btp=None,       # mask bank/tube/pixel
                                 solid_angle=True,
                                 sensitivity_workspace=None,
                                 output_workspace=None,
                                 output_suffix='',
                                 thickness=1.,
                                 absolute_scale_method='standard',
                                 empty_beam_ws=None,
                                 beam_radius=None,
                                 absolute_scale=1.,
                                 keep_processed_workspaces=True,
                                 **kwargs):
    r"""
    This function provides full data processing for a single experimental configuration,
    starting from workspaces (no data loading is happening inside this function)

    Parameters
    ----------
    sample_ws_raw: ~mantid.dataobjects.Workspace2D
        raw data histogram workspace
    sample_trans_ws: ~mantid.dataobjects.Workspace2D
        optional histogram workspace for sample transmission
    sample_trans_value: float
        optional value for sample transmission
    bkg_ws_raw: ~mantid.dataobjects.Workspace2D
        optional raw histogram workspace for background
    bkg_trans_ws: ~mantid.dataobjects.Workspace2D
        optional histogram workspace for background transmission
    bkg_trans_value: float
        optional value for background transmission
    blocked_ws_raw: ~mantid.dataobjects.Workspace2D
        optional histogram workspace for blocked beam
    theta_deppendent_transmission: bool
        flag to apply angle dependent transmission
    center_x: float
        x center for the beam
    center_y: float
        y center for the beam
    center_y_wing: float
        y center for the wing
    dark_current: ~mantid.dataobjects.Workspace2D
        dark current workspace
    flux_method: str
        normalization by time or monitor
    mask_ws: ~mantid.dataobjects.Workspace2D
        user defined mask
    mask_panel: str
        mask fron or back panel
    mask_btp: dict
        optional bank, tube, pixel to mask
    solid_angle: bool
        flag to apply solid angle
    sensitivity_workspace: ~mantid.dataobjects.Workspace2D
        workspace containing sensitivity
    output_workspace: str
        output workspace name
    output_suffix:str
        suffix for output workspace
    thickness: float
        sample thickness (cm)
    absolute_scale_method: str
        method to do absolute scaling (standard or direct_beam)
    empty_beam_ws: ~mantid.dataobjects.Workspace2D
        empty beam workspace for absolute scaling
    beam_radius: float
        beam radius for absolute scaling
    absolute_scale: float
        absolute scaling value for standard method
    keep_processed_workspaces: bool
        flag to keep the processed blocked beam and background workspaces

    Returns
    -------
    ~mantid.dataobjects.Workspace2D
        Reference to the processed workspace
    """
    if not output_workspace:
        output_workspace = output_suffix + '_sample'

    # create a common configuration for prepare data
    prepare_data_conf = {'center_x': center_x,
                         'center_y': center_y,
                         'center_y_wing': center_y_wing,
                         'dark_current': dark_current,
                         'flux_method': flux_method,
                         'mask_ws': mask_ws,
                         'mask_detector': mask_detector,
                         'mask_panel': mask_panel,
                         'mask_btp': mask_btp,
                         'solid_angle': solid_angle,
                         'sensitivity_workspace': sensitivity_workspace}

    # process blocked
    if blocked_ws_raw:
        blocked_ws_name = output_suffix + '_blocked'
        if not registered_workspace(blocked_ws_name):
            blocked_ws = prepare_data_workspaces(blocked_ws_raw,
                                                 output_workspace=blocked_ws_name,
                                                 **prepare_data_conf)
        else:
            blocked_ws = mtd[blocked_ws_name]

    # process sample
    sample_ws = prepare_data_workspaces(sample_ws_raw,
                                        output_workspace=output_workspace,
                                        **prepare_data_conf)
    if blocked_ws_raw:
        sample_ws = subtract_background(sample_ws, blocked_ws)
    # apply transmission to the sample
    transmission_dict = {}
    if sample_trans_ws or sample_trans_value:
        if sample_trans_value:
            transmission_dict = {'value': float(sample_trans_value),
                                 'error': ''}
        else:
            transmission_dict = {'value': sample_trans_ws.extractY(),
                                 'error': sample_trans_ws.extractE()}
        sample_ws = apply_transmission_correction(sample_ws,
                                                  trans_workspace=sample_trans_ws,
                                                  trans_value=sample_trans_value,
                                                  theta_dependent=theta_deppendent_transmission,
                                                  output_workspace=output_workspace)

    # process background, if not already processed
    background_transmission_dict = {}
    if bkg_ws_raw:
        bkgd_ws_name = output_suffix + '_background'
        if not registered_workspace(bkgd_ws_name):
            bkgd_ws = prepare_data_workspaces(bkg_ws_raw,
                                              output_workspace=bkgd_ws_name,
                                              **prepare_data_conf)
            if blocked_ws_raw:
                bkgd_ws = subtract_background(bkgd_ws, blocked_ws)
            # apply transmission to bkgd
            if bkg_trans_ws or bkg_trans_value:
                if bkg_trans_value:
                    background_transmission_dict = {'value': float(bkg_trans_value),
                                                    'error': ''}
                else:
                    background_transmission_dict = {'value': bkg_trans_ws.extractY(),
                                                    'error': bkg_trans_ws.extractE()}
                bkgd_ws = apply_transmission_correction(bkgd_ws,
                                                        trans_workspace=bkg_trans_ws,
                                                        trans_value=bkg_trans_value,
                                                        theta_dependent=theta_deppendent_transmission,
                                                        output_workspace=bkgd_ws_name)
        else:
            bkgd_ws = mtd[bkgd_ws_name]
        # subtract background
        sample_ws = subtract_background(sample_ws, bkgd_ws, output_workspace=output_workspace)

        if not keep_processed_workspaces:
            bkgd_ws.delete()

    if blocked_ws_raw and not keep_processed_workspaces:
        blocked_ws.delete()

    # finalize with absolute scale and thickness
    sample_ws = normalize_by_thickness(sample_ws, thickness)

    # standard method assumes absolute scale from outside
    if absolute_scale_method == 'direct_beam':
        # try:
        #     empty = mtd[str(empty_beam_ws)]
        # except KeyError:
        #     raise ValueError(f"Could not find empty beam {str(empty_beam_ws)}")
        #
        # ac, ace = attenuation_factor(empty)
        # sample_ws = empty_beam_scaling(sample_ws,
        #                                empty,
        #                                beam_radius=beam_radius,
        #                                unit='mm',
        #                                attenuator_coefficient=ac,
        #                                attenuator_error=ace,
        #                                output_workspace=output_workspace)
        raise NotImplementedError('This method is not yet implemented for BIOSANS')
    else:
        sample_ws *= absolute_scale

    return mtd[str(sample_ws)], {'sample': transmission_dict,
                                 'background': background_transmission_dict}


def plot_reduction_output(reduction_output, reduction_input, loglog=True, imshow_kwargs=None):
    output_dir = reduction_input["configuration"]["outputDir"]
    outputFilename = reduction_input["outputFilename"]
    output_suffix = ''
    if imshow_kwargs is None:
        imshow_kwargs = {}
    for i, out in enumerate(reduction_output):
        if len(reduction_output) > 1:
            output_suffix = f'_{i}'
        filename = os.path.join(output_dir, '2D', f'{outputFilename}{output_suffix}_2D_main.png')
        plot_IQazimuthal(out.I2D_main, filename, backend='mpl', imshow_kwargs=imshow_kwargs, title='Main')
        filename = os.path.join(output_dir, '2D', f'{outputFilename}{output_suffix}_2D_wing.png')
        plot_IQazimuthal(out.I2D_wing, filename, backend='mpl', imshow_kwargs=imshow_kwargs, title='Wing')
        for j in range(len(out.I1D_main)):
            add_suffix = ""
            if len(out.I1D_main) > 1:
                add_suffix = f'_wedge_{j}'
            filename = os.path.join(output_dir, '1D', f'{outputFilename}{output_suffix}_1D{add_suffix}.png')
            plot_IQmod([out.I1D_main[j], out.I1D_wing[j], out.I1D_combined[j]],
                       filename, loglog=loglog, backend='mpl', errorbar_kwargs={'label': 'main,wing,both'})


def reduce_single_configuration(loaded_ws, reduction_input, prefix=''):
    flux_method = reduction_input["configuration"]["normalization"]
    try:
        transmission_radius = float(reduction_input["configuration"]["mmRadiusForTransmission"])
    except ValueError:
        transmission_radius = None
    solid_angle = reduction_input["configuration"]["useSolidAngleCorrection"]
    sample_trans_value = reduction_input["transmission"]["value"]
    bkg_trans_value = reduction_input["background"]["transmission"]["value"]
    theta_deppendent_transmission = reduction_input["configuration"]["useThetaDepTransCorrection"]
    mask_panel = None
    if reduction_input["configuration"]["useMaskBackTubes"]:
        mask_panel = 'back'
    output_suffix = ''
    try:
        thickness = float(reduction_input['thickness'])
    except ValueError:
        thickness = 1.
    absolute_scale_method = reduction_input["configuration"]["absoluteScaleMethod"]
    try:
        beam_radius = float(reduction_input["configuration"]["DBScalingBeamRadius"])
    except ValueError:
        beam_radius = None
    try:
        absolute_scale = float(reduction_input["configuration"]["StandardAbsoluteScale"])
    except ValueError:
        absolute_scale = 1.

    output_dir = reduction_input["configuration"]["outputDir"]

    nxbins_main = int(reduction_input["configuration"]["numMainQxQyBins"])
    nybins_main = int(nxbins_main)
    nxbins_wing = int(reduction_input["configuration"]["numWingQxQyBins"])
    nybins_wing = int(nxbins_wing)
    bin1d_type = reduction_input["configuration"]["1DQbinType"]
    log_binning = reduction_input["configuration"]["QbinType"] == 'log'
    even_decades = reduction_input["configuration"]["EvenDecades"]
    nbins_main = int(reduction_input["configuration"]["numMainQBins"])
    nbins_wing = int(reduction_input["configuration"]["numWingQBins"])
    outputFilename = reduction_input["outputFilename"]
    weighted_errors = reduction_input["configuration"]["useErrorWeighting"]
    try:
        qmin = float(reduction_input["configuration"]["Qmin"])
    except ValueError:
        qmin = None
    qmax = None
    try:
        qmax = float(reduction_input["configuration"]["Qmax"])
    except ValueError:
        qmax = None
    try:
        annular_bin = float(reduction_input["configuration"]["AnnularAngleBin"])
    except ValueError:
        annular_bin = 1.
    wedges_min = np.fromstring(reduction_input["configuration"]["WedgeMinAngles"], sep=',')
    wedges_max = np.fromstring(reduction_input["configuration"]["WedgeMaxAngles"], sep=',')
    if len(wedges_min) != len(wedges_max):
        raise ValueError("The lengths of WedgeMinAngles and WedgeMaxAngles must be the same")
    wedges = list(zip(wedges_min, wedges_max))

    xc, yc, yw = biosans.find_beam_center(loaded_ws.center)
    print("Center  =", xc, yc, yw)

    # empty beam transmission workspace
    if loaded_ws.empty is not None:
        empty_trans_ws_name = f'{prefix}_empty'
        empty_trans_ws = prepare_data_workspaces(loaded_ws.empty,
                                                 flux_method=flux_method,
                                                 center_x=xc,
                                                 center_y=yc,
                                                 center_y_wing=yw,
                                                 solid_angle=False,
                                                 sensitivity_ws=loaded_ws.sensitivity_main,
                                                 output_workspace=empty_trans_ws_name)
    else:
        empty_trans_ws = None

    # background transmission
    if loaded_ws.background_transmission:
        bkgd_trans_ws_name = f'{prefix}_bkgd_trans'
        bkgd_trans_ws_processed = prepare_data_workspaces(loaded_ws.background_transmission,
                                                          flux_method=flux_method,
                                                          center_x=xc,
                                                          center_y=yc,
                                                          center_y_wing=yw,
                                                          solid_angle=False,
                                                          sensitivity_ws=loaded_ws.sensitivity_main,
                                                          output_workspace=bkgd_trans_ws_name)
        bkgd_trans_ws = calculate_transmission(bkgd_trans_ws_processed, empty_trans_ws,
                                               radius=transmission_radius, radius_unit="mm")
        print('Background transmission =', bkgd_trans_ws.extractY()[0, 0])
    else:
        bkgd_trans_ws = None

    # sample transmission
    if loaded_ws.sample_transmission:
        sample_trans_ws_name = f'{prefix}_sample_trans'
        sample_trans_ws_processed = prepare_data_workspaces(loaded_ws.sample_transmission,
                                                            flux_method=flux_method,
                                                            center_x=xc,
                                                            center_y=yc,
                                                            center_y_wing=yw,
                                                            solid_angle=False,
                                                            sensitivity_ws=loaded_ws.sensitivity_main,
                                                            output_workspace=sample_trans_ws_name)
        sample_trans_ws = calculate_transmission(sample_trans_ws_processed, empty_trans_ws,
                                                 radius=transmission_radius, radius_unit="mm")
        print('Sample transmission =', sample_trans_ws.extractY()[0, 0])
    else:
        sample_trans_ws = None

    output = []
    for i, raw_sample_ws in enumerate(loaded_ws.sample):
        if len(loaded_ws.sample) > 1:
            output_suffix = f'_{i}'
<<<<<<< HEAD
        processed_data_main, trans_main = process_single_configuration(raw_sample_ws,
                                                                       sample_trans_ws=sample_trans_ws,
                                                                       sample_trans_value=sample_trans_value,
                                                                       bkg_ws_raw=loaded_ws.background,
                                                                       bkg_trans_ws=bkgd_trans_ws,
                                                                       bkg_trans_value=bkg_trans_value,
                                                                       blocked_ws_raw=loaded_ws.blocked_beam,
                                                                       theta_deppendent_transmission=theta_deppendent_transmission,  # noqa E502
                                                                       center_x=xc, center_y=yc, center_y_wing=yw,
                                                                       dark_current=loaded_ws.dark_current_main,
                                                                       flux_method=flux_method,
                                                                       mask_detector='wing_detector',
                                                                       mask_ws=loaded_ws.mask,
                                                                       mask_panel=mask_panel,
                                                                       solid_angle=solid_angle,
                                                                       sensitivity_workspace=loaded_ws.sensitivity_main,  # noqa E502
                                                                       output_workspace=f'processed_data_main_{i}',
                                                                       output_suffix=output_suffix,
                                                                       thickness=thickness,
                                                                       absolute_scale_method=absolute_scale_method,
                                                                       empty_beam_ws=empty_trans_ws,
                                                                       beam_radius=beam_radius,
                                                                       absolute_scale=absolute_scale,
                                                                       keep_processed_workspaces=False)
        processed_data_wing, trans_wing = process_single_configuration(raw_sample_ws,
                                                                       sample_trans_ws=sample_trans_ws,
                                                                       sample_trans_value=sample_trans_value,
                                                                       bkg_ws_raw=loaded_ws.background,
                                                                       bkg_trans_ws=bkgd_trans_ws,
                                                                       bkg_trans_value=bkg_trans_value,
                                                                       blocked_ws_raw=loaded_ws.blocked_beam,
                                                                       theta_deppendent_transmission=theta_deppendent_transmission,  # noqa E502
                                                                       center_x=xc, center_y=yc, center_y_wing=yw,
                                                                       dark_current=loaded_ws.dark_current_wing,
                                                                       flux_method=flux_method,
                                                                       mask_detector='detector1',
                                                                       mask_ws=loaded_ws.mask,
                                                                       mask_panel=mask_panel,
                                                                       solid_angle=solid_angle,
                                                                       sensitivity_workspace=loaded_ws.sensitivity_wing,  # noqa E502
                                                                       output_workspace=f'processed_data_wing_{i}',
                                                                       output_suffix=output_suffix,
                                                                       thickness=thickness,
                                                                       absolute_scale_method=absolute_scale_method,
                                                                       empty_beam_ws=empty_trans_ws,
                                                                       beam_radius=beam_radius,
                                                                       absolute_scale=absolute_scale,
                                                                       keep_processed_workspaces=False)
=======
        processed_data_main = process_single_configuration(raw_sample_ws,
                                                           sample_trans_ws=sample_trans_ws,
                                                           sample_trans_value=sample_trans_value,
                                                           bkg_ws_raw=loaded_ws.background,
                                                           bkg_trans_ws=bkgd_trans_ws,
                                                           bkg_trans_value=bkg_trans_value,
                                                           blocked_ws_raw=loaded_ws.blocked_beam,
                                                           theta_deppendent_transmission=theta_deppendent_transmission,
                                                           center_x=xc, center_y=yc, center_y_wing=yw,
                                                           dark_current=loaded_ws.dark_current_main,
                                                           flux_method=flux_method,
                                                           mask_detector='wing_detector',
                                                           mask_ws=loaded_ws.mask,
                                                           mask_panel=mask_panel,
                                                           solid_angle=solid_angle,
                                                           sensitivity_workspace=loaded_ws.sensitivity_main,
                                                           output_workspace=f'processed_data_main',
                                                           output_suffix=output_suffix,
                                                           thickness=thickness,
                                                           absolute_scale_method=absolute_scale_method,
                                                           empty_beam_ws=empty_trans_ws,
                                                           beam_radius=beam_radius,
                                                           absolute_scale=absolute_scale,
                                                           keep_processed_workspaces=False)
        processed_data_wing = process_single_configuration(raw_sample_ws,
                                                           sample_trans_ws=sample_trans_ws,
                                                           sample_trans_value=sample_trans_value,
                                                           bkg_ws_raw=loaded_ws.background,
                                                           bkg_trans_ws=bkgd_trans_ws,
                                                           bkg_trans_value=bkg_trans_value,
                                                           blocked_ws_raw=loaded_ws.blocked_beam,
                                                           theta_deppendent_transmission=theta_deppendent_transmission,
                                                           center_x=xc, center_y=yc, center_y_wing=yw,
                                                           dark_current=loaded_ws.dark_current_wing,
                                                           flux_method=flux_method,
                                                           mask_detector='detector1',
                                                           mask_ws=loaded_ws.mask,
                                                           mask_panel=mask_panel,
                                                           solid_angle=solid_angle,
                                                           sensitivity_workspace=loaded_ws.sensitivity_wing,
                                                           output_workspace=f'processed_data_wing',
                                                           output_suffix=output_suffix,
                                                           thickness=thickness,
                                                           absolute_scale_method=absolute_scale_method,
                                                           empty_beam_ws=empty_trans_ws,
                                                           beam_radius=beam_radius,
                                                           absolute_scale=absolute_scale,
                                                           keep_processed_workspaces=False)
>>>>>>> 2b7a4255

        # binning
        iq2d_main_in = biosans.convert_to_q(processed_data_main, mode='azimuthal')
        iq1d_main_in = biosans.convert_to_q(processed_data_main, mode='scalar')
        iq2d_main_out, iq1d_main_out = bin_all(iq2d_main_in, iq1d_main_in, nxbins_main, nybins_main, nbins_main,
                                               bin1d_type=bin1d_type, log_scale=log_binning,
                                               even_decade=even_decades, qmin=qmin, qmax=qmax,
                                               annular_angle_bin=annular_bin, wedges=wedges,
                                               error_weighted=weighted_errors)
        iq2d_wing_in = biosans.convert_to_q(processed_data_wing, mode='azimuthal')
        iq1d_wing_in = biosans.convert_to_q(processed_data_wing, mode='scalar')
        iq2d_wing_out, iq1d_wing_out = bin_all(iq2d_wing_in, iq1d_wing_in, nxbins_wing, nybins_wing, nbins_wing,
                                               bin1d_type=bin1d_type, log_scale=log_binning,
                                               even_decade=even_decades, qmin=qmin, qmax=qmax,
                                               annular_angle_bin=annular_bin, wedges=wedges,
                                               error_weighted=weighted_errors)

        # save ASCII files
        filename = os.path.join(output_dir, '2D', f'{outputFilename}{output_suffix}_2D_main.txt')
        save_ascii_binned_2D(filename, "I(Qx,Qy)", iq2d_main_out)
        filename = os.path.join(output_dir, '2D', f'{outputFilename}{output_suffix}_2D_wing.txt')
        save_ascii_binned_2D(filename, "I(Qx,Qy)", iq2d_wing_out)

        iq1d_combined_out = []
        for j in range(len(iq1d_main_out)):
            add_suffix = ""
            if len(iq1d_main_out) > 1:
                add_suffix = f'_wedge_{j}'
            ascii_1D_filename = os.path.join(output_dir, '1D',
                                             f'{outputFilename}{output_suffix}_1D_main{add_suffix}.txt')
            save_ascii_binned_1D(ascii_1D_filename, "I(Q)", iq1d_main_out[j])
            ascii_1D_filename = os.path.join(output_dir, '1D',
                                             f'{outputFilename}{output_suffix}_1D_wing{add_suffix}.txt')
            save_ascii_binned_1D(ascii_1D_filename, "I(Q)", iq1d_wing_out[j])
            try:
                OLT_Qmin = float(reduction_input["configuration"]["overlapStitchQmin"])
            except ValueError:
                OLT_Qmin = iq1d_wing_in.mod_q.min()
            try:
                OLT_Qmax = float(reduction_input["configuration"]["overlapStitchQmax"])
            except ValueError:
                OLT_Qmax = iq1d_main_in.mod_q.max()

            iq_output_both = biosans.stitch_profiles(profiles=[iq1d_main_out[j], iq1d_wing_out[j]],
                                                     overlaps=[OLT_Qmin, OLT_Qmax],
                                                     target_profile_index=0)

            ascii_1D_filename = os.path.join(output_dir, '1D',
                                             f'{outputFilename}{output_suffix}_1D_both{add_suffix}.txt')
            save_ascii_binned_1D(ascii_1D_filename, "I(Q)", iq_output_both)
            iq1d_combined_out.append(iq_output_both)
        IofQ_output = namedtuple('IofQ_output', ['I2D_main', 'I2D_wing', 'I1D_main', 'I1D_wing', 'I1D_combined'])
        current_output = IofQ_output(I2D_main=iq2d_main_out,
                                     I2D_wing=iq2d_wing_out,
                                     I1D_main=iq1d_main_out,
                                     I1D_wing=iq1d_wing_out,
                                     I1D_combined=iq1d_combined_out)
        output.append(current_output)

        # save reduction log

        filename = os.path.join(reduction_input["configuration"]["outputDir"], outputFilename + '_reduction_log.hdf')
        starttime = datetime.now().isoformat()
        pythonfile = __file__
        reductionparams = {'data': copy.deepcopy(reduction_input),
                           'filename': 'internal_file'}
        specialparameters = {'beam_center': {'x': xc,
                                             'y': yc,
                                             'y_wing': yw},
                             'sample_transmission': {'main': trans_main['sample'],
                                                     'wing': trans_wing['sample']},
                             'background_transmission': {'main': trans_main['background'],
                                                         'wing': trans_wing['background']}
                             }

        samplelogs = {'main': SampleLogs(processed_data_main),
                      'wing': SampleLogs(processed_data_wing)}

        detectordata = {'combined': {'iq': [iq_output_both]}}
        index = 0
        for _iq1d_main, _iq1d_wing, _iq2d_main, _iq2d_wing in zip(iq1d_main_out, iq1d_wing_out,
                                                                  [iq2d_main_out], [iq2d_wing_out]):
            detectordata["main_{}".format(index)] = {'iq': [_iq1d_main],
                                                     'iqxqy': _iq2d_main}
            detectordata["wing_{}".format(index)] = {'iq': [_iq1d_wing],
                                                     'iqxqy': _iq2d_wing}

        savereductionlog(filename=filename,
                         detectordata=detectordata,
                         reductionparams=reductionparams,
                         pythonfile=pythonfile,
                         starttime=starttime,
                         specialparameters=specialparameters,
                         samplelogs=samplelogs,
                         )

    return output


def prepare_data(data,
                 mask_detector=None,
                 detector_offset=0, sample_offset=0,
                 center_x=None, center_y=None, center_y_wing=None,
                 dark_current=None,
                 flux_method=None,
                 mask=None, mask_panel=None, btp=dict(),
                 solid_angle=True,
                 sensitivity_file_path=None, sensitivity_workspace=None,
                 wave_length=None, wavelength_spread=None,
                 sample_aperture_diameter=None, sample_thickness=None,
                 source_aperture_diameter=None,
                 pixel_size_x=None, pixel_size_y=None,
                 output_workspace=None, output_suffix='', **kwargs):
    r"""
    Load a BIOSANS data file and bring the data to a point where it can be used. This includes applying basic
    corrections that are always applied regardless of whether the data is background or scattering data.

    Parameters
    ----------
    data: int, str, ~mantid.api.IEventWorkspace
        Run number as int or str, file path, :py:obj:`~mantid.api.IEventWorkspace`
    mask_detector: str
        Name of an instrument component to mask
    detector_offset: float
        Additional translation of the detector along Z-axis, in mili-meters.
    sample_offset: float
        Additional translation of the sample along the Z-axis, in mili-meters.
    center_x: float
        Move the center of the detector to this X-coordinate. If :py:obj:`None`, the
        detector will be moved such that the X-coordinate of the intersection
        point between the neutron beam and the detector array will have ``x=0``.
    center_y: float
        Move the center of the detector to this Y-coordinate. If :py:obj:`None`, the
        detector will be moved such that the Y-coordinate of the intersection
        point between the neutron beam and the detector array will have ``y=0``.
    center_y_wing: float
        Move the center of the wing detector to this Y-coordinate. If :py:obj:`None`, the
        detector will be moved such that the Y-coordinate of the intersection
        point between the neutron beam and the detector array will have ``y=0``.
    dark_current: int, str, ~mantid.api.IEventWorkspace
        Run number as int or str, file path, :py:obj:`~mantid.api.IEventWorkspace`
    flux_method: str
        Method for flux normalization. Either 'monitor', or 'time'.
    panel: str
        Either 'front' or 'back' to mask a whole panel
    mask_panel: str
        Either 'front' or 'back' to mask whole front or back panel.
    mask: mask file path, MaskWorkspace, list
        Additional mask to be applied. If `list`, it is a list of
        detector ID's.
    btp: dict
        Additional properties to Mantid's MaskBTP algorithm
    solid_angle: bool
        Apply the solid angle correction
    sensitivity_file_path: str
        file containing previously calculated sensitivity correction
    sensitivity_workspace: str, ~mantid.api.MatrixWorkspace
        workspace containing previously calculated sensitivity correction. This
        overrides the sensitivity_filename if both are provided.
    wave_length: float, None
        wave length in Angstrom
    wavelength_spread: float, None
        wave length spread in Angstrom
    sample_aperture_diameter: float, None
        sample aperture diameter in mm
    sample_thickness: None, float
        sample thickness in unit cm
    source_aperture_diameter: float, None
        source aperture size radius in unit mm
    pixel_size_x: float, None
        pixel size in x direction in unit as meter
    pixel_size_y: float, None
        pixel size in Y direction in unit as meter
    output_workspace: str
        Name of the output workspace. If not supplied, will be determined from the supplied value of ``data``.
    output_suffix: str
        If the ``output_workspace`` is not specified, this is appended to the automatically generated
        output workspace name.

    Returns
    -------
    ~mantid.api.IEventWorkspace
        Reference to the events workspace
    """
    # TODO: missing detector_offset for wing detector
    ws = load_events(data, overwrite_instrument=True, output_workspace=output_workspace, output_suffix=output_suffix,
                     detector_offset=detector_offset, sample_offset=sample_offset)
    ws_name = str(ws)
    transform_to_wavelength(ws_name)

    if center_x is not None and center_y is not None and center_y_wing is not None:
        biosans.center_detector(ws_name, center_x=center_x,
                                center_y=center_y,
                                center_y_wing=center_y_wing)

    # Mask either detector
    if mask_detector is not None:
        MaskDetectors(ws_name, ComponentList=mask_detector)

    # Dark current
    if dark_current is not None:
        if mtd.doesExist(str(dark_current)):
            dark_ws = mtd[str(dark_current)]
        else:
            dark_ws = load_events(dark_current, overwrite_instrument=True)
            dark_ws = transform_to_wavelength(dark_ws)
        subtract_dark_current(ws_name, dark_ws)

    # Normalization
    if str(flux_method).lower() == 'monitor':
        normalize_by_monitor(ws_name)
    elif str(flux_method).lower() == 'time':
        normalize_by_time(ws_name)

    # Additional masks
    apply_mask(ws_name, panel=mask_panel, mask=mask, **btp)

    # Solid angle
    if solid_angle:
        if solid_angle is True:
            solid_angle_correction(ws_name)
        else:  # assume the solid_angle parameter is a workspace
            solid_angle_correction(ws_name, solid_angle_ws=solid_angle)
    # Sensitivity
    if sensitivity_file_path is not None or sensitivity_workspace is not None:
        drtsans.apply_sensitivity_correction(ws_name, sensitivity_filename=sensitivity_file_path,
                                             sensitivity_workspace=sensitivity_workspace)

    # Overwrite meta data
    set_meta_data(ws_name, wave_length, wavelength_spread,
                  sample_offset,
                  sample_aperture_diameter, sample_thickness,
                  source_aperture_diameter,
                  pixel_size_x, pixel_size_y)

    return mtd[ws_name]<|MERGE_RESOLUTION|>--- conflicted
+++ resolved
@@ -103,21 +103,13 @@
             for _w in mtd[ws_name]:
                 _w = transform_to_wavelength(_w)
                 for btp_params in default_mask:
-<<<<<<< HEAD
                     apply_mask(_w, **btp_params)
-=======
-                    biosans.api.apply_mask(_w, **btp_params)
->>>>>>> 2b7a4255
         else:
             filename = ','.join(f"{path}/{instrument_name}_{run.strip()}.nxs.h5" for run in sample.split(','))
             print(f"Loading filename {filename}")
             biosans.load_events_and_histogram(filename, output_workspace=ws_name, **load_params)
             for btp_params in default_mask:
-<<<<<<< HEAD
                 apply_mask(ws_name, **btp_params)
-=======
-                biosans.api.apply_mask(ws_name, **btp_params)
->>>>>>> 2b7a4255
 
     # load all other files
     for run_number in [center, bkgd, empty, sample_trans, bkgd_trans, blocked_beam]:
@@ -655,7 +647,7 @@
     for i, raw_sample_ws in enumerate(loaded_ws.sample):
         if len(loaded_ws.sample) > 1:
             output_suffix = f'_{i}'
-<<<<<<< HEAD
+
         processed_data_main, trans_main = process_single_configuration(raw_sample_ws,
                                                                        sample_trans_ws=sample_trans_ws,
                                                                        sample_trans_value=sample_trans_value,
@@ -704,56 +696,6 @@
                                                                        beam_radius=beam_radius,
                                                                        absolute_scale=absolute_scale,
                                                                        keep_processed_workspaces=False)
-=======
-        processed_data_main = process_single_configuration(raw_sample_ws,
-                                                           sample_trans_ws=sample_trans_ws,
-                                                           sample_trans_value=sample_trans_value,
-                                                           bkg_ws_raw=loaded_ws.background,
-                                                           bkg_trans_ws=bkgd_trans_ws,
-                                                           bkg_trans_value=bkg_trans_value,
-                                                           blocked_ws_raw=loaded_ws.blocked_beam,
-                                                           theta_deppendent_transmission=theta_deppendent_transmission,
-                                                           center_x=xc, center_y=yc, center_y_wing=yw,
-                                                           dark_current=loaded_ws.dark_current_main,
-                                                           flux_method=flux_method,
-                                                           mask_detector='wing_detector',
-                                                           mask_ws=loaded_ws.mask,
-                                                           mask_panel=mask_panel,
-                                                           solid_angle=solid_angle,
-                                                           sensitivity_workspace=loaded_ws.sensitivity_main,
-                                                           output_workspace=f'processed_data_main',
-                                                           output_suffix=output_suffix,
-                                                           thickness=thickness,
-                                                           absolute_scale_method=absolute_scale_method,
-                                                           empty_beam_ws=empty_trans_ws,
-                                                           beam_radius=beam_radius,
-                                                           absolute_scale=absolute_scale,
-                                                           keep_processed_workspaces=False)
-        processed_data_wing = process_single_configuration(raw_sample_ws,
-                                                           sample_trans_ws=sample_trans_ws,
-                                                           sample_trans_value=sample_trans_value,
-                                                           bkg_ws_raw=loaded_ws.background,
-                                                           bkg_trans_ws=bkgd_trans_ws,
-                                                           bkg_trans_value=bkg_trans_value,
-                                                           blocked_ws_raw=loaded_ws.blocked_beam,
-                                                           theta_deppendent_transmission=theta_deppendent_transmission,
-                                                           center_x=xc, center_y=yc, center_y_wing=yw,
-                                                           dark_current=loaded_ws.dark_current_wing,
-                                                           flux_method=flux_method,
-                                                           mask_detector='detector1',
-                                                           mask_ws=loaded_ws.mask,
-                                                           mask_panel=mask_panel,
-                                                           solid_angle=solid_angle,
-                                                           sensitivity_workspace=loaded_ws.sensitivity_wing,
-                                                           output_workspace=f'processed_data_wing',
-                                                           output_suffix=output_suffix,
-                                                           thickness=thickness,
-                                                           absolute_scale_method=absolute_scale_method,
-                                                           empty_beam_ws=empty_trans_ws,
-                                                           beam_radius=beam_radius,
-                                                           absolute_scale=absolute_scale,
-                                                           keep_processed_workspaces=False)
->>>>>>> 2b7a4255
 
         # binning
         iq2d_main_in = biosans.convert_to_q(processed_data_main, mode='azimuthal')
