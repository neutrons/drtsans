--- conflicted
+++ resolved
@@ -1,10 +1,6 @@
 name: drtsans-dev
 channels:
-<<<<<<< HEAD
   - mantid
-=======
-  - mantid-ornl/label/rc
->>>>>>> 1d2f1d0c
   - conda-forge
 dependencies:
   # base
@@ -18,12 +14,8 @@
   - python-build
   - versioningit
   # runtime
-<<<<<<< HEAD
   - mantid==6.12
   - muparser<2.3.5 # temporary while mantid 6.12.0 has bug
-=======
-  - mantid=6.12
->>>>>>> 1d2f1d0c
   - numexpr
   - pandas
   - lmfit==1.3.3
